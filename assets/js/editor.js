
(function(){
    "use strict";
    
    var zForm = {
        buttons: "bold,italic,strike,abbr,key#sup,sub#center,right#ul,ol#titles,blockcode,image,quote,link#infoblocks",
        isExecuted: false,
        selection: null,
        
        addEvent: function(elem, evt, listener) {
            if (elem.addEventListener) {
                elem.addEventListener(evt, listener, false);    
            } else {
                elem.attachEvent("on" + evt, listener); 
            }
        },
        
        tags: {
            bold:       { title: "Gras",                        start: "**",                end: "**"   },
            italic:     { title: "Italique",                    start: "*",                 end: "*"    },
            strike:     { title: "Barré",                       start: "~~",                end: "~~"   },
            sup:        { title: "Exposant",                    start: "^",                 end: "^"    },
            sub:        { title: "Indice",                      start: "~",                 end: "~"    },
            abbr:       { title: "Abréviation" },
            key:        { title: "Touche",                      start: "||",                end: "||"   },
            
            titles:     { title: "Titres",                      action: "buildTitles"                   },
            
            ul:         { title: "Liste à puces"                                                        },
            ol:         { title: "Liste ordonnée"                                                       },
            
            center:     { title: "Aligner au centre",           start: "-> ",               end: " <-"  },
            right:      { title: "Aligner à droite",            start: "-> ",               end: " ->"  },
            
            quote:      { title: "Citation"                                                             },
            image:      { title: "Image"                                                                },
            link:       { title: "Lien"                                                                 },
            
            table:      { title: "Tableau"                                                              },
            
            infoblocks: { title: "Blocs spéciaux",              action: "buildInfoblocks"               },
            information:{ title: "Bloc Information"                                                     },
            question:   { title: "Bloc Question"                                                        },
            attention:  { title: "Bloc Attention"                                                       },
            error:      { title: "Bloc Erreur"                                                          },
            secret:     { title: "Bloc masqué"                                                          },
            
            monospace:  { title: "Code inline",                 start: "`",                 end: "`"    },
            blockcode:  { title: "Bloc de code coloré",         action: "buildCode"                     },
            
            math:       { title: "Formule mathématique",        start: "$",                 end: "$"    },
            hr:         { title: "Ligne horizontalle",          start: "\n\n------\n\n",    end: ""     },
            
            footnote:   { title: "Note en bas de page"                                                  }
        },
        
        codes: {
            Web: [
                ["html",    "HTML"],
                ["css",     "CSS"],
                ["js",      "Javascript"],
                ["php",     "PHP"],
                ["jfx",     "JavaFX"],
                ["cf",      "ColdFusion"],
                ["as3",     "Actionscript 3"],
                ["pl",      "Perl"],
                ["sql",     "SQL"],
                ["xml",     "XML"]
            ],
            Prog: [
                ["c",       "C"],
                ["cpp",     "C++"],
                ["csharp",  "C#"],
                ["java",    "Java"],
                ["delphi",  "Delphi"],
                ["py",      "Python"],
                ["ruby",    "Ruby"],
                ["pascal",  "Pascal"],
                ["vb",      "Visual Basic"],
                ["vbnet",   "VB.NET"],
            ],
            Autres: [
                ["bash",    "Bash"],
                ["diff",    "Diff"],
                ["erl",     "Erlang"],
                ["scala",   "Scala"],
                ["groovy",  "Groovy"],
                ["ps",      "PowerShell"],
                ["text",    "Autre"]
            ]
        },
        
        titles: {
            "link" :    "Lien hypertexte",
            "abbr" :    "Abréviation",
            "image":    "Image" 
        },
        
        init: function() {
            var listTexta = document.getElementsByTagName("textarea");
            
            for (var i=0, c=listTexta.length; i<c; i++) {
                if (/md.editor/.test(listTexta[i].className)) {
                    this.setup(listTexta[i].id);    
                }
            }
            
            var overlay = document.body.appendChild(document.createElement("div"));
                overlay.id = "zform-modal-overlay";
                
            var wrapper = document.body.appendChild(document.createElement("div"));
                wrapper.id = "zform-modal-wrapper";         
            
            wrapper.innerHTML = 
            "<div>" + 
                "<header id=\"zform-modal-header\"></header>" +

                "<section class=\"zform-modal\" id=\"zform-modal-link\">" +
                    "<div>" + 
                        "<label for=\"zform-modal-link-href\">Lien :</label>" +
                        "<input type=\"text\" id=\"zform-modal-link-href\" />" +
                    "</div>" +
                    
                    "<div>" +
                        "<label for=\"zform-modal-link-text\">Texte :</label>" +
                        "<input type=\"text\" id=\"zform-modal-link-text\" />" +
                    "</div>" +
                "</section>" +
        
                "<section class=\"zform-modal\" id=\"zform-modal-image\">" +
                    "<div>" +
                        "<label for=\"zform-modal-image-src\">Url :</label>" +
                        "<input type=\"text\" id=\"zform-modal-image-src\" />" +
                    "</div>" +
                    
                    "<div>" +
                        "<label for=\"zform-modal-image-text\">Texte :</label>" +
                        "<input type=\"text\" id=\"zform-modal-image-text\" />" +
                    "</div>" +
                    
                    "<br /><div>" +
                        "<label for=\"zform-modal-image-href\">Lien :</label>" +
                        "<input type=\"text\" id=\"zform-modal-image-href\" />" +
                    "</div>" +              
                "</section>" +
        
                "<section class=\"zform-modal\" id=\"zform-modal-abbr\">" +
                    "<div>" +
                        "<label for=\"zform-modal-abbr-abbr\">Abré. :</label>" +
                        "<input type=\"text\" id=\"zform-modal-abbr-abbr\" />" +
                    "</div>" +
                    
                    "<div>" +
                        "<label for=\"zform-modal-abbr-text\">Texte :</label>" +
                        "<input type=\"text\" id=\"zform-modal-abbr-text\" />" +
                    "</div>" + 
                "</section>" +
        
                "<section class=\"zform-modal\" id=\"zform-modal-footnote\">" +
                    "<div>" +
                        "<label for=\"zform-modal-footnote-guid\">Id :</label>" +
                        "<input type=\"text\" id=\"zform-modal-footnote-guid\" />" +
                    "</div>" +
                    
                    "<div>" +
                        "<label for=\"zform-modal-footnote-text\">Texte :</label>" +
                    "</div>" +
                    
                    "<div>" +
                        "<textarea id=\"zform-modal-footnote-text\"></textarea>" +
                    "</div>" +  
                "</section>" +
        
                "<footer><a id=\"zform-modal-validate\" class=\"button tiny\">Valider</a> <a id=\"zform-modal-cancel\" class=\"button secondary tiny\">Annuler</a></footer>" +
            "</div>";
            
            this.addEvent(document.getElementById("zform-modal-validate"), "click", (function(_this) {
                return function() {
                    _this.validatePopup();
                };
            }) (this));
                
            this.addEvent(document.getElementById("zform-modal-cancel"), "click", (function(_this) {
                return function() {
                    _this.closePopup();
                };
            }) (this));
        },
        
        setup: function(textareaId) {
            var elemTexta = document.getElementById(textareaId);
            var elemTools = document.createElement("ul");
            elemTools.className = "zform-toolbar hide-for-small";
            
            elemTexta.parentNode.insertBefore(elemTools, elemTexta);
            
            if (!this.isExecuted) {
                this.addEvent(document, "click", function(event) {
                    if (~event.target.className.indexOf("zform-button") && !(~event.target.className.indexOf("zform-subbutton"))) {
                        return event.stopPropagation();
                    }
                    
                    var menus = document.getElementsByClassName("zform-popup"), i = 0;
                    
                    while (menus[i]) {
                        if (menus[i].getAttribute("data-zform-info") !== "dontclose" || event.target.nodeName.toLowerCase() === "textarea") {
                            menus[i].style.display = "none";
                        }
                        i++;
                    }                   
                }, false);
                
                this.isExecuted = true;
            }
            
            var groups = this.buttons.split("#");
            var buttons;
            
            var elemButtonLi, elemButton, currentButton;
            var elemPopup;
            
            for (var g=0, cg=groups.length; g<cg; g++) {
                buttons = groups[g].split(",");
                
                for (var b=0, cb=buttons.length; b<cb; b++) {
                    if (!(currentButton = this.tags[buttons[b]])) {
                        alert("La valeur '" + buttons[b] + "' n\'est pas reconnue comme étant une valeur correcte pour un bouton de zForm ! Corrigez votre syntaxe.");
                        continue;   
                    }

                    elemButtonLi = elemTools.appendChild(document.createElement("li"));
                    elemButton = elemButtonLi.appendChild(document.createElement("a"));
                    elemButton.style.position = "relative";
                    
                    elemButton.className = "ico-after zform-button zform-button-" + buttons[b];
                    elemButton.setAttribute("data-zform-textarea", textareaId);
                    elemButton.title = currentButton.title;
                    elemButton.innerText = currentButton.title;
                    
                    if (currentButton.action) {
                        elemButton.href = "#";
                        this.addEvent(elemButton, "click", function(event, elemPopup) {
                            event.preventDefault();
                        
                            if (elemPopup = this.getElementsByTagName("div")[0]) {
                                elemPopup.style.display = "block";  
                            }                       
                        });
                        
                        elemPopup = elemButton.appendChild(document.createElement("div"));
                        elemPopup.className = "zform-popup";
                        elemPopup.style.position = "absolute";
                        elemPopup.style.display = "none";
                        elemPopup.style.left = "0";
                        elemPopup.style.width = "auto";
                        elemPopup.style.whiteSpace = "nowrap";
                        elemPopup.style.textAlign = "left";
                    
                            elemPopup = this[currentButton.action](elemPopup, currentButton, textareaId);
                    } else {
                        elemButton.addEventListener("click", (function(_button, _textareaId, _this, _tagtype) {
                            return function() {
                                _this.wrap(_button.start, _button.end, _textareaId, _tagtype);
                            };
                        }) (currentButton, textareaId, this, buttons[b]), false);   

                    }
                }
                
                elemButton.style.marginRight = "20px";
            }       
        },
        
        openPopup: function(popupGuid) {
            this.closePopup();
            
            document.getElementById("zform-modal-overlay").style.display = "block";
            document.getElementById("zform-modal-wrapper").style.display = "block";
            
            document.getElementById("zform-modal-header").innerHTML = this.titles[popupGuid] || "Markdown";
            
            document.getElementById("zform-modal-" + popupGuid).style.display = "block";
            
            return false;
        },
        
        closePopup: function() {
            var modals = document.getElementsByTagName("section");
            
            for (var i=0, c=modals.length; i<c; i++) {
                if (modals[i].className === "zform-modal") {
                    modals[i].style.display = "none";
                }   
            }
            
            document.getElementById("zform-modal-overlay").style.display = "none";
            document.getElementById("zform-modal-wrapper").style.display = "none";  
        },
        
        validatePopup: function() {
            //var wrapper = document.getElementById("zform-modal-wrapper");
            
            if (this.selection && this.selection.type) {
                this.wrap("___", "+++", this.selection.textareaId, this.selection.type, null, true);
            }
            
            this.closePopup();
        },
        
        buildTitles: function(elemPopup, currentButton, textareaId, elemItem) {
            for (var i=1; i<=4; i++) {
                elemItem = elemPopup.appendChild(document.createElement("a"));
                elemItem.className = "ico-after zform-button zform-subbutton zform-button-title" + i;
                elemItem.title = "Titre de niveau " + i;
                elemItem.innerText = "Titre de niveau " + i;
                this.addEvent(elemItem, "mousedown", (function(_this, _textareaId, _options) {
                    return function(event) {
                        event.preventDefault(); // IE madafaker
                        _this.wrap("", "", _textareaId, _options);
                    };
                }) (this, textareaId, "title" + i), false);
            }
            
            return elemPopup;
        },
        
        buildInfoblocks: function(elemPopup, currentButton, textareaId, elemItem) {
            var ids = ["information", "question", "attention", "error", "secret"];
            
            for (var i=0; i<5; i++) {
                elemItem = elemPopup.appendChild(document.createElement("a"));
                elemItem.className = "ico-after zform-button zform-subbutton zform-button-" + ids[i];
                elemItem.title = this.tags[ids[i]].title;
                elemItem.innerText = this.tags[ids[i]].title;
                this.addEvent(elemItem, "mousedown", (function(_this, _textareaId, _options) {
                    return function(event) {
                        event.preventDefault(); // IE
                        _this.wrap("", "", _textareaId, _options);
                    };
                }) (this, textareaId, ids[i]), false);
            }
            
            return elemPopup;
        },
        
        buildCode: function(elemPopup, currentButton, textareaId) {
            var elemCol, elemItem, elemStg, i, c;   
            
            for (var category in this.codes) {
                elemCol = elemPopup.appendChild(document.createElement("div"));
                elemCol.className = "zform-code-col";
                elemStg = elemCol.appendChild(document.createElement("b"));             
                elemStg.style.display = "block";
                elemStg.style.fontWeight = "bold";
                elemStg.innerHTML = category;
                
                for (i=0, c=this.codes[category].length; i<c; i++) {
                    elemItem = elemCol.appendChild(document.createElement("span"));
                    elemItem.innerHTML = this.codes[category][i][1];
                    
                    this.addEvent(elemItem, "mousedown", (function(_this, _textareaId, _options) {
                        return function(event) {
                            event.preventDefault();
                            _this.wrap("", "", _textareaId, "blockcode", _options);
                        };
                    }) (this, textareaId, this.codes[category][i][0]));
                }
            }
            
            return elemPopup;           
        },
        
        wrap: function(startTag, endTag, textareaId, type, options, isFromPopup) {
            var field       = document.getElementById(textareaId);
            var scroll      = field.scrollTop;
            var selection   = (!isFromPopup) ? {
                before:     null,
                current:    null,
                after:      null,
                range:      null,
                startTag:   startTag,
                endTag:     endTag,
                textareaId: textareaId,
                type:       type,
                options:    options
            } : this.selection;
            
            field.focus();
            
            if (field.setSelectionRange) {
                if (!isFromPopup) {
                    selection.before    = field.value.substring(0, field.selectionStart);
                    selection.current   = field.value.substring(field.selectionStart, field.selectionEnd);
                    selection.after     = field.value.substring(field.selectionEnd);
                }
                
                field.blur();
                
                if (selection = this.tagType(selection, selection.type, selection.options, isFromPopup)) {  
                    field.value = selection.before + selection.startTag + selection.current + selection.endTag + selection.after;
                    field.focus();
                    field.setSelectionRange(selection.before.length + selection.startTag.length, selection.before.length + selection.startTag.length + selection.current.length);
                }
            } else { // IE < 9 with IE-only stuff
                if (!isFromPopup) {
                    selection.range     = document.selection.createRange();
                    selection.current   = selection.range.text;
                }
                
                if (selection = this.tagType(selection, selection.type, selection.options, isFromPopup)) {
                    selection.range.text = selection.startTag + selection.current + selection.endTag;
                    selection.range.moveStart("character",  -selection.endTag.length - selection.current.length);
                    selection.range.moveEnd("character",    -selection.endTag.length);
                    selection.range.select();
                }
            }
            
            field.scrollTop = scroll;
        },
        
        tagType: function(selection, type, options, isFromPopup) {
            if (!type)
                return selection;

            this.selection = selection;
            
            var input = "", href, text, regex;
            
            function iterateRows(txt, char) {
                var spltd = txt.split("\n");
                var order = (char === 0);
                
                for (var i=0, c=spltd.length; i<c; i++) {
                    spltd[i] = ((order) ? ++char + "." : char) + " " + spltd[i];
                }
                
                return spltd.join("\n");
            }
            
            switch (type) {
                case "link":
                    if (isFromPopup) {
                        href = document.getElementById("zform-modal-link-href").value;
                        text = document.getElementById("zform-modal-link-text").value;
                        
                        selection.current = "[" + text + "](" + href + ")";
                    } else {
                        regex = new RegExp("^(http[s]?:\\/\\/(www\\.)?|ftp:\\/\\/(www\\.)?|www\\.){1}([0-9A-Za-z-\\.@:%_+~#=]+)+((\\.[a-zA-Z]{2,3})+)(/(.)*)?(\\?(.)*)?");
                        
                        if (regex.test(selection.current)){
                            
                            document.getElementById("zform-modal-link-href").value = selection.current;
                            document.getElementById("zform-modal-link-text").value = "";
                            document.getElementById("zform-modal-link-text").focus();
                        } else {
                            document.getElementById("zform-modal-link-text").value = selection.current;
                            document.getElementById("zform-modal-link-href").value = "";
                            document.getElementById("zform-modal-link-href").focus();                           
                        }
                        
                        return this.openPopup(type);
                    }
                    break;
                    
                case "image":
                    if (isFromPopup) {
                        var src   = document.getElementById("zform-modal-image-src").value;
                        text  = document.getElementById("zform-modal-image-text").value || "Image utilisateur";
                        href  = document.getElementById("zform-modal-image-href").value;
                        
                        if (href) {
                            selection.current = "[![" + text + "](" + src + ")](" + href + ")";
                        } else {
                            selection.current = "![" + text + "](" + src + ")";
                        }
                    } else {
                        regex = new RegExp("^(http[s]?:\\/\\/(www\\.)?|ftp:\\/\\/(www\\.)?|www\\.){1}([0-9A-Za-z-\\.@:%_+~#=]+)+((\\.[a-zA-Z]{2,3})+)(/(.)*)?(\\?(.)*)?");
                        
                        if (regex.test(selection.current)){
                            document.getElementById("zform-modal-image-src").value = selection.current;
                            document.getElementById("zform-modal-image-text").value = "";
                        } else {
                            document.getElementById("zform-modal-image-text").value = selection.current;
                            document.getElementById("zform-modal-image-src").value = "";                            
                        }
                        
                        return this.openPopup(type);
                    }
                    break; 

                case "quote":
                    selection.current = iterateRows(selection.current, ">");
                    break;

                case "information":
                case "attention":
                case "question":
                case "secret":          
                    selection.current = "[[" + type + "]]\n" + iterateRows(selection.current, "|");
                    break;

                case "error":
                    selection.current = "[[erreur]]\n" + iterateRows(selection.current, "|");
                    break;

                case "ul":
                    selection.current = iterateRows(selection.current, "-");
                    break;

                case "ol":
                    selection.current = iterateRows(selection.current, 0);
                    break;
                
                case "title1":
                case "title2":
                case "title3":
                case "title4":
                    for (var i=0, c=parseInt(type.charAt(5)); i<c; i++) {
                        input += "#";   
                    }
                    
                    selection.current = selection.current.replace(/^\s*?/, input + " ");
                    break;
                
                case "footnote":
                    if (!selection.current) return;
                    
                    if (input = prompt("Entrez la signification de cette abréviation")) {
                        selection.after += "\n\n*[" + selection.current +"]: " + input;
                    }
                    break;

                case "abbr":
                    if (isFromPopup) {
<<<<<<< HEAD
                        selection.after += "\n\n*[" + document.getElementById("zform-modal-abbr-abbr").value + "]: " + document.getElementById("zform-modal-abbr-text").value;
=======
                        var valtext = document.getElementById("zform-modal-abbr-text").value;
                        if (valtext.trim() === "") {
                            valtext = document.getElementById("zform-modal-abbr-abbr").value;
                        }
                        selection.after += "\n\n*[" + document.getElementById("zform-modal-abbr-abbr").value + "]: "
                                         + valtext;
>>>>>>> 88c293c2
                    } else {
                        if (selection.current.length < 10) {
                            document.getElementById("zform-modal-abbr-abbr").value = selection.current;
                            document.getElementById("zform-modal-abbr-text").value = "";
                        } else {
                            document.getElementById("zform-modal-abbr-text").value = selection.current;
                            document.getElementById("zform-modal-abbr-abbr").value = "";
                        }
                        
                        return this.openPopup(type);
                    }
                    break;

                case "blockcode":
                    selection.startTag = "```" + selection.options + ((selection.current.indexOf("\n") === 0) ? "" : "\n");
                    selection.endTag = "\n```";
                    break;  
            }
            
            if (!selection.startTag)
                selection.startTag = "";

            if (!selection.endTag)
                selection.endTag = "";
            
            return selection;                   
        }
    };
    
    zForm.addEvent(window, "load", (function(_this) {
        return function() {
            _this.init();
        };
    }) (zForm));
})();<|MERGE_RESOLUTION|>--- conflicted
+++ resolved
@@ -532,16 +532,11 @@
 
                 case "abbr":
                     if (isFromPopup) {
-<<<<<<< HEAD
-                        selection.after += "\n\n*[" + document.getElementById("zform-modal-abbr-abbr").value + "]: " + document.getElementById("zform-modal-abbr-text").value;
-=======
                         var valtext = document.getElementById("zform-modal-abbr-text").value;
                         if (valtext.trim() === "") {
                             valtext = document.getElementById("zform-modal-abbr-abbr").value;
                         }
-                        selection.after += "\n\n*[" + document.getElementById("zform-modal-abbr-abbr").value + "]: "
-                                         + valtext;
->>>>>>> 88c293c2
+                        selection.after += "\n\n*[" + document.getElementById("zform-modal-abbr-abbr").value + "]: "+ valtext;
                     } else {
                         if (selection.current.length < 10) {
                             document.getElementById("zform-modal-abbr-abbr").value = selection.current;
