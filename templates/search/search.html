--- conflicted
+++ resolved
@@ -1,4 +1,3 @@
-<<<<<<< HEAD
 {% extends 'base.html' %}
 {% load humanize %}
 {% load emarkdown %}
@@ -31,7 +30,7 @@
 
 {% block headline_sub %}
     {% if query and page.object_list %}
-        <h3 class="subtitle">Résultats</h3>
+        Résultats
     {% endif %}
 {% endblock %}
 
@@ -162,136 +161,4 @@
             </p>
         {% endif %}
     {% endif %}
-=======
-{% extends 'source.html' %}
-{% load humanize %}
-{% load emarkdown %}
-
-{% block title %}
-    Recherche
-{% endblock %}
-
-{% block breadcrumb %}
-    <li class="current">Recherche</li>
-{% endblock %}
-
-{% block content-out %}
-    <div class="row">
-      <div class="large-12 columns">
-        <h2 class="box">Recherche</h2>
-        <form method="get" action=".">
-            <table width="100%">
-                {{ form.as_table }}
-                <tr>
-                    <td>&nbsp;</td>
-                    <td>
-                        <button type="submit" class="button">Rechercher</button>
-                    </td>
-                </tr>
-            </table>
-            {% if query %}
-                {% if page.object_list %}
-                    <h3>Resultats</h3>
-                    <h4>Messages postés</h4>
-                        <table>
-                          <thead>
-                            <tr>
-                              <th>Type</th>
-                              <th>Sujet</th>
-                              <th width="15%">Quand</th>
-                              <th width="55%">Extrait</th>
-                            </tr>
-                          </thead>
-                          <tbody>
-                            {% for result in page.object_list %}
-                            
-                            <tr>
-                              <td>
-                              	<span class="label">
-                              	{% if result.object.first_post %}
-                              		Sujet
-                              	{% elif result.object.get_introduction_online %}
-                              		Tutoriel
-                              	{% elif result.object.get_text_online %}
-                              		Extrait
-                              	{% else %}
-                              		Post
-                              	{% endif %}
-                              	</span>
-                              </td>
-                              <td>
-                              	{% if result.object.first_post %}
-                              		<a href="{{ result.object.get_absolute_url }}">
-	                                    {{ result.object.title }}
-	                                </a>
-	                                <p>{{ result.object.subtitle }}</p>
-                              	{% elif result.object.get_introduction_online %}
-                              		<a href="{{ result.object.get_absolute_url_online }}">
-	                                    {{ result.object.title }}
-	                                </a>
-	                                <p>{{ result.object.description }}</p>
-	                            {% elif result.object.get_text_online %}
-	                            	<a href="{{ result.object.get_absolute_url_online }}">
-	                                    {{ result.object.title }}
-	                                </a>
-                              	{% else %}
-                              		<a href="{{ result.object.topic.get_absolute_url }}">
-	                                    {{ result.object.topic.title }}
-	                                </a>
-	                                <p>{{ result.object.topic.subtitle }}</p>
-                              	{% endif %}
-                              </td>
-                              <td>
-                              	<p>
-                              		{% if result.object.pubdate %}
-		                              	{% if result.object.first_post %}
-		                              		<a href="{{ result.object.get_absolute_url }}">{{ result.object.pubdate|naturaltime }}</a>
-		                              	{% elif result.object.get_introduction_online %}
-		                              		<a href="{{ result.object.get_absolute_url_online }}">{{ result.object.pubdate|naturaltime }}</a>
-		                              	{% else %}
-		                              		<a href="{{ result.object.get_absolute_url }}">{{ result.object.pubdate|naturaltime }}</a>
-		                              	{% endif %}
-		                            {% elif result.object.tutorial.pubdate %}
-		                            	<a href="{{ result.object.get_absolute_url_online }}">{{ result.object.tutorial.pubdate|naturaltime }}</a>
-		                            {% elif result.object.part.tutorial.pubdate %}
-		                            	<a href="{{ result.object.get_absolute_url_online }}">{{ result.object.part.tutorial.pubdate|naturaltime }}</a>
-		                            {% elif result.object.chapter.part.tutorial.pubdate %}
-		                            	<a href="{{ result.object.get_absolute_url_online }}">{{ result.object.chapter.part.tutorial.pubdate|naturaltime }}</a>
-                              		{% endif %}
-                                </p>
-                              </td>
-                              <td>
-                              	<p>
-                                  {% if result.object.first_post %}
-                                      {{ result.object.first_post.text|truncatechars:200|emarkdown }}
-                                  {% elif result.object.get_introduction_online %}
-                                  	  {{ result.object.get_introduction_online|truncatechars:200|safe }}
-                                  {% elif result.object.get_text_online %}
-                                  	  {{ result.object.get_text_online|truncatechars:200|safe }}
-                                  {% else %}
-                                      {{ result.object.text|truncatechars:200|emarkdown }}
-                                  {% endif %}
-                                </p>
-                              </td>
-                            </tr>
-                            {% endfor %}
-                          </tbody>
-                        </table>
-                    {% if page.has_previous or page.has_next %}
-                        <div>
-                            {% if page.has_previous %}<a href="?q={{ query }}&amp;page={{ page.previous_page_number }}">{% endif %}&laquo; Page précédente{% if page.has_previous %}</a>{% endif %}
-                            |
-                            {% if page.has_next %}<a href="?q={{ query }}&amp;page={{ page.next_page_number }}">{% endif %}Page suivante &raquo;{% if page.has_next %}</a>{% endif %}
-                        </div>
-                    {% endif %}
-                {% else %}
-                    <div class="panel">
-                        <p>Aucun résultat trouvé.</p>
-                    </div>
-                {% endif %}
-            {% endif %}
-        </form>
-    </div>
-  </div>
->>>>>>> a60516f4
 {% endblock %}