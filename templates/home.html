{% extends "base.html" %}

{% load staticfiles %}
{% load emarkdown %}
{% load date %}
{% load interventions %}
{% load topbar %}
{% load thumbnail %}
{% load i18n %}
{% load captureas %}


{% block body_class %}home{% endblock %}

{% block searchbox_id %}search-home{% endblock %}

{% block content_out %}
<<<<<<< HEAD
    {% url 'tutorial:list' as url_tutorials %}
    {% url 'article:list' as url_articles %}
    {% url 'zds.forum.views.index' as url_forums %}
=======
    {% url 'zds.tutorial.views.index' as url_tutorials %}
    {% url 'zds.article.views.index' as url_articles %}
    {% url 'cats-forums-list' as url_forums %}

    {% url 'zds.pages.views.association' as url_association %}
>>>>>>> 9f6d18e4

    <section class="home-header">
        <div class="home-wrapper">
        {% if user.is_authenticated %}
            <section class="home-description connected">
                <blockquote><span>{{ quote }}</span></blockquote>

                {% if featured_message %}
                    <p class="featured-message">
                        <span class="important">{% trans "Nouveau !" %}</span>
                        {{ featured_message.message }}
                        <a class="home-description-button" href="{{ featured_message.url }}">
                            {% trans "En savoir plus" %}
                        </a>
                    </p>
                {% endif %}
            </section>
        {% else %}
            <section class="home-description short" id="description">
                <blockquote><span>{% trans "Zeste de Savoir, la connaissance" %}</span> <span>{% trans "pour tous et sans pépins" %}</span></blockquote>
                <a class="home-description-button" href="#description">
                    {% trans "En savoir plus" %}
                </a>
                <a href="#" class="home-description-button close-description">
                    {% trans "Fermer" %}
                </a>
            </section>
            <section class="home-description">
                <div class="column">
                    <h2>
                        {% trans "La connaissance pour tous" %}
                    </h2>
                    <p>
                    {% blocktrans with site_name=app.site.litteral_name %}
                        {{site_name}} est un site de <strong>partage de connaissances</strong> sur lequel vous trouverez
                        des <a href="{{url_tutorials}}">tutoriels de tous niveaux</a>, des
                        <a href='{{url_articles}}'>articles</a> et des <a href='{{url_forums}}'>forums d'entraide</a>
                        animés par et pour la communauté. Les sujets abordés sont, pour l'instant, l'informatique et les
                        sciences, mais nous n'attendons que vous pour élargir les domaines présentés !
                    {% endblocktrans %}
                    </p>
                </div>
                <div class="column">
                    <h2>
                        {% trans "Partagez vos connaissances" %}
                    </h2>
                    <p>
                    {% blocktrans %}
                        Tous les membres peuvent écrire et <strong>publier des tutoriels et articles sur le site</strong>.
                        Pour assurer la qualité et la pédagogie du contenu, l'équipe du site valide chaque cours avant
                        publication.
                    {% endblocktrans %}
                    </p>
                </div>
                <div class="column">
                    <h2>
                        {% trans "Gratuit et sans publicité" %}
                    </h2>
                    <p>
                    {% blocktrans %}
                        Tout cela est <strong>entièrement gratuit et garanti sans publicité</strong>, le site est géré
                        et financé par une <a href="{{url_association}}">association</a> à but non lucratif.
                    {% endblocktrans %}
                    </p>
                    {% if app.site.contribute_link %}
                    <p>
                        <a class="home-description-button" href="{{ app.site.contribute_link }}">
                            {% trans "Aider à développer la plateforme" %}
                        </a>
                    </p>
                    {% endif %}
                </div>
            </section>
        {% endif %}

             <section class="home-search-box">
                <form action='{% url "haystack_search" %}' id="search-home">
                    <label for="search-home-input">
                        {% trans "Recherche" %}
                    </label>
                    <input type="text" id="search-home-input" name="q" placeholder='{% trans "Mathématiques, UDK, HTML, Java, PHP, ..." %}' >
                    <button type="submit" class="ico-after ico-search" title='{% trans "Lancer la recherche" %}'></button>
                </form>
            </section>
        </div>
    </section>

    <div class="home-wrapper">
        <section class="home-pinned-content">
            <h2 class="home-heading heading-white ico-after ico-news" itemprop="name">
                {% trans "À la une" %}

                {% if perms.featured.change_featuredresource %}
                    <a href="{% url "featured-resource-list" %}" class="btn btn-grey">{% trans "Gérer les Unes" %}</a>
                {% endif %}
            </h2>

            <div class="featured-resource-row">
                {% for featured_resource in last_featured_resources %}
                    {% include "featured/includes/featured_resource_item.part.html" %}
                {% empty %}
                    <p class="no-featured-resource">{% trans "Aucun élément &quot;À la une&quot; disponible" %}</p>
                {% endfor %}
            </div>
        </section>
        <div class="home-row">
           <section itemscope itemtype="http://schema.org/ItemList">
                <h2 class="ico-after ico-tutorials home-heading" itemprop="name">
                    {% trans "Derniers tutoriels" %}
                    <a href="{% url "tutorial:list" %}" class="btn btn-grey">{% trans "Tous les tutoriels" %}</a>
                </h2>

                <meta itemprop="itemListOrder" content="Descending">

                <div class="content-item-list">
                    {% for tutorial in last_tutorials %}
                        {% include 'tutorialv2/includes/content_item_type_tutoriel.part.html' with public_tutorial=tutorial show_description=True item_class=forloop.first|yesno:", mini" %}
                    {% empty %}
                        <p>{% trans "Aucun tutoriel disponible." %}</p>
                    {% endfor %}
                    <div class="content-item write-tutorial">
                        <div class="write-tutorial-text">
                            <p>{% blocktrans %}Il y a {{ tutorials_count }} tutoriels sur Zeste de Savoir.{% endblocktrans %}</p>
                            <p class="lead">{% trans "Pourquoi pas le vôtre ?" %}</p>
                        </div>
                        <a href="{% url "content:create" %}" class="btn btn-write-tutorial">{% trans "Rédiger un tutoriel" %}</a>
                    </div>
                </div>
            </section>

            <section itemscope itemtype="http://schema.org/ItemList">
                <h2 class="ico-after ico-articles home-heading" itemprop="name">
                    {% trans "Derniers articles" %}
                    <a href="{% url "article:list" %}" class="btn btn-grey">{% trans "Tous les articles" %}</a>
                </h2>

                <meta itemprop="itemListOrder" content="Descending">

                <div class="content-item-list">
                    {% for article in last_articles %}
                        {% include 'tutorialv2/includes/content_item_type_article.part.html' with public_article=article show_description=True %}
                    {% empty %}
                        <p>{% trans "Aucun article disponible." %}</p>
                    {% endfor %}
                </div>
            </section>
        </div>

        <section itemscope itemtype="http://schema.org/ItemList">
            <h2 class="home-heading ico-after ico-forum" itemprop="name">
                {% trans "Derniers sujets" %}
                <a href="{% url 'cats-forums-list' %}" class="btn btn-grey">{% trans "Tous les sujets" %}</a>
            </h2>

            <meta itemprop="itemListOrder" content="Descending">

            <div class="content-item-list">
              {% for topic in last_topics %}
                  {% include 'forum/includes/topic_item.part.html' %}
              {% empty %}
                  <p>{% trans "Aucun sujet disponible." %}</p>
              {% endfor %}
            </div>
        </section>
    </div>
{% endblock %}<|MERGE_RESOLUTION|>--- conflicted
+++ resolved
@@ -14,18 +14,18 @@
 
 {% block searchbox_id %}search-home{% endblock %}
 
+
+{# Don't show the subheader on the home page #}
+{% block subheader %}{% endblock %}
+
+
+
 {% block content_out %}
-<<<<<<< HEAD
     {% url 'tutorial:list' as url_tutorials %}
     {% url 'article:list' as url_articles %}
-    {% url 'zds.forum.views.index' as url_forums %}
-=======
-    {% url 'zds.tutorial.views.index' as url_tutorials %}
-    {% url 'zds.article.views.index' as url_articles %}
     {% url 'cats-forums-list' as url_forums %}
 
     {% url 'zds.pages.views.association' as url_association %}
->>>>>>> 9f6d18e4
 
     <section class="home-header">
         <div class="home-wrapper">
