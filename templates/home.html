{% extends "base.html" %}
{% load emarkdown %}
{% load interventions %}
{% load topbar %}
{% load humanize %}

{% block menu_home %}
class="active"
{% endblock %}

{% load staticfiles %}

{# Titles #}

{% block title %}
    Accueil
{% endblock %}

{% block meta %}
    <meta name="description" content="Bienvenue sur ZesteDeSavoir, une communauté" />
{% endblock %}

{% block sidebar %}
    <h3>Catégories de tutoriels</h3>
    {% with categories='.'|top_categories_tuto %}
    <dl class="accordion" data-accordion>
    {% for category in categories %}
        <dd>
            <a href="#cat{{ category.pk }}">{{ category.title }} 
                <span class="label right secondary">{{category.get_tutos.count}}</span>
            </a>
            
            <div id="cat{{ category.pk }}" class="content">
                <ul>
                    {% for catofsubcat in category.get_subcategories %}
                        <li>
                            <a href="{{ catofsubcat.subcategory.get_absolute_url_tutorial }}" class="left">
                                {{ catofsubcat.subcategory }}
                            </a>
                            <span class="label right">
                                {{catofsubcat.subcategory.get_tutos.count}}
                            </span>
                        </li>
                    {% endfor %}
                </ul>
            </div>
        </dd>
    {% endfor %}
    </dl>
    {% endwith %}
{% endblock %}



{% block body_class %}home{% endblock %}

{# Content #}
{% block content %}
	<div class="large-12 columns">
		<p>{{ quote }}</p>
	</div>
    <div class="large-6 columns">
      
        <h2 class="box article">Derniers Articles</h2>
        {% if last_articles %}
            {% for article in last_articles %}
                <div class="row card">
                    <div class="large-12 columns">
                        <h3><a href="{{ article.get_absolute_url_online }}">{{ article.title }}</a></h3>
                        <div class="large-8 columns">
                        <i class="fi-clock size-21"></i>
                        <small>
                            {{ article.pubdate|naturaltime }}
                        </small>
                        </div>
                        <div class="large-4 columns">
                            {% if article.get_reaction_count = 0 %}
                                <a class="fi-comment size-16" href="{{article.get_absolute_url_online}}#reactions"><small>Aucune réaction</small></a>
                            {% elif article.get_reaction_count = 1 %}
                                <a class="fi-comment size-16" href="{{article.get_last_reaction.get_absolute_url}}"><small> {{ article.get_reaction_count }} réaction</small></a>
                            {% else %}
                                <a class="fi-comment size-16" href="{{article.get_last_reaction.get_absolute_url}}"><small> {{ article.get_reaction_count }} réactions</small></a>
                            {% endif %}
                        </div>
                    </div>
                    
                    {% if article.image %}
                    <div class="large-12 columns crop">
                        <a href="{{ article.get_absolute_url_online }}">
                            <img src="{{ article.image.url }}" alt="" >
                        </a>
                    </div>
                    {% endif %}
                    
                    <div class="large-12 columns">
                        <p>
                        {{ article.description }}
                        </p>
                    </div>
                </div>
            {% endfor %}
        {% endif %}
    </div>

    <div class="large-6 columns">
<<<<<<< HEAD
        <h2 class="box tutoriel">Dernier tutoriels</h2>
=======
        <h2 class="box tutoriel">Derniers tutoriels</h2>
        {% cache 600 top_tutos %}
>>>>>>> c8102b56
        {% if last_tutorials %}
            {% for tutorial in last_tutorials %}
                <div class="row card">
                <div class="large-2 columns">
                    <img src="{{ tutorial.image.thumb.url }}" alt="">
                </div>
                <div class="large-10 columns">
                    <h3><a href="{{ tutorial.get_absolute_url_online }}">{{ tutorial.title }}</a></h3>
                    {% if tutorial.subcategory %}
                        {% for category in tutorial.subcategory.all %}
                            <span class="label secondary radius">
                                {{ category.title }}                                    
                            </span>
                        {% endfor %}
                    {% endif %}
                </div>
                </div>
            {% endfor %}
        {% endif %}
    </div>
{% endblock %}
<|MERGE_RESOLUTION|>--- conflicted
+++ resolved
@@ -1,132 +1,128 @@
-{% extends "base.html" %}
-{% load emarkdown %}
-{% load interventions %}
-{% load topbar %}
-{% load humanize %}
-
-{% block menu_home %}
-class="active"
-{% endblock %}
-
-{% load staticfiles %}
-
-{# Titles #}
-
-{% block title %}
-    Accueil
-{% endblock %}
-
-{% block meta %}
-    <meta name="description" content="Bienvenue sur ZesteDeSavoir, une communauté" />
-{% endblock %}
-
-{% block sidebar %}
-    <h3>Catégories de tutoriels</h3>
-    {% with categories='.'|top_categories_tuto %}
-    <dl class="accordion" data-accordion>
-    {% for category in categories %}
-        <dd>
-            <a href="#cat{{ category.pk }}">{{ category.title }} 
-                <span class="label right secondary">{{category.get_tutos.count}}</span>
-            </a>
-            
-            <div id="cat{{ category.pk }}" class="content">
-                <ul>
-                    {% for catofsubcat in category.get_subcategories %}
-                        <li>
-                            <a href="{{ catofsubcat.subcategory.get_absolute_url_tutorial }}" class="left">
-                                {{ catofsubcat.subcategory }}
-                            </a>
-                            <span class="label right">
-                                {{catofsubcat.subcategory.get_tutos.count}}
-                            </span>
-                        </li>
-                    {% endfor %}
-                </ul>
-            </div>
-        </dd>
-    {% endfor %}
-    </dl>
-    {% endwith %}
-{% endblock %}
-
-
-
-{% block body_class %}home{% endblock %}
-
-{# Content #}
-{% block content %}
-	<div class="large-12 columns">
-		<p>{{ quote }}</p>
-	</div>
-    <div class="large-6 columns">
-      
-        <h2 class="box article">Derniers Articles</h2>
-        {% if last_articles %}
-            {% for article in last_articles %}
-                <div class="row card">
-                    <div class="large-12 columns">
-                        <h3><a href="{{ article.get_absolute_url_online }}">{{ article.title }}</a></h3>
-                        <div class="large-8 columns">
-                        <i class="fi-clock size-21"></i>
-                        <small>
-                            {{ article.pubdate|naturaltime }}
-                        </small>
-                        </div>
-                        <div class="large-4 columns">
-                            {% if article.get_reaction_count = 0 %}
-                                <a class="fi-comment size-16" href="{{article.get_absolute_url_online}}#reactions"><small>Aucune réaction</small></a>
-                            {% elif article.get_reaction_count = 1 %}
-                                <a class="fi-comment size-16" href="{{article.get_last_reaction.get_absolute_url}}"><small> {{ article.get_reaction_count }} réaction</small></a>
-                            {% else %}
-                                <a class="fi-comment size-16" href="{{article.get_last_reaction.get_absolute_url}}"><small> {{ article.get_reaction_count }} réactions</small></a>
-                            {% endif %}
-                        </div>
-                    </div>
-                    
-                    {% if article.image %}
-                    <div class="large-12 columns crop">
-                        <a href="{{ article.get_absolute_url_online }}">
-                            <img src="{{ article.image.url }}" alt="" >
-                        </a>
-                    </div>
-                    {% endif %}
-                    
-                    <div class="large-12 columns">
-                        <p>
-                        {{ article.description }}
-                        </p>
-                    </div>
-                </div>
-            {% endfor %}
-        {% endif %}
-    </div>
-
-    <div class="large-6 columns">
-<<<<<<< HEAD
-        <h2 class="box tutoriel">Dernier tutoriels</h2>
-=======
-        <h2 class="box tutoriel">Derniers tutoriels</h2>
-        {% cache 600 top_tutos %}
->>>>>>> c8102b56
-        {% if last_tutorials %}
-            {% for tutorial in last_tutorials %}
-                <div class="row card">
-                <div class="large-2 columns">
-                    <img src="{{ tutorial.image.thumb.url }}" alt="">
-                </div>
-                <div class="large-10 columns">
-                    <h3><a href="{{ tutorial.get_absolute_url_online }}">{{ tutorial.title }}</a></h3>
-                    {% if tutorial.subcategory %}
-                        {% for category in tutorial.subcategory.all %}
-                            <span class="label secondary radius">
-                                {{ category.title }}                                    
-                            </span>
-                        {% endfor %}
-                    {% endif %}
-                </div>
-                </div>
-            {% endfor %}
-        {% endif %}
-    </div>
-{% endblock %}
+{% extends "base.html" %}
+{% load emarkdown %}
+{% load interventions %}
+{% load topbar %}
+{% load humanize %}
+
+{% block menu_home %}
+class="active"
+{% endblock %}
+
+{% load staticfiles %}
+
+{# Titles #}
+
+{% block title %}
+    Accueil
+{% endblock %}
+
+{% block meta %}
+    <meta name="description" content="Bienvenue sur ZesteDeSavoir, une communauté" />
+{% endblock %}
+
+{% block sidebar %}
+    <h3>Catégories de tutoriels</h3>
+    {% with categories='.'|top_categories_tuto %}
+    <dl class="accordion" data-accordion>
+    {% for category in categories %}
+        <dd>
+            <a href="#cat{{ category.pk }}">{{ category.title }} 
+                <span class="label right secondary">{{category.get_tutos.count}}</span>
+            </a>
+            
+            <div id="cat{{ category.pk }}" class="content">
+                <ul>
+                    {% for catofsubcat in category.get_subcategories %}
+                        <li>
+                            <a href="{{ catofsubcat.subcategory.get_absolute_url_tutorial }}" class="left">
+                                {{ catofsubcat.subcategory }}
+                            </a>
+                            <span class="label right">
+                                {{catofsubcat.subcategory.get_tutos.count}}
+                            </span>
+                        </li>
+                    {% endfor %}
+                </ul>
+            </div>
+        </dd>
+    {% endfor %}
+    </dl>
+    {% endwith %}
+{% endblock %}
+
+
+
+{% block body_class %}home{% endblock %}
+
+{# Content #}
+{% block content %}
+	<div class="large-12 columns">
+		<p>{{ quote }}</p>
+	</div>
+    <div class="large-6 columns">
+      
+        <h2 class="box article">Derniers Articles</h2>
+        {% if last_articles %}
+            {% for article in last_articles %}
+                <div class="row card">
+                    <div class="large-12 columns">
+                        <h3><a href="{{ article.get_absolute_url_online }}">{{ article.title }}</a></h3>
+                        <div class="large-8 columns">
+                        <i class="fi-clock size-21"></i>
+                        <small>
+                            {{ article.pubdate|naturaltime }}
+                        </small>
+                        </div>
+                        <div class="large-4 columns">
+                            {% if article.get_reaction_count = 0 %}
+                                <a class="fi-comment size-16" href="{{article.get_absolute_url_online}}#reactions"><small>Aucune réaction</small></a>
+                            {% elif article.get_reaction_count = 1 %}
+                                <a class="fi-comment size-16" href="{{article.get_last_reaction.get_absolute_url}}"><small> {{ article.get_reaction_count }} réaction</small></a>
+                            {% else %}
+                                <a class="fi-comment size-16" href="{{article.get_last_reaction.get_absolute_url}}"><small> {{ article.get_reaction_count }} réactions</small></a>
+                            {% endif %}
+                        </div>
+                    </div>
+                    
+                    {% if article.image %}
+                    <div class="large-12 columns crop">
+                        <a href="{{ article.get_absolute_url_online }}">
+                            <img src="{{ article.image.url }}" alt="" >
+                        </a>
+                    </div>
+                    {% endif %}
+                    
+                    <div class="large-12 columns">
+                        <p>
+                        {{ article.description }}
+                        </p>
+                    </div>
+                </div>
+            {% endfor %}
+        {% endif %}
+    </div>
+
+    <div class="large-6 columns">
+
+        <h2 class="box tutoriel">Derniers tutoriels</h2>
+        {% if last_tutorials %}
+            {% for tutorial in last_tutorials %}
+                <div class="row card">
+                <div class="large-2 columns">
+                    <img src="{{ tutorial.image.thumb.url }}" alt="">
+                </div>
+                <div class="large-10 columns">
+                    <h3><a href="{{ tutorial.get_absolute_url_online }}">{{ tutorial.title }}</a></h3>
+                    {% if tutorial.subcategory %}
+                        {% for category in tutorial.subcategory.all %}
+                            <span class="label secondary radius">
+                                {{ category.title }}                                    
+                            </span>
+                        {% endfor %}
+                    {% endif %}
+                </div>
+                </div>
+            {% endfor %}
+        {% endif %}
+    </div>
+{% endblock %}