{% extends "forum/base.html" %}
{% load humane_date %}


{% block title %}
    {{ forum.title }}
{% endblock %}


{% block headline %}
    <h1>{{ forum.title }}</h1>
{% endblock %}


{% block headline-sub %}
    {{ forum.subtitle }}
{% endblock %}


{% block breadcrumb %}
    <li><a href="{{ forum.category.get_absolute_url }}">{{ forum.category.title }}</a></li>
    <li>{{ forum.title }}</li>
{% endblock %}


{% block headline-actions %}
    <li><a href="{% url "zds.forum.views.new" %}?forum={{ forum.pk }}" class="ico-after">Nouveau Sujet</a></li>
{% endblock %}


{% block content %}

<<<<<<< HEAD
    {% if sticky_topics %}
        <div class="forum-entries forum-entries-sticky">
            {% for topic in sticky_topics %}
                {% include "forum/details_row.part.html" %}
            {% endfor %}
        </div>
    {% endif %}

    <div class="forum-entries">
        {% for topic in topics %}
            {% include "forum/details_row.part.html" %}
        {% endfor %}
    </div>

    {% include "forum/topic_pagination.part.html" with position="bottom" %}
=======
<div class="row">
{% if sticky_topics %}
    <div>
        {% for topic in sticky_topics %}
            {% include "forum/details_row.part.html" %}
        {% endfor %}
    </div>
{% endif %}

<div>
    {% for topic in topics %}
        {% include "forum/details_row.part.html" %}
    {% endfor %}
</div>
</div>
{% include "forum/details_pagination.part.html" with position="bottom" %}
>>>>>>> 81396145

{% endblock %}<|MERGE_RESOLUTION|>--- conflicted
+++ resolved
@@ -29,8 +29,6 @@
 
 
 {% block content %}
-
-<<<<<<< HEAD
     {% if sticky_topics %}
         <div class="forum-entries forum-entries-sticky">
             {% for topic in sticky_topics %}
@@ -46,23 +44,4 @@
     </div>
 
     {% include "forum/topic_pagination.part.html" with position="bottom" %}
-=======
-<div class="row">
-{% if sticky_topics %}
-    <div>
-        {% for topic in sticky_topics %}
-            {% include "forum/details_row.part.html" %}
-        {% endfor %}
-    </div>
-{% endif %}
-
-<div>
-    {% for topic in topics %}
-        {% include "forum/details_row.part.html" %}
-    {% endfor %}
-</div>
-</div>
-{% include "forum/details_pagination.part.html" with position="bottom" %}
->>>>>>> 81396145
-
 {% endblock %}