--- conflicted
+++ resolved
@@ -32,11 +32,7 @@
 
 
 {% block breadcrumb %}
-<<<<<<< HEAD
     <li>Liste des forums</li>
-=======
-    <li class="current"><a href="#">Index</a></li>
->>>>>>> 81396145
 {% endblock %}
 
 
