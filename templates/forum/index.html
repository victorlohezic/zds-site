--- conflicted
+++ resolved
@@ -1,4 +1,3 @@
-<<<<<<< HEAD
 {% extends "forum/base.html" %}
 
 
@@ -47,45 +46,4 @@
         {% include "forum/includes/forums.part.html" %}
     {% endfor %}
 
-{% endblock %}
-=======
-{% extends "forum/base.html" %}
-
-{% block title %}
-    Liste des forums
-{% endblock %}
-
-{% block meta %}
-    <meta name="description" content="Les forums vous permettent de venir poser
-    vos questions aux autres membres mais aussi de s'entrainer ou tout
-    simplement de discuter.  Cela fonctionne également dans l'autre sens : vous
-    pouvez ici aider les autres et proposer des exercices au reste de la
-    communauté." />
-{% endblock %}
-
-{% block head-title %}
-   Liste des forums
-{% endblock %}
-
-{% block breadcrumb %}
-    <li class="current"><a href="#">Index</a></li>
-{% endblock %}
-
-{% block content %}
-
-{% for category in categories %}
-    <div class="row">
-        <div class="large-12 columns">
-            <h3 class="forum">
-                {{ category.title }}
-            </h3>
-            
-        </div>
-        <div class="small-block-grid-1 large-block-grid-3">
-            {% include "forum/forums_common.part.html" %}
-        </div>
-    </div>
-{% endfor %}
-
-{% endblock %}
->>>>>>> a60516f4
+{% endblock %}