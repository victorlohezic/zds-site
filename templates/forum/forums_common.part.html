{# Block displaying the list of forums belonging to a category #}
{% load humane_date %}
{% load upfirstletter %}
{% load forum %}


<div class="row">
{% for forum in category.get_forums %}
<<<<<<< HEAD
    {% if forum|readable:user %}
    <div class="forum-entry">
        <div class="forum-entry-title {% if user.is_authenticated and not forum.is_read %}unread{% endif %}">
            <a href="{{ forum.get_absolute_url }}">
                {{ forum.title }}
            </a>
            <p>
                {{ forum.subtitle }}
            </p>
        </div>
        <div class="forum-entry-count">
            <span class="label">
                <span title="Nombre de sujets dans le forum">
                    {{ forum.get_topic_count }}
                </span>
=======
{% if forum|readable:user %}
<div class="content-wrapper">
    <div class="forum-entry-title {% if user.is_authenticated and not forum.is_read %}unread{% endif %}">
        <h3 class="subtitle"><a href="{{ forum.get_absolute_url }}">{{ forum.title }}</a></h3>
        <p>
            {{ forum.subtitle }}
        </p>
    </div>
    <div class="forum-entry-count">
        <span class="label">
            <span title="Nombre de sujets dans le forum">
                {{ forum.get_topic_count }}
>>>>>>> 81396145
            </span>
            <span class="label secondary">
                <span title="Nombre de messages dans le forum">
                    {{ forum.get_post_count }}
                </span>
            </span>
        </div>
        <div class="forum-entry-count">

        </div>
        <div class="forum-entry-desc">
            <p>
                {% with last_message=forum.get_last_message %}
                    {% if last_message %}
                        <a href="{{ last_message.get_absolute_url }}">
                            {% with date=last_message.pubdate|humane_date %}
                                {{ date|upfirstletter }}
                            {% endwith %}
                        </a>
                        par
                        {% with member=last_message.author %}
                            {% include "member/member_item_common.part.html" %}
                        {% endwith %}
                        dans
                        <a href="{{ last_message.topic.get_absolute_url }}">
                            {{ last_message.topic.title }}
                        </a>
                    {% else %}
                        Aucun message
                    {% endif %}
                {% endwith %}
            </p>
        </div>
    </div>
    {% endif %}
{% endfor %}
</div><|MERGE_RESOLUTION|>--- conflicted
+++ resolved
@@ -4,29 +4,13 @@
 {% load forum %}
 
 
-<div class="row">
+<div class="content-wrapper">
 {% for forum in category.get_forums %}
-<<<<<<< HEAD
     {% if forum|readable:user %}
-    <div class="forum-entry">
-        <div class="forum-entry-title {% if user.is_authenticated and not forum.is_read %}unread{% endif %}">
-            <a href="{{ forum.get_absolute_url }}">
-                {{ forum.title }}
-            </a>
-            <p>
-                {{ forum.subtitle }}
-            </p>
-        </div>
-        <div class="forum-entry-count">
-            <span class="label">
-                <span title="Nombre de sujets dans le forum">
-                    {{ forum.get_topic_count }}
-                </span>
-=======
-{% if forum|readable:user %}
-<div class="content-wrapper">
     <div class="forum-entry-title {% if user.is_authenticated and not forum.is_read %}unread{% endif %}">
-        <h3 class="subtitle"><a href="{{ forum.get_absolute_url }}">{{ forum.title }}</a></h3>
+        <h3 class="subtitle">
+            <a href="{{ forum.get_absolute_url }}">{{ forum.title }}</a>
+        </h3>
         <p>
             {{ forum.subtitle }}
         </p>
@@ -35,7 +19,6 @@
         <span class="label">
             <span title="Nombre de sujets dans le forum">
                 {{ forum.get_topic_count }}
->>>>>>> 81396145
             </span>
             <span class="label secondary">
                 <span title="Nombre de messages dans le forum">
