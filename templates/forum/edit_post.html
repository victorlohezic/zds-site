--- conflicted
+++ resolved
@@ -22,69 +22,15 @@
 
 
 {% block content %}
-<<<<<<< HEAD
     {% with profile=user|profile%}
     <section>
-        <form action="#previsualisation" method="POST" class="forum-message" id="submit_form">
-            <div class="user">
-                <img src="{{profile.get_avatar_url}}" alt="" class="avatar avatar-link">
-            </div>
-            <div class="message">
-                {% if topic %}
-                <div class="message-content">
-                    <label class="control-label" for="id_title">Titre</label>
-                    <div class="controls">
-                        <input type="text" name="title" id="id_title" value="{{ topic.title }}" />
-                    </div>
-                </div>
-                <div class="message-content">
-                    <label class="control-label" for="id_subtitle">Sous titre</label>
-                    <div class="controls">
-                        <input type="text" name="subtitle" id="id_subtitle" value="{{ topic.subtitle }}" />
-                    </div>
-                </div>
-                {% endif %}
-
-                <div class="message-content">
-                    <textarea name="text" id="text" class="md-editor" cols="30" rows="10" {% if topic.is_locked or topic.antispam %}disabled{% endif %} placeholder="Votre message au format Markdown.">{% if topic.is_locked %}Ce sujet est verrouillé.{% elif topic.antispam  %}Vous ne pouvez pas encore poster dans ce sujet (protection antispam de 15 min).{% else %}{{ text }}{%endif%}</textarea>
-                </div>
-
-                <div class="message-bottom">
-                    <div class="message-submit">
-                        <button type="submit"
-                                name="preview"
-                                class="btn"
-                                {% if topic.is_locked or topic.antispam %}disabled{% endif %}>
-                            Aperçu
-                        </button>
-
-                        <button type="submit"
-                                {% if topic.is_locked or topic.antispam %}disabled{% endif %}
-                                name="answer"
-                                class="btn btn-submit">
-                            Envoyer
-                        </button>
-                    </div>
-                </div>
-            </div>
-=======
-{% with profile=user|profile%}
-<section>
-    {% crispy form %}
-</section>
-{% endwith %}
-
-{% if form.text.value %}
-    {% with text=form.text.value %}
-        {% include "forum/previsualization.part.html" %}
-    {% endwith %}
-{% endif %}
->>>>>>> 81396145
-
-            {% csrf_token %}
-        </form>
+        {% crispy form %}
     </section>
     {% endwith %}
 
-    {% include "forum/previsualization.part.html" %}
+    {% if form.text.value %}
+        {% with text=form.text.value %}
+            {% include "forum/previsualization.part.html" %}
+        {% endwith %}
+    {% endif %}
 {% endblock %}