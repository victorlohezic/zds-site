<<<<<<< HEAD
{% extends "base.html" %}
{% load interventions %}
{% load captureas %}



{% block title_base %}
    &#183; Forums
{% endblock %}



{% block mobile_title %}
    Forums
{% endblock %}



{% block breadcrumb_base %}
    <li><a href="{% url "zds.forum.views.index" %}">Forums</a></li>
{% endblock %}



{% block menu_forum %}
    current
{% endblock %}



{% block sidebar %}
    <aside class="sidebar mobile-menu-hide">
        {% if user.is_authenticated %}
            {% captureas sidebaractions %}
                {% block sidebar_actions %}{% endblock %}
            {% endcaptureas %}

            {% if sidebaractions %}
                <div class="mobile-menu-bloc mobile-all-links mobile-show-ico" data-title="Actions">
                    <h3>Actions</h3>
                    <ul>
                        {{ sidebaractions|safe }}
                    </ul>
                </div>
            {% endif %}

            <div class="mobile-menu-bloc mobile-all-links" data-title="Sujets suivis">
                <h3>Sujets suivis</h3>
                <ul>
                    {% with topics=user|followed_topics %}
                        {% for topic in topics %}
                            {% with topic=topic.topic state=topic|is_read %}
                                <li>
                                    <a href="{% url "zds.forum.views.edit" %}?topic={{ topic.pk }}&page=1&follow=1" 
                                       class="ico-after cross red stop-follow action-hover" 
                                       data-title="Ne plus suivre">
                                        Ne plus suivre
                                    </a>
                                    <a href="{{ topic.get_absolute_url }}"
                                       class="{% if state != True %}unread{% endif %}
                                        {% if topic.is_solved or topic.is_locked %}
                                            ico-after

                                            {% if topic.is_solved %}
                                                tick active
                                            {% elif topic.is_locked %}
                                                lock
                                            {% endif %}
                                        {% endif %}"
                                       {% if topic.is_solved or topic.is_locked %}
                                        data-prefix="{% if topic.is_solved %}Résolu{% elif topic.is_locked %}Fermé{% endif %}"
                                       {% endif %}
                                    >
                                        {{ topic.title }}
                                    </a>
                                </li>
                            {% endwith %}
                        {% endfor %}

                        {% if topics|length <= 0 %}
                            <li class="inactive"><span>Aucun sujet suivi</span></li>
                        {% endif %}
                    {% endwith %}
                </ul>
            </div>

            <div class="mobile-menu-bloc mobile-all-links" data-title="Flux">
                <h3>Flux</h3>
                <ul>
                    <li><a href="{% url "post-feed-rss" %}">Nouveaux messages (RSS)</a></li>
                    <li><a href="{% url "post-feed-atom" %}">Nouveaux messages (ATOM)</a></li>
                    <li><a href="{% url "topic-feed-rss" %}">Nouveaux sujets (RSS)</a></li>
                    <li><a href="{% url "topic-feed-atom" %}">Nouveaux sujets (ATOM)</a></li>
                </ul>
            </div>
        {% endif %}
    </aside>
=======
{% extends "base.html" %}
{% load interventions %}
{% load cache %}

{% block title_base %}
    &#183; Forums
{% endblock %}

{% block breadcrumb_base %}
    <li><a href="{% url "zds.forum.views.index" %}">Forums</a></li>
{% endblock %}

{% block menu_forum %}
    current
{% endblock %}

{% block search %}
<input type="hidden" name="models" value="forum.post" />
<input type="hidden" name="models" value="forum.topic" />
{% endblock %}

{% block headline %}
<h2 class="box forum">{% block head-title %}{% endblock %}</h2>
<p class="subtitle">{% block headline-sub %}{% endblock %}</p>
{% endblock %}



{% block sidebar %}
	
    {% block headline-actions %}{% endblock %}
    
    {% if user.is_authenticated %}
    <h3>Sujets suivis</h3>
    {% cache 60 follows user.pk %}
    <ul>
    	{% with topics=user|followed_topics %}
        {% for topic in topics %}
        <li class="{% if topic|is_read %}topic_read{% else %}unread{% endif %}">
            <span class="right" data-tooltip class="has-tip" title="Ne plus suivre ce sujet"><a href="{% url "zds.forum.views.edit" %}?topic={{ topic.pk }}&page=1&follow=1" class="fi-x"></a></span>
            {% if topic.is_solved %}<i class="fi-check success left"> </i>{% endif %}
            {% if topic.is_locked %}<i class="fi-lock grey left"> </i>{% endif %}
            {% with first_unread=topic.first_unread_post %} 
            <a href="{% if first_unread %}{{ first_unread.get_absolute_url }}{% else %}{{ topic.last_read_post.get_absolute_url }}{% endif %}" >{{ topic.title }}</a>
            {% endwith %}
        </li>
        {% endfor %}
        {% endwith %}
    </ul>
    {% endcache %}
    {% endif %}
    <h3>Flux</h3>
    {% include "forum/feeds.part.html" %}
>>>>>>> c8102b56
{% endblock %}<|MERGE_RESOLUTION|>--- conflicted
+++ resolved
@@ -1,4 +1,3 @@
-<<<<<<< HEAD
 {% extends "base.html" %}
 {% load interventions %}
 {% load captureas %}
@@ -57,7 +56,12 @@
                                        data-title="Ne plus suivre">
                                         Ne plus suivre
                                     </a>
-                                    <a href="{{ topic.get_absolute_url }}"
+                                    <a href="
+                                        {% if first_unread %}
+                                            {{ first_unread.get_absolute_url }}
+                                        {% else %}
+                                            {{ topic.last_read_post.get_absolute_url }}
+                                        {% endif %}"
                                        class="{% if state != True %}unread{% endif %}
                                         {% if topic.is_solved or topic.is_locked %}
                                             ico-after
@@ -96,59 +100,4 @@
             </div>
         {% endif %}
     </aside>
-=======
-{% extends "base.html" %}
-{% load interventions %}
-{% load cache %}
-
-{% block title_base %}
-    &#183; Forums
-{% endblock %}
-
-{% block breadcrumb_base %}
-    <li><a href="{% url "zds.forum.views.index" %}">Forums</a></li>
-{% endblock %}
-
-{% block menu_forum %}
-    current
-{% endblock %}
-
-{% block search %}
-<input type="hidden" name="models" value="forum.post" />
-<input type="hidden" name="models" value="forum.topic" />
-{% endblock %}
-
-{% block headline %}
-<h2 class="box forum">{% block head-title %}{% endblock %}</h2>
-<p class="subtitle">{% block headline-sub %}{% endblock %}</p>
-{% endblock %}
-
-
-
-{% block sidebar %}
-	
-    {% block headline-actions %}{% endblock %}
-    
-    {% if user.is_authenticated %}
-    <h3>Sujets suivis</h3>
-    {% cache 60 follows user.pk %}
-    <ul>
-    	{% with topics=user|followed_topics %}
-        {% for topic in topics %}
-        <li class="{% if topic|is_read %}topic_read{% else %}unread{% endif %}">
-            <span class="right" data-tooltip class="has-tip" title="Ne plus suivre ce sujet"><a href="{% url "zds.forum.views.edit" %}?topic={{ topic.pk }}&page=1&follow=1" class="fi-x"></a></span>
-            {% if topic.is_solved %}<i class="fi-check success left"> </i>{% endif %}
-            {% if topic.is_locked %}<i class="fi-lock grey left"> </i>{% endif %}
-            {% with first_unread=topic.first_unread_post %} 
-            <a href="{% if first_unread %}{{ first_unread.get_absolute_url }}{% else %}{{ topic.last_read_post.get_absolute_url }}{% endif %}" >{{ topic.title }}</a>
-            {% endwith %}
-        </li>
-        {% endfor %}
-        {% endwith %}
-    </ul>
-    {% endcache %}
-    {% endif %}
-    <h3>Flux</h3>
-    {% include "forum/feeds.part.html" %}
->>>>>>> c8102b56
 {% endblock %}