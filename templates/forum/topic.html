--- conflicted
+++ resolved
@@ -14,11 +14,8 @@
 {% block headline %}
     <h2>{{ topic.title }}</h2>
 {% endblock %}
-<<<<<<< HEAD
-
-
-=======
->>>>>>> 81396145
+
+
 {% block headline-sub %}
     <h3 class="subtitle">{{ topic.subtitle }}</h3>
 {% endblock %}
@@ -115,220 +112,123 @@
             <strong>Ce sujet est résolu</strong>, l'auteur de ce sujet a trouvé une
             solution satisfaisant son problème.
         </div>
-<<<<<<< HEAD
-    {% endif %}
-=======
+    {% endif %}
+
+    {% include "forum/topic_pagination.part.html" with position="top" %}
+
+    <div class="content-wrapper">
+        {% for post in posts %}
+        <article class="forum-message {% if post.is_useful %}helpful{% endif %}">
+            <div class="user" id="p{{ post.id }}">
+                <a href="{{ post.author.get_absolute_url }}" class="avatar-link">
+                    {% with profile=post.author|profile %}
+                    <img src="{{ profile.get_avatar_url }}" alt="" class="avatar">
+                    {% endwith %}
+                </a>
+            </div>
+
+            <div class="message">
+                {% if user.is_authenticated %}
+                <ul class="message-actions">
+                    {% if post.author = user or perms.forum.change_post %}
+                    <li>
+                        <a href="{% url "zds.forum.views.edit_post" %}?message={{ post.pk }}"
+                           class="ico-after edit">
+                            Editer
+                        </a>
+                    </li>
+                    {% endif %}
+
+                    <li>
+                        <a href="#" class="ico-after alert">
+                            Signaler
+                        </a>
+                    </li>
+                    {% if not topic.is_locked and not topic.antispam %}
+                    <li>
+                        <a href="{% url "zds.forum.views.answer" %}?sujet={{ topic.pk }}&amp;cite={{ post.pk }}"
+                           class="ico-after cite">
+                            Citer
+                        </a>
+                    </li>
+                    {% endif %}
+                </ul>
+                {% endif %}
+
+                <div class="message-metadata">
+                    <a href="{{ post.author.get_absolute_url }}" class="username">{{ post.author.username }}</a>
+                    <a href="#p{{ post.pk }}" class="date">{{ post.pubdate|humane_date }}</a>
+                </div>
+
+                <div class="message-content">
+                    {{ post.text|emarkdown }}
+
+                    {% if not post.is_visible %}
+                        <hr>
+                        <p>
+                            <em>Masqué par {{ post.editor }} : {{ post.text_hidden }}</em>
+                        </p>
+                    {% elif not post.update = None %}
+                        <hr>
+                        <p>
+                            <em>(Edité {{ post.update|humane_date }} par {{ post.editor }} )</em>
+                        </p>
+                    {% endif %}
+                </div>
+
+                <div class="message-bottom">
+
+                    {% if user.is_authenticated %}
+                        {% with profile_user=user|profile %}
+                            {% if profile_user.show_sign %}
+                                {% with profile=post.author|profile %}
+                                    <p class="signature">
+                                        {{profile.sign|emarkdown_inline}}
+                                    </p>
+                                {% endwith %}
+                            {% endif %}
+                        {% endwith %}
+
+                        <div class="message-karma">
+                            {% if topic.author == user and post.author != user %}
+                                <a href="/forums/message/utile?message={{ post.pk }}" class="ico-after tick">
+                                    Cette réponse m'a aidé
+                                </a>
+                            {% endif %}
+
+                            <a href="{% url "zds.forum.views.like_post" %}?message={{ post.pk }}"
+                               class="ico-after upvote {% if post.like > post.dislike %}voted{% endif%}">
+                                +{{post.like}}
+                            </a>
+                            <a href="{% url "zds.forum.views.dislike_post" %}?message={{ post.pk }}"
+                               class="ico-after downvote {% if post.like < post.dislike %}voted{% endif%}">
+                                -{{post.dislike}}
+                            </a>
+                        </div>
+                    {% else %}
+                        {% with profile=post.author|profile %}
+                            <p class="signature">
+                                {{ profile.sign|emarkdown_inline }}
+                            </p>
+                        {% endwith %}
+                    {% endif %}
+                </div>
+            </div>
+        </article>
+        {% endfor %}
     </div>
-</div>
-<div class="content-wrapper">
-{% for post in posts %}
-<article class="forum-message {% if post.is_useful %} helpful {% endif %}">
-    <div class="user" id="p{{ post.id }}">
-        <a href="{{ post.author.get_absolute_url }}" class="avatar-link">
-            {% with profile=post.author|profile %}
-            <img src="{{ profile.get_avatar_url }}" alt="" class="avatar">
-            {% endwith %}
-        </a>
-        {% if perms.forum.change_post %}
-            <span class="badge staff">Staff</span>
-        {% endif %}
-    </div>
-    <div class="message">
-        {% if user.is_authenticated %}
-        <ul class="message-actions">
-            {% if post.author = user or perms.forum.change_post %}
-            <li><a href="{% url "zds.forum.views.edit_post" %}?message={{ post.pk }}" class="ico-after edit">Editer</a></li>
-            {% endif %}
-            <li><a href="#" class="ico-after alert">Signaler</a></li>
-            {% if not topic.is_locked and not topic.antispam %}
-            <li><a href="{% url "zds.forum.views.answer" %}?sujet={{ topic.pk }}&amp;cite={{ post.pk }}" class="ico-after cite">Citer</a></li>
-            {% endif %}
-        </ul>
-        {% endif %}
->>>>>>> 81396145
-
-    {% include "forum/topic_pagination.part.html" with position="top" %}
-
-    {% for post in posts %}
-    <article class="forum-message {% if post.is_useful %}helpful{% endif %}">
-        <div class="user" id="p{{ post.id }}">
-            <a href="{{ post.author.get_absolute_url }}" class="avatar-link">
-                {% with profile=post.author|profile %}
-                <img src="{{ profile.get_avatar_url }}" alt="" class="avatar">
-                {% endwith %}
-            </a>
-        </div>
-
-<<<<<<< HEAD
-        <div class="message">
-            {% if user.is_authenticated %}
-            <ul class="message-actions">
-                {% if post.author = user or perms.forum.change_post %}
-                <li>
-                    <a href="{% url "zds.forum.views.edit_post" %}?message={{ post.pk }}"
-                       class="ico-after edit">
-                        Editer
-                    </a>
-                </li>
-                {% endif %}
-
-                <li>
-                    <a href="#" class="ico-after alert">
-                        Signaler
-                    </a>
-                </li>
-                {% if not topic.is_locked and not topic.antispam %}
-                <li>
-                    <a href="{% url "zds.forum.views.answer" %}?sujet={{ topic.pk }}&amp;cite={{ post.pk }}"
-                       class="ico-after cite">
-                        Citer
-                    </a>
-                </li>
-                {% endif %}
-            </ul>
-            {% endif %}
-
-            <div class="message-metadata">
-                <a href="{{ post.author.get_absolute_url }}" class="username">{{ post.author.username }}</a>
-                <a href="#p{{ post.pk }}" class="date">{{ post.pubdate|humane_date }}</a>
-            </div>
-
-            <div class="message-content">
-                {{ post.text|emarkdown }}
-
-                {% if not post.is_visible %}
-                    <hr>
-                    <p>
-                        <em>Masqué par {{ post.editor }} : {{ post.text_hidden }}</em>
-                    </p>
-                {% elif not post.update = None %}
-                    <hr>
-                    <p>
-                        <em>(Edité {{ post.update|humane_date }} par {{ post.editor }} )</em>
-                    </p>
-                {% endif %}
-            </div>
-
-            <div class="message-bottom">
-                {% with profile=post.author|profile %}
-                    <p class="signature">{{ profile.sign|emarkdown_inline }}</p>
-                {% endwith %}
-
-                {% if user.is_authenticated %}
-                <div class="message-karma">
-                    {% if topic.author == user and post.author != user %}
-                        <a href="/forums/message/utile?message={{ post.pk }}" class="ico-after tick">
-                            Cette réponse m'a aidé
-                        </a>
-                    {% endif %}
-
-                    <a href="{% url "zds.forum.views.like_post" %}?message={{ post.pk }}"
-                       class="ico-after upvote {% if post.like > post.dislike %}voted{% endif%}">
-                        +{{post.like}}
-                    </a>
-                    <a href="{% url "zds.forum.views.dislike_post" %}?message={{ post.pk }}"
-                       class="ico-after downvote {% if post.like < post.dislike %}voted{% endif%}">
-                        -{{post.dislike}}
-                    </a>
-                </div>
-                {% endif %}
-            </div>
-        </div>
-    </article>
-    {% endfor %}
 
     {% include "forum/topic_pagination.part.html" with position="bottom" %}
 
     {% if user.is_authenticated %}
-    {% with profile=user|profile%}
-    <section>
-        <form action="{% url "zds.forum.views.answer" %}?sujet={{ topic.pk }}" class="forum-message" method="POST" id="submit_form">
+        {% with profile=user|profile %}
+        <section>
             <div class="user">
                 <img src="{{profile.get_avatar_url}}" alt="" class="avatar avatar-link">
             </div>
 
-            <div class="message">
-                <div class="message-content">
-                    <textarea name="text" id="text" class="md-editor" cols="30" rows="10" {% if topic.is_locked or topic.antispam %}disabled{% endif %} placeholder="Votre message au format Markdown">{% if topic.is_locked %}Ce sujet est verrouillé.{% elif topic.antispam %}Vous ne pouvez pas encore poster dans ce sujet (protection antispam de 15 min).{% endif %}</textarea>
-                </div>
-
-                <div class="message-bottom">
-                    <div class="message-submit">
-                        <button type="submit"
-                                name="preview"
-                                class="btn"
-                                {% if topic.is_locked or topic.antispam %}disabled{% endif %}>
-                            Aperçu
-                        </button>
-
-                        <button type="submit"
-                                {% if topic.is_locked or topic.antispam %}disabled{% endif %}
-                                name="answer" 
-                                class="btn btn-submit">
-                            Envoyer
-                        </button>
-                    </div>
-                </div>
-            </div>
-
-            <input type="hidden" name="last_post" value="{{ last_post_pk }}" />
-
-            {% csrf_token %}
-        </form>
-    </section>
-    {% endwith %}
-    {% endif %}
-
-{% endblock %}
-
-
-{% block additionnal-js %}
-    <script>
-        /* anwser check */
-        $('#submit_form').submit(function(e){
-            if ((!$(this).find('textarea').val()) || ($(this).find('textarea').val().trim()=='')) {
-                alert('Votre message ne peut pas être vide.');
-                e.preventDefault();
-            }
-        })
-    </script>
-=======
-        <div class="message-bottom">
-        	{% if user.is_authenticated %}
-				{% with profile_user=user|profile %}
-					{% if profile_user.show_sign %}
-			            {% with profile=post.author|profile %}
-			                <p class="signature"> {{profile.sign|emarkdown_inline}} </p>
-			            {% endwith %}
-		            {% endif %}
-		        {% endwith %}
-	        {% endif %}
-            {% if user.is_authenticated %}
-            <div class="message-karma">
-                {% if topic.author == user and post.author != user %}
-                <a href="/forums/message/utile?message={{ post.pk }}" class="tick ico-after">Cette réponse m'a aidé</a>
-                {% endif %}
-                <a href="{% url "zds.forum.views.like_post" %}?message={{ post.pk }}" class="upvote {% if post.like > post.dislike %}voted{% endif%} ico-after">+{{post.like}}</a>
-                <a href="{% url "zds.forum.views.dislike_post" %}?message={{ post.pk }}" class="downvote {% if post.like < post.dislike %}voted{% endif%} ico-after">-{{post.dislike}}</a>
-            </div>
-            {% endif %}
-        </div>
-    </div>
-</article>
-{% endfor %}
-</div>
-{% include "forum/topic_pagination.part.html" with position="top" %}
-
-{% if user.is_authenticated %}
-{% with profile=user|profile %}
-<section>
-    <div class="user">
-        <img src="{{profile.get_avatar_url}}" alt="" class="avatar avatar-link">
-    </div>
-    {% crispy form %}
-</section>
-{% endwith %}
-{% endif %}
-
->>>>>>> 81396145
+            {% crispy form %}
+        </section>
+        {% endwith %}
+    {% endif %}
 {% endblock %}