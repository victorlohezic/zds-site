--- conflicted
+++ resolved
@@ -120,48 +120,6 @@
                 </div>
                 <div class="large-12 columns">
                     {% if post.is_visible %}
-<<<<<<< HEAD
-                    <div class="left large-9 columns signature">
-                        {% if user.is_authenticated %}
-                            {% with profile_user=user|profile %}
-                                {% if profile_user.show_sign %}
-                                    {% with profile=post.author|profile %}
-                                        {{profile.sign|emarkdown_inline}}
-                                    {% endwith %}
-                                {% endif %}
-                            {% endwith %}
-                        {% endif %}
-                    </div>
-                    {% if user.is_authenticated %}
-                    <div class="right message-karma">
-                        {% if post.author != user %}
-                            {% if post.like > post.dislike %}
-                                <a href="{% url "zds.forum.views.like_post" %}?message={{ post.pk }}" class="label secondary"><img src="{% static "img/thumb-up-voted.png" %}" alt="" />+{{post.like}}</a>
-                            {% else %}
-                                <a href="{% url "zds.forum.views.like_post" %}?message={{ post.pk }}" class="label secondary"><img src="{% static "img/thumb-up.png" %}" alt="" />+{{post.like}}</a>
-                            {% endif%}
-                            {% if post.dislike > post.like %}
-                                <a href="{% url "zds.forum.views.dislike_post" %}?message={{ post.pk }}" class="label secondary"><img src="{% static "img/thumb-down-voted.png" %}" alt="" />-{{post.dislike}}</a>
-                            {% else%}
-                                <a href="{% url "zds.forum.views.dislike_post" %}?message={{ post.pk }}" class="label secondary"><img src="{% static "img/thumb-down.png" %}" alt="" />-{{post.dislike}}</a>
-                            {% endif%}
-                        {% else %}
-                            {% if post.like > post.dislike %}
-                                <span href="{% url "zds.forum.views.like_post" %}?message={{ post.pk }}" class="label secondary"><img src="{% static "img/thumb-up-voted.png" %}" alt="" />+{{post.like}}</span>
-                            {% else %}
-                                <span href="{% url "zds.forum.views.like_post" %}?message={{ post.pk }}" class="label secondary"><img src="{% static "img/thumb-up.png" %}" alt="" />+{{post.like}}</span>
-                            {% endif%}
-                            {% if post.dislike > post.like %}
-                                <span href="{% url "zds.forum.views.dislike_post" %}?message={{ post.pk }}" class="label secondary"><img src="{% static "img/thumb-down-voted.png" %}" alt="" />-{{post.dislike}}</span>
-                            {% else%}
-                                <span href="{% url "zds.forum.views.dislike_post" %}?message={{ post.pk }}" class="label secondary"><img src="{% static "img/thumb-down.png" %}" alt="" />-{{post.dislike}}</span>
-                            {% endif%}
-                        {% endif %}
-                    </div>
-                    {% endif %}
-                    {% endif %}
-                    
-=======
                         <div class="left large-9 columns signature">
                             {% if user.is_authenticated %}
                                 {% with profile_user=user|profile %}
@@ -200,7 +158,6 @@
                         </div>
                     {% endif %}
 
->>>>>>> a996a50c
                 </div>
                 </div>
             </div>
