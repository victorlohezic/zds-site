--- conflicted
+++ resolved
@@ -4,19 +4,12 @@
 
 Bonjour {{ name }},
 
-<<<<<<< HEAD
 Ce message fait suite à votre alerte pour les propos de {{ user_name }}
-dans {{ type_content }} [{{ title }}]({{ url }}). {{ modo_name }} s'est 
-occupé du signalement et vous a déposé un petit mot :
-=======
-Vous recevez ce message car vous avez signalé le message de *{{ user_name }}*
-dans {{ type_content }} [{{ title }}]({{ url }}) : 
+dans {{ type_content }} [{{ title }}]({{ url }}) :
 
 {{alert_text}}
 
-Votre alerte a été traitée par **{{ modo_name }}** et il vous a laissé le 
-message suivant :
->>>>>>> 7dc46bf1
+{{ modo_name }} s'est occupé du signalement et vous a déposé un petit mot :
 
 {{ message }}
 
