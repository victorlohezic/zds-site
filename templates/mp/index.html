{% extends "mp/base.html" %}
{% load humanize %}

{% block title %}
    Liste des MP
{% endblock %}

{% block meta %}
    <meta name="description" content="Votre boîte à MP" />
{% endblock %}

{% block head-title %}
   Liste des MPs
{% endblock %}

{% block breadcrumb %}
    <li class="current"><a href="javascript:;">Index</a></li>
{% endblock %}

{% block headline-actions %}
    <h3>Actions</h3>
    <ul>
        {% if user.is_authenticated %}
        <li><a href="{% url "zds.mp.views.new" %}">Nouvel MP</a></li>
        {% endif %}
    </ul>
    <form action="" method="POST" >
        <button type="submit" name="delete" class="button secondary">Supprimer</button>
    </form>
{% endblock %}

{% block content %}
<div>
    <table class="topics-entries">
      <tbody>
        {% for topic in privatetopics %}
        <tr>
            <td class="
            {% if user.is_authenticated %}
                {% if topic.never_read %}
                    unread
                {% endif %}
            {% endif %}">
                <a href="{{ topic.get_absolute_url }}">
                    {{ topic.title }}
                </a>
                {% if topic.subtitle %}
                    <p>
                        {{ topic.subtitle }}
                    </p>
                {% endif %}
                </br>
                Participants : 
                {% with member=topic.author %}
                    {% include "member/member_item_common.part.html" %}
                {% endwith %}
                {% for member in topic.participants.all %}
                    | {% include "member/member_item_common.part.html" %}
                {% endfor %}
            </td>
            <td class="forum-entry-count hide-for-small" >
                <span class="label">
                    {{ topic.get_post_count|add:"-1" }}
                </span>
            </td>
            <td class="forum-entry-desc">
                <p>
                    {% with answer=topic.get_last_answer %}
<<<<<<< HEAD
                        {% if answer %}
                            Dernière rép.
                            <a href="{{ answer.get_absolute_url }}" class="hide-for-small">
                                {% with date=answer.pubdate|humane_date %}
                                    {{ date }}
                                {% endwith %}
                            </a>
                            </br>
                            par
                            {% with member=answer.author %}
                                {% include "member/member_item_common.part.html" %}
                            {% endwith %}
                        {% else %}
                            Aucune réponse
                        {% endif %}
=======
                    {% if answer %}
                    Dernière rép.
                    <a href="{{ answer.get_absolute_url }}">
                        {% with date=answer.pubdate|naturaltime %}
                        {{ date }}
                        {% endwith %}
                    </a>
                    par
                    {% with member=answer.author %}
                    {% include "member/member_item_common.part.html" %}
                    {% endwith %}
                    {% else %}
                    Aucune réponse
                    {% endif %}
>>>>>>> 5404d0c7
                    {% endwith %}

                </p>
            </td>
        </tr>
        {% endfor %}
      </tbody>
    </table>
</div>
{% include "mp/details_pagination.part.html" %}

{% endblock %}<|MERGE_RESOLUTION|>--- conflicted
+++ resolved
@@ -1,5 +1,6 @@
 {% extends "mp/base.html" %}
-{% load humanize %}
+{% load humane_date %}
+{% load upfirstletter %}
 
 {% block title %}
     Liste des MP
@@ -66,7 +67,6 @@
             <td class="forum-entry-desc">
                 <p>
                     {% with answer=topic.get_last_answer %}
-<<<<<<< HEAD
                         {% if answer %}
                             Dernière rép.
                             <a href="{{ answer.get_absolute_url }}" class="hide-for-small">
@@ -82,22 +82,6 @@
                         {% else %}
                             Aucune réponse
                         {% endif %}
-=======
-                    {% if answer %}
-                    Dernière rép.
-                    <a href="{{ answer.get_absolute_url }}">
-                        {% with date=answer.pubdate|naturaltime %}
-                        {{ date }}
-                        {% endwith %}
-                    </a>
-                    par
-                    {% with member=answer.author %}
-                    {% include "member/member_item_common.part.html" %}
-                    {% endwith %}
-                    {% else %}
-                    Aucune réponse
-                    {% endif %}
->>>>>>> 5404d0c7
                     {% endwith %}
 
                 </p>
