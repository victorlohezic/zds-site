--- conflicted
+++ resolved
@@ -1,4 +1,3 @@
-<<<<<<< HEAD
 {% extends "mp/base.html" %}
 {% load humanize %}
 
@@ -27,6 +26,18 @@
         <h3>Actions</h3>
         <ul>
             <li><a href="{% url "zds.mp.views.new" %}">Nouvelle conversation</a></li>
+            <li>
+                <a href="#delete-conversations">Supprimer les conversations</a>
+                {# FIXME : Je pense qu'il manque une url pour le formulaire #}
+                <form action="" method="POST" id="delete-conversations">
+                    <p>
+                        Attention, vous vous appretez à supprimer toutes les conversations sélectionnées.
+                    </p>
+                    
+                    {% csrf_token %}
+                    <button type="submit" name="delete" class="button expand alert tiny">Confirmer</button>
+                </form>
+            </li>
         </ul>
     </div>
 {% endblock %}
@@ -81,54 +92,4 @@
     </div>
 
     {% include "misc/pagination.part.html" with position='bottom' %}
-{% endblock %}
-=======
-{% extends "mp/base.html" %}
-{% load humanize %}
-
-{% block title %}
-    Liste des MP
-{% endblock %}
-
-{% block meta %}
-    <meta name="description" content="Votre boîte à MP" />
-{% endblock %}
-
-{% block head-title %}
-   Liste des MPs
-{% endblock %}
-
-{% block breadcrumb %}
-    <li class="current"><a href="javascript:;">Index</a></li>
-{% endblock %}
-
-{% block headline-actions %}
-    <li><a href="{% url "zds.mp.views.new" %}">Nouvel MP</a></li>
-    <li>
-        <a href="#" data-dropdown="deletemp" ><span class="fi-x"></span> Supprimer les MP</a>
-        <div id="deletemp" class="f-dropdown" data-dropdown-content>
-            <form action="" method="POST" >
-            <p>
-                Attention, vous vous appretez à supprimer les MPs qui ont été sélectionnés.
-            </p>
-            <button type="submit" name="delete" class="button expand alert tiny">Confirmer</button>
-             {% csrf_token %}
-            </form>
-        </div>
-    </li>
-{% endblock %}
-
-{% block content %}
-<div>
-    <table class="topics-entries">
-      <tbody>
-        {% for topic in privatetopics %}
-            {% include "forum/details_row.part.html" %}
-        {% endfor %}
-      </tbody>
-    </table>
-</div>
-{% include "mp/details_pagination.part.html" %}
-
-{% endblock %}
->>>>>>> a60516f4
+{% endblock %}