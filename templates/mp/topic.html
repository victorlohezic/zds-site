--- conflicted
+++ resolved
@@ -1,6 +1,7 @@
 {% extends "mp/base_read.html" %}
 {% load emarkdown %}
-{% load humanize %}
+{% load markup %}
+{% load humane_date %}
 {% load profile %}
 {% load staticfiles %}
 {% load crispy_forms_tags %}
@@ -45,23 +46,12 @@
         <div class="large-1 columns">
             <div class="centered">
             <a href="{{ post.author.get_absolute_url }}" class="username">{{ post.author.username }}</a>
-<<<<<<< HEAD
             </div>
             <a href="{{ post.author.get_absolute_url }}" class="hide-for-small">
                 {% with profile=post.author|profile %}
                 <img src="{{ profile.get_avatar_url }}" alt="">
                 {% endwith %}
             </a>
-=======
-            <a href="#p{{ post.pk }}" class="date">{{ post.pubdate|naturaltime }}</a>
-            {% if not post.update = None %}
-            <i>(Edité {{ post.update|naturaltime }} par {{ post.editor }} )</i>
-            {% endif %}
-        </div>
-
-        <div class="message-content">
-            {{ post.text|emarkdown }}
->>>>>>> 5404d0c7
         </div>
         <div class="large-11 columns message-forum">
             <div class="row">
@@ -124,4 +114,4 @@
 {% endwith %}
 {% endif %}
 
-{% endblock %}
+{% endblock %}