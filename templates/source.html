--- conflicted
+++ resolved
@@ -78,11 +78,7 @@
                       </li>
                       {% endwith %}
                   {% endfor %}
-<<<<<<< HEAD
                   {% if unread_topics|length = 0 %}
-=======
-                  {% if read_topics|length = 0 and unread_topics|length = 0 %}
->>>>>>> a996a50c
                       <li>
                         <a href="#">
                         <div class="row"><div class="large-5 columns centered">
@@ -134,19 +130,11 @@
                       </li>
                       {% endwith %}
                   {% endfor %}
-<<<<<<< HEAD
                   {% if unread_topics|length = 0 %}
                       <li>
                         <a href="#">
                         <div class="row"><div class="large-5 columns centered">
                           Aucune notification
-=======
-                  {% if read_topics|length = 0 and unread_topics|length = 0 %}
-                      <li>
-                        <a href="#">
-                        <div class="row"><div class="large-5 columns centered">
-                          Aucun message
->>>>>>> a996a50c
                           </div></div>
                         </a>
                       </li>
@@ -160,38 +148,22 @@
           </li>
           {% if perms.forum.change_post %}
           <li class="has-dropdown">
-<<<<<<< HEAD
             
             <a href="#">
               <img src="{% static "img/gear.png" %}" alt="Alertes" /> <span class="hide-for-large-up">Modération</span></a>
             <ul class="dropdown">
-                {% with posts=user|alerts_topic %}
+                {% with alerts=user|alerts_list nb_alerts=user|alerts_count %}
                 <li><label>
-                    {% if posts.count > 0 %}
-                    <span class="alert label round">{{ user|alerts_count }}</span>
+                    {% if nb_alerts > 0 %}
+                    <span class="alert label round">{{ nb_alerts }}</span>
                     {% endif %}
                     Alertes Modération 
                   </label>
               </li>
                 <li class="divider"></li>
                 
-                  {% for post in posts %}
-                  {% for alert in post.alerts.all %}
-                      <li><a href="{{ post.get_absolute_url }}">
-=======
-            {% with alerts=user|alerts_list nb_alerts=user|alerts_count %}
-            <a href="#">
-              {% if nb_alerts > 0 %}
-                  <span class="alert label round">{{ nb_alerts }}</span>
-              {% endif %}
-              <img src="{% static "img/gear.png" %}" alt="Alertes" /> <span class="hide-for-large-up">Modération</span></a>
-            <ul class="dropdown">
-              <li><label>Alertes Modération</label></li>
-              <li class="divider"></li>
-                
                   {% for alert in alerts %}
                       <li><a href="{{ alert.get_comment_subclass.get_absolute_url }}">
->>>>>>> a996a50c
                           <div class="row">
                             <div class="large-12 columns">
                               <div class="left">
@@ -202,22 +174,13 @@
                               </div>
                             </div>
                             <div class="large-12 columns">
-<<<<<<< HEAD
-                                {{ post.topic.title }}
-=======
                                 {{ alert.get_scope_display }}
->>>>>>> a996a50c
                             </div>
                           </div>
                           </a>
                       </li>
                   {% endfor %}
-<<<<<<< HEAD
-                  {% endfor %}
-                  {% if posts.count = 0 %}
-=======
-                  {% if alerts.count = 0 %}
->>>>>>> a996a50c
+                  {% if nb_alerts = 0 %}
                       <li class="dropdown-empty-message">
                         <a href="#">
                         <div class="row"><div class="large-5 columns centered">
@@ -226,7 +189,6 @@
                         </a>
                       </li>
                   {% endif %}
-<<<<<<< HEAD
                 {% endwith %}
                 {% with alerts=user|alerts_validation_tutos %}
                 <li><label>
@@ -286,15 +248,9 @@
                   {% endfor %}
                 {% endwith %}
                 <li class="divider"></li>
-              <li><a href="#"><div class="row"><div class="large-5 columns centered">Toutes les alertes</div></div></a></li>
+              <li><a href="{% url "zds.pages.views.alerts" %}"><div class="row"><div class="large-5 columns centered">Toutes les alertes</div></div></a></li>
             </ul>
             
-=======
-                <li class="divider"></li>
-              <li><a href="{% url "zds.pages.views.alerts" %}"><div class="row"><div class="large-5 columns centered">Toutes les alertes</div></div></a></li>
-            </ul>
-            {% endwith %}
->>>>>>> a996a50c
           </li>
           {% endif %}
           <li class="has-dropdown">
