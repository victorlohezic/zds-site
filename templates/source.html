--- conflicted
+++ resolved
@@ -1,4 +1,3 @@
-<<<<<<< HEAD
 {% load staticfiles %}
 {% load compressed %}
 {% load humanize %}
@@ -385,395 +384,4 @@
     <script type="text/javascript" src="https://c328740.ssl.cf1.rackcdn.com/mathjax/latest/MathJax.js?config=TeX-AMS-MML_HTMLorMML"></script>
 
   </body>
-</html>
-=======
-{% load staticfiles %}
-{% load compressed %}
-{% load humanize %}
-{% load profile %}
-{% load interventions %}
-{% load topbar %}
-
-<!DOCTYPE html>
-<html class="no-js" lang="en">
-  <head>
-    <meta charset="utf-8" />
-    <meta name="viewport" content="width=device-width, initial-scale=1.0" />
-    <title>{% block title %}Sans nom{% endblock %}{% block title_base %}{% endblock %} &#183; ZesteDeSavoir</title>
-    <link rel="shortcut icon" type="image/png" href="{% static "images/favicon.png" %}">
-    <link href='http://fonts.googleapis.com/css?family=Ubuntu' rel='stylesheet' type='text/css'>
-    <link href='http://fonts.googleapis.com/css?family=Roboto+Slab' rel='stylesheet' type='text/css'>
-    <link href='http://fonts.googleapis.com/css?family=Ubuntu+Mono' rel='stylesheet' type='text/css'>
-    <link href="{% static "css/zds.css" %}" rel="stylesheet" type="text/css" />
-  </head>
-  <body>   
-<!-- Header and Nav -->
-    <nav class="top-bar" data-topbar data-options="is_hover: 
-    {% if user.is_authenticated %}
-      {% with profil=user|profile%}
-        {% if profil.hover_or_click %}
-          true
-        {% else %}
-          false
-        {% endif %}
-      {% endwith %}
-    {% else %}
-      false
-    {% endif %}">
-      <ul class="title-area">
-        <li class="logo">
-          <a href="/"><img src='{% static "img/logo.png" %}' alt="ZesteDeSavoir" /></a>
-        </li>
-        <li class="toggle-topbar menu-icon"><a href="#"></a></li>
-      </ul>
-
-      <section class="top-bar-section">
-        <!-- Right Nav Section -->
-        {% if user.is_authenticated %}
-        <ul class="right">
-          <li class="has-dropdown">
-            {% with topics=user|interventions_privatetopics %}
-            {% with unread_topics=topics.unread %}
-            {% with read_topics=topics.read %}
-            <a href="#">
-              {% if unread_topics|length > 0 %}
-                  <span class="alert label round">{{ unread_topics|length }}</span>
-              {% endif %}
-              <img src="{% static "img/messages.png" %}" alt="Messages" /> <span class="hide-for-large-up">Messages Privés</span></a>
-            <ul class="dropdown">
-                <li><label>Messagerie</label></li>
-                <li class="divider"></li>
-                
-                  {% for topic in unread_topics %}
-                      {% with first_unread=topic.first_unread_post %}
-                      <li><a href="{{ topic.last_read_post.get_absolute_url }}">
-                          <div class="row">
-                            <div class="large-12 columns">
-                              <div class="left">
-                                  {% with p=first_unread.author|profile %}
-                                  <img src="{{ p.get_avatar_url }}" alt="" class="avatar" />
-                                  {% endwith %}
-                                  {{ first_unread.author.username }}
-                              </div>
-                              <div class="right">
-                                  {{ first_unread.pubdate|naturaltime }}
-                              </div>
-                            </div>
-                            <div class="large-12 columns">
-                                {{ topic.title }}
-                            </div>
-                          </div>
-                          </a>
-                      </li>
-                      {% endwith %}
-                  {% endfor %}
-                  {% if read_topics|length = 0 and unread_topics|length = 0 %}
-                      <li>
-                        <a href="#">
-                        <div class="row"><div class="large-5 columns centered">
-                          Aucun message
-                          </div></div>
-                        </a>
-                      </li>
-                  {% endif %}
-                <li class="divider"></li>
-                <li><a href="{% url "zds.mp.views.index" %}"><div class="row"><div class="large-12 columns">Tous les messages</div></div></a></li>
-            </ul>
-            {% endwith %}
-            {% endwith %}
-            {% endwith %}
-          </li>
-          <li class="has-dropdown">
-            {% with topics=user|interventions_topics %}
-            {% with unread_topics=topics.unread %}
-            {% with read_topics=topics.read %}
-            <a href="#">
-              {% if unread_topics|length > 0 %}
-                  <span class="alert label round">{{ unread_topics|length }}</span>
-              {% endif %}
-              <img src="{% static "img/notifications.png" %}" alt="Notifications" /> <span class="hide-for-large-up">Notifications</span></a>
-            <ul class="dropdown">
-              <li><label>Notifications</label></li>
-              <li class="divider"></li>
-                
-                  {% for topic in unread_topics %}
-                      {% with first_unread=topic.first_unread_post %}
-                      <li><a href="{{ first_unread.get_absolute_url }}">
-                          <div class="row">
-                            <div class="large-12 columns">
-                              <div class="left">
-                                  {% with p=first_unread.author|profile %}
-                                  <img src="{{ p.get_avatar_url }}" alt="" class="avatar" />
-                                  {% endwith %}
-                                  {{ first_unread.author.username }}
-                              </div>
-                              <div class="right">
-                                  {{ first_unread.pubdate|naturaltime }}
-                              </div>
-                            </div>
-                            <div class="large-12 columns">
-                                {{ topic.title }}
-                            </div>
-                          </div>
-                          </a>
-                      </li>
-                      {% endwith %}
-                  {% endfor %}
-                  {% if read_topics|length = 0 and unread_topics|length = 0 %}
-                      <li>
-                        <a href="#">
-                        <div class="row"><div class="large-5 columns centered">
-                          Aucun message
-                          </div></div>
-                        </a>
-                      </li>
-                  {% endif %}
-                <li class="divider"></li>
-              <li><a href="{% url "zds.forum.views.followed_topics" %}"><div class="row"><div class="large-5 columns centered">Toutes les notifications</div></div></a></li>
-            </ul>
-            {% endwith %}
-            {% endwith %}
-            {% endwith %}
-          </li>
-          {% if perms.forum.change_post %}
-          <li class="has-dropdown">
-            {% with posts=user|alerts_topic %}
-            <a href="#">
-              {% if posts.count > 0 %}
-                  <span class="alert label round">{{ user|alerts_count }}</span>
-              {% endif %}
-              <img src="{% static "img/gear.png" %}" alt="Alertes" /> <span class="hide-for-large-up">Modération</span></a>
-            <ul class="dropdown">
-              <li><label>Alertes Modération</label></li>
-              <li class="divider"></li>
-                
-                  {% for post in posts %}
-                  {% for alert in post.alerts.all %}
-                      <li><a href="{{ post.get_absolute_url }}">
-                          <div class="row">
-                            <div class="large-12 columns">
-                              <div class="left">
-                                {{ alert.author }}
-                              </div>
-                              <div class="right">
-                                  {{ alert.pubdate|naturaltime }}
-                              </div>
-                            </div>
-                            <div class="large-12 columns">
-                                {{ post.topic.title }}
-                            </div>
-                          </div>
-                          </a>
-                      </li>
-                  {% endfor %}
-                  {% endfor %}
-                  {% if posts.count = 0 %}
-                      <li class="dropdown-empty-message">
-                        <a href="#">
-                        <div class="row"><div class="large-5 columns centered">
-                          Aucune alerte
-                        </div></div>
-                        </a>
-                      </li>
-                  {% endif %}
-                <li class="divider"></li>
-              <li><a href="#"><div class="row"><div class="large-5 columns centered">Toutes les alertes</div></div></a></li>
-            </ul>
-            {% endwith %}
-          </li>
-          {% endif %}
-          <li class="has-dropdown">
-            {% with profile=user|profile %}
-            <a href="#"><img src="{{ profile.get_avatar_url }}" alt=""></a>
-            {% endwith %}
-            <ul class="dropdown">
-                <li>
-                    <a href="{% url "zds.member.views.details" user.username %}">Mon Profil</a>
-                </li>
-                <li>
-                    <a href="{% url "zds.member.views.tutorials" %}">Mes Tutoriels</a>
-                </li>
-                <li>
-                    <a href="{% url "zds.member.views.articles" %}">Mes Articles</a>
-                </li>
-                <li>
-                    <a href="{% url "zds.gallery.views.gallery_list" %}">Galeries d'images</a>
-                </li>
-                <li>
-                    <a href="{% url "zds.member.views.settings_profile" %}">Paramètres</a>
-                </li>
-
-                {% if perms.tutorial.change_tutorial %}
-                <li>
-                    <a href="{% url "zds.tutorial.views.list_validation" %}">Administration des tutoriels</a>
-                </li>
-                {% endif %}
-
-                {% if perms.article.change_article %}
-                <li>
-                    <a href="{% url "zds.article.views.list_validation" %}">Administration des articles</a>
-                </li>
-                {% endif %}
-
-                <li>
-                	<form method="post" action="{% url "zds.member.views.logout_view" %}">
-                		<button type="submit">Déconnexion</button>
-                		{% csrf_token %}
-                	</form>
-                </li>
-            </ul>
-          </li>
-        </ul>
-        {% else %} {# Not logged #}
-        <ul class="right">
-            <li><a href="{% url "zds.member.views.login_view" %}?next={{request.build_absolute_uri}}">Connexion</a></li>
-            <li><a href="{% url "zds.member.views.register_view" %}">Inscription</a></li>
-        </ul>
-        {% endif %}
-        <!-- Left Nav Section -->
-        <ul class="left">
-          <li class="has-dropdown">
-            <a href="{% if user.is_authenticated %}{% with profil=user|profile%}{% if profil.hover_or_click %}
-            {% url "zds.tutorial.views.index" %}
-            {% else %}
-            #
-            {% endif %}{% endwith %}{% else %}
-            #
-            {% endif %}" class="topmenu">Tutoriels</a>
-            <ul class="dropdown">
-                {% with categories='.'|top_categories_tuto %}
-                    {% for category in categories %}
-                        <li class="has-dropdown">
-                            <a href="#">{{ category.title }}</a>
-                            <ul class="dropdown">
-                                {% for catofsubcat in category.get_subcategories %}
-                                    <li>
-                                        <a href="{{ catofsubcat.subcategory.get_absolute_url_tutorial }}">
-                                            {{ catofsubcat.subcategory }}
-                                        </a>
-                                    </li>
-                                {% endfor %}
-                            </ul>
-                        </li>
-                    {% endfor %}
-                {% endwith %}
-                <li><a href="{% url "zds.tutorial.views.index" %}">Tous les tutoriels</a></li>
-            </ul>
-          </li>
-          <li>
-            <a href="{% url "zds.article.views.index" %}" class="topmenu">Articles</a>
-          </li>
-          <li class="has-dropdown">
-            <a href="{% if user.is_authenticated %}{% with profil=user|profile%}{% if profil.hover_or_click %}
-            {% url "zds.forum.views.index" %}
-            {% else %}
-            #
-            {% endif %}{% endwith %}{% else %}
-            #
-            {% endif %}" class="topmenu">Forums</a>
-            <ul class="dropdown">
-                {% with categories='.'|top_categories %}
-                    {% for category in categories %}
-                        <li class="has-dropdown">
-                            <a href="#">{{ category.title }}</a>
-                            <ul class="dropdown">
-                                {% with forums=category.get_forums|auth_forums:user %}
-                                  {% for forum in forums %}
-                                      <li><a href="{{ forum.get_absolute_url }}">{{ forum.title }}</a></li>
-                                  {% endfor %}
-                                {% endwith %}
-                            </ul>
-                        </li>
-                    {% endfor %}
-                {% endwith %}
-                <li><a href="{% url "zds.forum.views.index" %}">Tous les Forums</a></li>
-            </ul>
-          </li>
-        </ul>
-      </section>
-    </nav>
-    <div class="ariane">
-      <ul class="hide-for-small left">
-          <li>
-              <a href="{% url "zds.pages.views.home" %}">Accueil</a>
-          </li>
-          {% block breadcrumb_base %}{% endblock %}
-          {% block breadcrumb %}{% endblock %}
-      </ul>
-      <ul class="search right" id="search">
-        <div class="row">
-        <form action="/rechercher/">
-            <input type="text" name="q" placeholder="Rechercher">
-            {% block search %}
-            {% endblock %}
-        </form>
-        </div>
-      </ul>
-    </div>
-    
-
-  <!-- End Header and Nav -->
-  {% if messages %}
-  <div class="large-12 columns">
-      {% for message in messages %}
-      <div data-alert class="alert-box {% if message.tags %}{{ message.tags }}{% endif %} radius">
-        {{ message }}
-        <a href="#" class="close">&times;</a>
-      </div>
-      {% endfor %}
-  </div>
-  {% endif %}
-  <div class="main-content">
-    {% block content-out %}{% endblock %}
-   </div>
-  
-  <!-- Footer -->
-  
-  <footer class="row">
-    <div class="large-12 columns">
-      <hr />
-      <div class="row">
-        <div class="large-6 columns">
-          <p>© ZesteDeSavoir 2014</p>
-        </div>
-        <div class="large-6 columns">
-          <ul class="inline-list right">
-            <li><a href="{% url "zds.pages.views.eula" %}">CGU</a></li>
-            <li><a href="{% url "zds.pages.views.about" %}">À propos</a></li>
-            <li><a href="{% url "zds.pages.views.association" %}">L'association</a></li>
-            <li><a href="{% url "zds.pages.views.contact" %}">Contact</a></li>
-          </ul>
-        </div>
-      </div>
-    </div> 
-  </footer>
-    <script type="text/javascript" src="{% static "bower_components/jquery/dist/jquery.min.js" %}"></script>
-    <script type="text/javascript" src="{% static "bower_components/modernizr/modernizr.js" %}"></script>
-    <script type="text/javascript" src="{% static "bower_components/foundation/js/foundation.min.js" %}"></script>
-    <script type="text/javascript" src="{% static "js/newsletter.js" %}"></script>
-    <script type="text/javascript" src="{% static "js/editor.js" %}"></script>
-    <script>
-      $(document).foundation();
-    </script>
-
-    {# MathJax #}
-    <script type="text/x-mathjax-config">
-        MathJax.Hub.Config({
-            tex2jax: {
-                inlineMath: [['$', '$'], ['\\(', '\\)']],
-                processEscapes: true,
-            },
-            TeX: { extensions: ["color.js", "cancel.js", "enclose.js", "bbox.js", "mathchoice.js", "newcommand.js", "verb.js", "unicode.js", "autobold.js", "MathZoom.js"] },
-            messageStyle: "none",
-        });
-    </script>
-    <script>
-    $(".spoiler").on("click", function(){
-        $(".spoiler").children().slideToggle("slow");
-    });
-    </script>
-    <script type="text/javascript" src="https://c328740.ssl.cf1.rackcdn.com/mathjax/latest/MathJax.js?config=TeX-AMS-MML_HTMLorMML"></script>
-
-  </body>
-</html>
->>>>>>> 97fa4258
+</html>