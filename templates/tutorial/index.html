--- conflicted
+++ resolved
@@ -1,5 +1,5 @@
 {% extends "tutorial/base.html" %}
-{% load humanize %}
+{% load humane_date %}
 
 {% block title %}
     Liste des tutoriels
@@ -29,11 +29,7 @@
                 <div class="tutorial-infos">
                     <h3>{{ tuto.title }}</h3>
                     <p class="article-metadata">
-<<<<<<< HEAD
                         publié {{tuto.pubdate|humane_date}}
-=======
-                        crée {{tuto.pubdate|naturaltime}}
->>>>>>> 5404d0c7
                     </p>
                 </div>
                 {% if tuto.image %}
