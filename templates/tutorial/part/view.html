{% extends "tutorial/base.html" %}
{% load emarkdown %}



{% block title %}
    {{ part.title }} - {{ part.tutorial.title }}
{% endblock %}



{% block breadcrumb %}
    <li><a href="{{ part.tutorial.get_absolute_url }}?version={{ version }}">{{ part.tutorial.title }}</a></li>
    <li>{{ part.title }}</li>
{% endblock %}



{% block headline %}
    <h2>
        {{ part.title }}
    </h2>

    {% if tutorial.licence %}
        <p class="license">
            {{ tutorial.licence }}
        </p>
    {% endif %}

    {% include 'tutorial/includes/tags_authors.part.html' with tutorial=part.tutorial %}

    {% if part.tutorial.in_beta and part.tutorial.sha_beta == version %}
        <div class="content-wrapper">
            <div class="alert-box warning">
                Cette version du tutoriel est en <strong>BÊTA</strong> !
            </div>
        </div>
    {% endif %}
{% endblock %}



{% block content %}
    {% if part.intro and part.intro != "None" %}
        {{ part.intro|emarkdown }}
<<<<<<< HEAD
    {% elif not tutorial.in_beta or tutorial.sha_beta != version  %}
=======
    {% elif not tutorial.in_beta %}
>>>>>>> 35488f76
        <p class="ico-after warning">
            Il n'y a pas d'introduction.
        </p>
    {% endif %}

    <hr />

    {% if part.chapters %}
        <ul>
            {% for chapter in part.chapters %}
                <li>
                    <h3>
                        <a href="{% url "view-chapter-url" part.tutorial.pk part.tutorial.slug part.pk part.slug chapter.pk chapter.slug %}?version={{version}}">
                            {{ chapter.title }}
                        </a>
                    </h3>
                    <ul>
                        {% for extract in chapter.extracts %}
                            <li>
                                <h4>
                                    <a href="{% spaceless %}
                                        {% if online %}
                                            {% url "view-chapter-url-online" tutorial.pk tutorial.slug part.pk part.slug chapter.pk chapter.slug %}
                                        {% else %}
                                            {% url "view-chapter-url" tutorial.pk tutorial.slug part.pk part.slug chapter.pk chapter.slug %}{% if version %}?version={{version}}{% endif %}
                                        {% endif %}
                                        {% endspaceless %}#{{ extract.position_in_chapter }}-{{ extract.title|slugify }}">
                                        {{ extract.title }}
                                    </a>
                                </h4>
                            </li>
                        {% endfor %}
                    </ul>
                </li>
            {% empty %}
                <p class="ico-after warning">
                    Il n'y a actuellement aucune partie dans ce tutoriel.
                </p>
            {% endfor %}
        </ul>
    {% endif %}
    
    <hr />

    {% if part.conclu and part.conclu != "None" %}
        {{ part.conclu|emarkdown }}
<<<<<<< HEAD
    {% elif not tutorial.in_beta or tutorial.sha_beta != version  %}
=======
    {% elif not tutorial.in_beta %}
>>>>>>> 35488f76
        <p class="ico-after warning">
            Il n'y a pas de conclusion.
        </p>
    {% endif %}
{% endblock %}



{% block sidebar_new %}
    {% if user in tutorial.authors.all or perms.tutorial.change_tutorial %}
        <a href="{% url "zds.tutorial.views.add_chapter" %}?partie={{ part.pk }}" class="ico-after more blue new-btn">
            Ajouter un chapitre
        </a>
        <a href="{% url "zds.tutorial.views.edit_part" %}?partie={{ part.pk }}" class="ico-after edit blue new-btn">
            Éditer la partie
        </a>
    {% endif %}
{% endblock %}



{% block sidebar_actions %}
    {% if user in tutorial.authors.all or perms.tutorial.change_tutorial %}
        {% if part %}
            <li>
                <a href="#move-part" class="open-modal ico-after move blue">
                    Déplacer <span class="wide">la partie</span>
                </a>

                <form action="{% url "zds.tutorial.views.modify_part" %}" method="POST" class="modal modal-small" id="move-part">
                    <select name="move_target" class="select-autosubmit">
                        <option disabled="disabled">
                            Déplacer
                        </option>

                        {% if part.position_in_tutorial > 1 %}
                            <option value="{{ part.position_in_tutorial|add:-1 }}">
                                Monter
                            </option>
                        {% endif %}

                        {% if part.position_in_tutorial < part.tutorial.get_parts|length %}
                            <option value="{{ part.position_in_tutorial|add:1 }}">
                                Descendre
                            </option>
                        {% endif %}

                        <option disabled="disabled">&mdash; Déplacer avant</option>
                        {% for part_mv in part.tutorial.get_parts %}
                            {% if part != part_mv and part_mv.position_in_tutorial|add:-1 != part.position_in_tutorial %}
                                <option value="
                                    {% if part_mv.position_in_tutorial < part.position_in_tutorial %}
                                        {{ part_mv.position_in_tutorial }}
                                    {% else %}
                                        {{ part_mv.position_in_tutorial|add:-1 }}
                                    {% endif %}
                                ">
                                    Partie {{ part_mv.position_in_tutorial }} : {{ part_mv.title }}
                                </option>
                            {% endif %}
                        {% endfor %}

                        <option disabled="disabled">&mdash; Déplacer après</option>
                        {% for part_mv in part.tutorial.get_parts %}
                            {% if part != part_mv and part_mv.position_in_tutorial|add:1 != part.position_in_tutorial %}
                                <option value="
                                    {% if part_mv.position_in_tutorial < part.position_in_tutorial %}
                                        {{ part_mv.position_in_tutorial|add:1 }}
                                    {% else %}
                                        {{ part_mv.position_in_tutorial }}
                                    {% endif %}
                                ">
                                    Partie {{ part_mv.position_in_tutorial }} : {{ part_mv.title }}
                                </option>
                            {% endif %}
                        {% endfor %}
                    </select>

                    <input type="hidden" name="move" value="">
                    <input type="hidden" name="part" value="{{ part.pk }}">
                    {% csrf_token %}

                    <button type="submit">Déplacer</button>
                </form>
            </li>
            <li>
                <a href="#delete-part" class="open-modal ico-after cross red">
                    Supprimer la partie
                </a>

                <form action="{% url "zds.tutorial.views.modify_part" %}" method="post" id="delete-part" class="modal modal-medium">
                    <p>
                        Attention, vous vous apprêtez à supprimer définitivement la partie "<em>{{ part.title }}</em>".
                    </p>
                    <input type="hidden" name="part" value="{{ part.pk }}">

                    {% csrf_token %}
                    <button type="submit" name="delete">
                        Confirmer
                    </button>
                </form>
            </li>
        {% endif %}
    {% endif %}
{% endblock %}



{% block sidebar_blocks %}
    {% include "tutorial/includes/summary.part.html" with tutorial=part.tutorial parts=part.tutorial.get_parts %}
{% endblock %}<|MERGE_RESOLUTION|>--- conflicted
+++ resolved
@@ -43,11 +43,7 @@
 {% block content %}
     {% if part.intro and part.intro != "None" %}
         {{ part.intro|emarkdown }}
-<<<<<<< HEAD
-    {% elif not tutorial.in_beta or tutorial.sha_beta != version  %}
-=======
     {% elif not tutorial.in_beta %}
->>>>>>> 35488f76
         <p class="ico-after warning">
             Il n'y a pas d'introduction.
         </p>
@@ -94,11 +90,7 @@
 
     {% if part.conclu and part.conclu != "None" %}
         {{ part.conclu|emarkdown }}
-<<<<<<< HEAD
-    {% elif not tutorial.in_beta or tutorial.sha_beta != version  %}
-=======
     {% elif not tutorial.in_beta %}
->>>>>>> 35488f76
         <p class="ico-after warning">
             Il n'y a pas de conclusion.
         </p>
