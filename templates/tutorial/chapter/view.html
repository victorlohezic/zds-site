--- conflicted
+++ resolved
@@ -21,11 +21,7 @@
     {% with authors=tutorial.authors.all %}
         <h1 {% if chapter.image %}class="illu"{% endif %}>
             {% if chapter.image %}
-<<<<<<< HEAD
-                <img src="{{ chapter.image.physical.tutorial_illu.url }}" alt="">
-=======
                 <img src="{{ chapter.image.thumb.url }}" alt="">
->>>>>>> d2fa2a7e
             {% endif %}
             {{ chapter.title }}
         </h1>
@@ -61,7 +57,7 @@
         >
             Ajouter un extrait
         </a>
-        <a href="{% url "zds.tutorial.views.edit_chapter" %}?chapitre={{ chapter.pk }}&version={{ version }}"
+        <a href="{% url "zds.tutorial.views.edit_chapter" %}?chapitre={{ chapter.pk }}&amp;version={{ version }}"
            class="ico-after edit blue new-btn"
         >
             Éditer le chapitre
