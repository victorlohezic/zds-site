<<<<<<< HEAD
{% extends "tutorial/base.html" %}
=======
{% extends "tutorial/base_read.html" %}
{% load markup %}
>>>>>>> 6ef99798

{% block title %}
    {{ part.title }} ({{ part.tutorial.title }})
{% endblock %}

{% block head-image %}
    {% if part.tutorial.image %}
        <img src="{{part.tutorial.image.thumb.url }}" alt=""/>
    {% endif %}
{% endblock %}

{% block head-title %}
    {{ part.title }}
{% endblock %}

{% block head-tag %}
    {% for category in part.tutorial.subcategory.all %}
        <li><a href="#">{{ category.title }}</a></li>
    {% endfor %}
{% endblock %}

{% block head-authors %}
    {% for member in part.tutorial.authors.all %}
        <li>
            {% include "member/member_item_common.part.html" %}
        </li>
    {% endfor %}
{% endblock %}

{% block breadcrumb %}
    <li><a href="{{ part.tutorial.get_absolute_url_online }}">{{ part.tutorial.title }}</a></li>
    <li class="current"><a href="#">{{ part.title }}</a></li>
{% endblock %}

{% block content %}
<div class="row">
    <div class="large-12 columns read-content">
        {% include "tutorial/view_part_online_common.part.html" %}
    </div>
</div>
{% endblock %}

{% block headline-actions %}
    {% if perms.tutorial.change_tutorial%}
    <h3>Administration</h3>
    <ul>
        <li><a href="{{ part.tutorial.get_absolute_url }}">Version offline</a></li>
    </ul>
    {% endif %}
	{% with tutorial=part.tutorial %}
	{% with parts=part.tutorial.parts %}
    	{% include "tutorial/toc_common_online.html" %}
    {% endwith %}
    {% endwith %}
{% endblock %}<|MERGE_RESOLUTION|>--- conflicted
+++ resolved
@@ -1,9 +1,5 @@
-<<<<<<< HEAD
-{% extends "tutorial/base.html" %}
-=======
 {% extends "tutorial/base_read.html" %}
 {% load markup %}
->>>>>>> 6ef99798
 
 {% block title %}
     {{ part.title }} ({{ part.tutorial.title }})
@@ -53,9 +49,9 @@
         <li><a href="{{ part.tutorial.get_absolute_url }}">Version offline</a></li>
     </ul>
     {% endif %}
-	{% with tutorial=part.tutorial %}
-	{% with parts=part.tutorial.parts %}
-    	{% include "tutorial/toc_common_online.html" %}
+    {% with tutorial=part.tutorial %}
+    {% with parts=part.tutorial.parts %}
+        {% include "tutorial/toc_common_online.html" %}
     {% endwith %}
     {% endwith %}
 {% endblock %}