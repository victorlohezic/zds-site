<<<<<<< HEAD
{% extends "tutorial/base.html" %} 
=======
{% extends "tutorial/base_read.html" %} 
{% load markup %}
>>>>>>> 6ef99798

{% block title %}
{{ chapter.title }} ({{ chapter.part.tutorial.title }})
{% endblock %}

{% block head-image %}
    {% if chapter.image %}
        <img src="{{chapter.image.thumb.url }}" alt=""/>
    {% endif %}
{% endblock %}

{% block head-title %}
    {{ chapter.title }}
{% endblock %}

{% block head-tag %}
    {% if chapter.tutorial %}
        {% for category in chapter.tutorial.subcategory.all %}
            <li><a href="#">{{ category.title }}</a></li>
        {% endfor %}
    {% else %}
        {% for category in chapter.part.tutorial.subcategory.all %}
            <li><a href="#">{{ category.title }}</a></li>
        {% endfor %}
    {% endif %}
{% endblock %}

{% block head-authors %}
    {% if chapter.tutorial %}
        {% for member in chapter.tutorial.authors.all %}
            <li>
                {% include "member/member_item_common.part.html" %}
            </li>
        {% endfor %}
    {% else %}
        {% for member in chapter.part.tutorial.authors.all %}
            <li>
                {% include "member/member_item_common.part.html" %}
            </li>
        {% endfor %}
    {% endif %}
{% endblock %}


{% block headline-sub-actions %}
    {% if user in chapter.part.tutorial.authors.all or user in chapter.tutorial.authors.all %}
        <li><a href="{% url "zds.tutorial.views.edit_chapter" %}?chapitre={{ chapter.pk }}&version={{version}}" class="button">Éditer le chapître</a></li>
        <li><a href="{% url "zds.tutorial.views.add_extract" %}?chapitre={{ chapter.pk }}">Ajouter un extrait</a></li>
        <form action="{% url "zds.tutorial.views.modify_chapter" %}" method="POST">
            {% if chapter.part %}
            <li><button type="submit" name="delete">Supprimer</button></li>
            {% endif %}
            <input type="hidden" name="chapter" value="{{ chapter.pk }}" />
            {% csrf_token %}
        </form>
        {% if chapter.part %}
        <form action="{% url "zds.tutorial.views.modify_chapter" %}" method="POST" class="custom">
            <select name="move_target" class="select-autosubmit">
                <option>Déplacer</option>
            {% if chapter.position_in_part > 1 %}
                <option value="{{ chapter.position_in_part|add:"-1" }}">Monter</option>
            {% endif %}
            {% if chapter.position_in_part < chapter.part.get_chapters.count %}
                <option value="{{ chapter.position_in_part|add:"1" }}">Descendre</option>
            {% endif %}
                <option disabled>&mdash; Déplacer avant</option>
            {% for chapter_mv in chapter.part.get_chapters %}
                {% if chapter != chapter_mv and chapter_mv.position_in_part|add:"-1" != chapter.position_in_part %}
                <option value="{% if chapter_mv.position_in_part < chapter.position_in_part %}{{ chapter_mv.position_in_part }}{% else %}{{ chapter_mv.position_in_part|add:"-1" }}{% endif %}">
                        Chapitre {{ chapter_mv.position_in_part }} : {{ chapter_mv.title }}
                </option>
                {% endif %}
            {% endfor %}
            <option disabled>&mdash; Déplacer après</option>
            {% for chapter_mv in chapter.part.get_chapters %}
                {% if chapter != chapter_mv and chapter_mv.position_in_part|add:"1" != chapter.position_in_part %}
                <option value="{% if chapter_mv.position_in_part < chapter.position_in_part %}{{ chapter_mv.position_in_part|add:"1" }}{% else %}{{ chapter_mv.position_in_part }}{% endif %}">
                        Chapitre {{ chapter_mv.position_in_part }} : {{ chapter_mv.title }}
                </option>
                {% endif %}
            {% endfor %}
            </select>
            <noscript>
                <button type="submit" class="button">
                    Déplacer
                </button>
            </noscript>

            <input type="hidden" name="move" value="" />
            <input type="hidden" name="chapter" value="{{ chapter.pk }}" />
            {% csrf_token %}
        </form>
        {% endif %}
    {% endif %}
{% endblock %}

{% block breadcrumb %}
    <li><a href="{{ chapter.part.tutorial.get_absolute_url }}?version={{version}}">{{ chapter.part.tutorial.title }}</a></li>
    <li><a href="{{ chapter.part.get_absolute_url }}?version={{version}}">{{ chapter.part.title }}</a></li>
    <li class="current"><a href="#">{{ chapter.title }}</a></li>
{% endblock %}

{% block content %}

<div class="row">
    <div class="large-12 columns read-content">
        {% with tutorial=chapter.get_tutorial %}
            {% with authors=tutorial.authors.all %}
                {% include "tutorial/view_chapter_pager.html" %}
                {% include "tutorial/view_chapter_common.part.html" %}
                {% include "tutorial/view_chapter_pager.html" %}
            {% endwith %}
        {% endwith %}
    </div>
</div>
{% endblock %}<|MERGE_RESOLUTION|>--- conflicted
+++ resolved
@@ -1,9 +1,5 @@
-<<<<<<< HEAD
-{% extends "tutorial/base.html" %} 
-=======
 {% extends "tutorial/base_read.html" %} 
 {% load markup %}
->>>>>>> 6ef99798
 
 {% block title %}
 {{ chapter.title }} ({{ chapter.part.tutorial.title }})
