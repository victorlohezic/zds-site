--- conflicted
+++ resolved
@@ -105,16 +105,11 @@
     {# RSS links #}
     <link rel="alternate" type="application/rss+xml" title="Forum" href="{% url "post-feed-rss" %}">
 </head>
-<<<<<<< HEAD
-<body class="{% block body_class %}{% endblock %}">
-    <!--[if lt IE 9]>
-=======
 <body class="{% block body_class %}{% endblock %}" 
       itemscope 
       itemtype="http://schema.org/WebPage"
 >
     <!--[if lt IE 8]>
->>>>>>> 35488f76
         <p class="chromeframe">Vous utilisez un navigateur <strong>dépassé</strong>. Merci de <a href="http://browsehappy.com/">mettre à jour celui-ci</a> pour améliorer votre expérience.</p>
     <![endif]-->
 
