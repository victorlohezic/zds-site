--- conflicted
+++ resolved
@@ -3,12 +3,8 @@
 {% load profile %}
 {% load interventions %}
 {% load topbar %}
-<<<<<<< HEAD
-{% load humane_date %}
 {% load captureas %}
-=======
 {% load humanize %}
->>>>>>> 5404d0c7
 
 <!DOCTYPE html>
 <!--[if lt IE 7]>      <html class="no-js enable-mobile-menu lt-ie9 lt-ie8 lt-ie7"> <![endif]-->
@@ -195,7 +191,7 @@
                                                         <img src="{{ p.get_avatar_url }}" alt="" class="avatar">
                                                         {% endwith %}
                                                         <span class="username">{{ first_unread.author.username }}</span>
-                                                        <span class="date">{{ first_unread.pubdate|naturaltime }}</span>
+                                                        <span class="date">{{ first_unread.pubdate|naturaltime|capfirst }}</span>
                                                         <span class="topic">{{ topic.title }}</span>
                                                     </a>
                                                 </li>
@@ -218,7 +214,7 @@
                                                         <img src="{{ p.get_avatar_url }}" alt="" class="avatar">
                                                         {% endwith %}
                                                         <span class="username">{{ last_read.author.username }}</span>
-                                                        <span class="date">{{ last_read.pubdate|naturaltime }}</span>
+                                                        <span class="date">{{ last_read.pubdate|naturaltime|capfirst }}</span>
                                                         <span class="topic">{{ topic.title }}</span>
                                                     </a>
                                                     {% endwith %}
@@ -264,7 +260,7 @@
                                                         {% with p=first_unread.author|profile %}
                                                         <img src="{{ p.get_avatar_url  }}" alt="" class="avatar">
                                                         <span class="username">{{ first_unread.author.username }}</span>
-                                                        <span class="date">{{ first_unread.pubdate|naturaltime }}</span>
+                                                        <span class="date">{{ first_unread.pubdate|naturaltime|capfirst }}</span>
                                                         <span class="topic">{{ topic.title }}</span>
                                                         {% endwith %}
                                                     </a>
@@ -287,7 +283,7 @@
                                                         {% with p=last_read.author|profile %}
                                                         <img src="{{ p.get_avatar_url  }}" alt="" class="avatar">
                                                         <span class="username">{{ last_read.author.username }}</span>
-                                                        <span class="date">{{ last_read.pubdate|naturaltime }}</span>
+                                                        <span class="date">{{ last_read.pubdate|naturaltime|capfirst }}</span>
                                                         <span class="topic">{{ topic.title }}</span>
                                                         {% endwith %}
                                                     </a>
