{% load staticfiles %}
{% load compressed %}
{% load profile %}
{% load interventions %}
{% load topbar %}

<!DOCTYPE html>
<html lang="fr">
<head>
    <title>{% block title %}Sans nom{% endblock %}{% block title_base %}{% endblock %} &#183; ZesteDeSavoir</title>

    <meta charset="utf-8" />
    <meta name="viewport" content="width=device-width" />

    {% block meta %}{% endblock %}

    {% compressed_css "zds" %}

    {# for additionnal css in some pages #}
    {% block extracss %}{% endblock %}

    {# favicons #}
    <link rel="shortcut icon" type="image/png" href="{% static "img/favicon.png" %}" />
    <link rel="apple-touch-icon" sizes="114x114" href="{% static "img/touch-icon-114x114.png" %}" />
    <link rel="apple-touch-icon" sizes="72x72" href="{% static "img/touch-icon-72x72.png" %}" />
    <link rel="apple-touch-icon" href="{% static "img/touch-icon-iphone.png" %}" />

    {# RSS links #}
    <link rel="alternate" type="application/rss+xml"
          title="Forum" href="{% url "post-feed-rss" %}"/>
    <!-- Analytics -->
    <script>
      (function(i,s,o,g,r,a,m){i['GoogleAnalyticsObject']=r;i[r]=i[r]||function(){
      (i[r].q=i[r].q||[]).push(arguments)},i[r].l=1*new Date();a=s.createElement(o),
      m=s.getElementsByTagName(o)[0];a.async=1;a.src=g;m.parentNode.insertBefore(a,m)
      })(window,document,'script','//www.google-analytics.com/analytics.js','ga');
    
      ga('create', 'UA-27730868-1', 'zestedesavoir.com');
      ga('send', 'pageview');
    
    </script>
    <!-- Analytics -->

</head>
<body>

    <nav class="top-bar" 
        {% if user.is_authenticated %}
        {% with profile=user|profile %}
        data-options="is_hover: {{ profile.hover_or_click}}"
        
        {% endwith %}
        {% endif %}
        >
        <ul class="title-area">
            <li class="name">
                <h1>
                    <a href="/">
                        ZesteDeSavoir
                    </a>
                </h1>
            </li>
            <li class="toggle-topbar menu-icon"><a href="#"><span>Menu</span></a></li>
        </ul>

        <section class="top-bar-section">

            {# Theses menu_* blocks are set or not in applications derived base.html #}
            {# in order to set the menu entry active or not. #}

            <ul class="left">
                <li {% block menu_home %}{% endblock %}>
                    <a href="{% url "zds.pages.views.home" %}">
                        <i class="fi-home"></i>
                        Accueil
                    </a>
                </li>
                <li class="{% block menu_article %}{% endblock %} has-dropdown " >
                    <a href="{% url "zds.article.views.index" %}">
                        <i class="fi-clipboard"></i>
                        Articles
                    </a>
                    <ul class="dropdown">
                        <li class="divider"></li>
                        <li><label>Participez</label></li>
                        <li><a href="{% url "zds.article.views.new" %}">Rédiger un article</a></li>
                        {% if user.is_authenticated %}
                        <li><a href="{% url "zds.article.views.list" %}">Articles communautaires</a></li>
                        {% endif %}
                        {% if perms.article.change_article %}
                        <li class="divider"></li>
                        <li><label>Validation</label></li>
                        <li><a href="{% url "zds.article.views.list_validation" %}">Zone de validation</a></li>
                        <li><a href="{% url "zds.article.views.list_validation" %}?type=reserved">En cours de validation</a></li>
                        <li><a href="{% url "zds.article.views.list_validation" %}?type=orphan">En attente de validateur</a></li>
                        {% endif %}
                    </ul>
                </li>
                <li class="{% block menu_tutorial %}{% endblock %} has-dropdown " >
                    <a href="{% url "zds.tutorial.views.index" %}">
                        <i class="fi-book"></i>
                        Tutoriels
                    </a>
                    <ul class="dropdown">
                        {% with categories='.'|top_categories_tuto %}
                        {% for category in categories %}
                            <li><label>{{ category.title }}</label></li>
                            {% for catofsubcat in category.get_subcategories %}
                                <li><a href="#">{{ catofsubcat.subcategory }}</a></li>
                            {% endfor %}
                        {% endfor %}
                        {% endwith %}
                        <li class="divider"></li>
<<<<<<< HEAD
                        <li><a href="{% url "zds.tutorial.views.index" %}">Tous &rarr;</a></li>
=======
                        <li><label>Participez</label></li>
                        <li><a href="{% url "zds.tutorial.views.add_tutorial" %}">Rédiger un tutoriel</a></li>
                        <li><a href="{% url "zds.tutorial.views.import_tuto" %}">Importer un .tuto </a></li>
                        {% if user.is_authenticated %}
                        <li><a href="{% url "zds.tutorial.views.list" %}">Vos tutoriels</a></li>
                        {% endif %}
                        {% if perms.tutorial.change_tutorial %}
                        <li class="divider"></li>
                        <li><label>Validation</label></li>
                        <li><a href="{% url "zds.tutorial.views.list_validation" %}">Zone de validation</a></li>
                        <li><a href="{% url "zds.tutorial.views.list_validation" %}?type=reserved">En cours de validation</a></li>
                        <li><a href="{% url "zds.tutorial.views.list_validation" %}?type=orphan">En attente de validateur</a></li>
                        {% endif %}
>>>>>>> 6c12ec43
                    </ul>
                </li>
                
                <li class="{% block menu_forum %}{% endblock %} has-dropdown">
                    <a href="{% url "zds.forum.views.index" %}" />
                        <i class="fi-comments"></i>
                        Forums
                    </a>
                    <ul class="dropdown">
                        {% with categories='.'|top_categories %}
                        {% for category in categories %}
                            <li><label>{{ category.title }}</label></li>
                            {% for forum in category.get_forums %}
                                <li><a href="{{ forum.get_absolute_url }}">{{ forum.title }}</a></li>
                            {% endfor %}
                        {% endfor %}
                        {% endwith %}
                      <li class="divider"></li>
                      <li><a href="{% url "zds.forum.views.index" %}">Tous &rarr;</a></li>
                    </ul>
                </li>
            </ul>

            <ul class="right">
                {% if user.is_authenticated %}
                    {% if perms.forum.change_post %}
                    {% with posts=user|alerts_topic %}
                        <li class="has-dropdown">
                                <a href="#">
                                    {% if posts.count > 0 %}
                                        <span class="label alert">{{ posts.count }}</span>
                                    {% endif %}
                                    <i class="fi-lightbulb"></i>
                                </a>
                                <ul class="dropdown">
                                    {% for post in posts %}
                                        <li>
                                            <a href="{{ post.get_absolute_url }}">
                                                <strong>
                                                    {{ post.topic.title }}
                                                </strong>
                                            </a>
                                        </li>
                                    {% endfor %}
                                </ul>
                    {% endwith %}
                    {% endif %}
                    {% with topics=user|interventions_privatetopics %}
                        {% with unread_topics=topics.unread %}
                            <li class="{% block menu_mp %}{% endblock %} has-dropdown">
                                <a href="{% url "zds.mp.views.index" %}">
                                    {% if unread_topics|length > 0 %}
                                        <span class="label alert">{{ unread_topics|length }}</span>
                                    {% endif %}
                                    <i class="fi-mail"></i>
                                </a>
                                <ul class="dropdown">
                                    {% with read_topics=topics.read %}
                                        {# Unread topics #}
                                        {% for topic in unread_topics %}
                                            <li>
                                                <a href="{{ topic.last_read_post.get_absolute_url }}">
                                                    <span class="label">!</span>
                                                    <strong>
                                                        {{ topic.title }}
                                                    </strong>
                                                </a>
                                            </li>
                                        {% endfor %}
                                        {# Read topics #}
                                        {% for topic in read_topics %}
                                            <li>
                                                {% with last_answer=topic.get_last_answer %}
                                                    <a href="
                                                        {% if last_answer %}
                                                            {{ last_answer.get_absolute_url }}
                                                        {% else %}
                                                            {{ topic.first_post.get_absolute_url }}
                                                        {% endif %}">
                                                        {{ topic.title }}
                                                    </a>
                                                {% endwith %}
                                            </li>
                                        {% endfor %}
                                        {% if read_topics|length = 0 and unread_topics|length = 0 %}
                                            <li class="disabled">
                                                <a href="{% url "zds.mp.views.index" %}">Pas de message</a>
                                            </li>
                                        {% endif %}
                                    {% endwith %}
                                </ul>
                            </li>
                        {% endwith %}
                    {% endwith %}
                    {% with topics=user|interventions_topics %}
                        {% with unread_topics=topics.unread %}
                            <li class="has-dropdown">
                                <a href="#">
                                    {% if unread_topics|length > 0 %}
                                        <span class="label alert">{{ unread_topics|length }}</span>
                                    {% endif %}
                                    <i class="fi-star"></i>
                                </a>
                                <ul class="dropdown">
                                    {% with read_topics=topics.read %}
                                        {# Unread topics #}
                                        {% for topic in unread_topics %}
                                            <li>
                                                <a href="{{ topic.last_read_post.get_absolute_url }}">
                                                    <span class="label">!</span>
                                                    <strong>
                                                        {{ topic.title }}
                                                    </strong>
                                                </a>
                                            </li>
                                        {% endfor %}
                                        {# Read topics #}
                                        {% for topic in read_topics %}
                                            <li>
                                                {% with last_answer=topic.get_last_answer %}
                                                    <a href="
                                                        {% if last_answer %}
                                                            {{ last_answer.get_absolute_url }}
                                                        {% else %}
                                                            {{ topic.first_post.get_absolute_url }}
                                                        {% endif %}">
                                                        {{ topic.title }}
                                                    </a>
                                                {% endwith %}
                                            </li>
                                        {% endfor %}
                                        {% if read_topics|length = 0 and unread_topics|length = 0 %}
                                            <li class="disabled">
                                                <a href="javascript:;">Aucun sujet suivi</a>
                                            </li>
                                        {% endif %}
                                    {% endwith %}
                                </ul>
                            </li>
                        {% endwith %}
                    {% endwith %}
                <li class="has-dropdown">
                    {% with profile=user|profile %}
                        <a href="{% url "zds.member.views.actions" %}">
                            <img src="{{ profile.get_avatar_url }}" alt="Avatar" width="24" height="24" />
                            {{ user.username }}
                        </a>
                    {% endwith %}
                    <ul class="dropdown">
                        <li class="divider"></li>
                        <li><label>Mon Compte</label></li>
                        <li><a href="{% url "zds.member.views.details" user.username %}"><i class="icon-user"></i> Mon Profil</a></li>
                        <li><a href="{% url "zds.gallery.views.gallery_list" %}"> Galeries d'images</a></li>
                        <li><a href="{% url "zds.member.views.publications" %}"><i class="icon-list"></i> Mes tutoriels</a></li>
                        <li><a href="{% url "zds.member.views.settings_profile" %}"><i class="icon-cog"></i> Paramètres</a></li>
                        {% if perms.tutorial.change_tutorial %}
                        <li><a href="{% url "zds.tutorial.views.list_validation" %}">Admin</a></li>
                        {% endif %}
                        <li><a href="{% url "zds.member.views.logout_view" %}"><i class="icon-signout"></i> Déconnexion</a></li>
                    </ul>
                </li>
                {% else %}
                <li>
                    <a href="{% url "zds.member.views.register_view" %}">S'inscrire</a>
                </li>
                <li>
                    <a href="{% url "zds.member.views.login_view" %}">Se connecter</a>
                </li>
                {% endif %}
            </ul>
        </section>
    </nav>

    <header>
        <div class="row">
            <div class="twelve columns">
                
            </div>
        </div>
    </header>

    <div class="row">
        <div class="large-12 columns">
            <ul class="breadcrumbs">
                <li>
                    <a href="{% url "zds.pages.views.home" %}">Accueil</a>
                </li>
                {% block breadcrumb_base %}{% endblock %}
                {% block breadcrumb %}{% endblock %}
            </ul>
        </div>
    </div>

    <div class="row">
        <div class="large-8 columns">
            <h1>{% block headline %}{% endblock %}</h1>
        </div>
        <div class="large-4 columns">
            <div class="headline-actions right">
                {% block headline-actions %}{% endblock %}
            </div>
        </div>
    </div>

    <div class="row">
        <div class="large-12 columns">
            <h1>
                <small>
                    {% block headline-sub %}{% endblock %}
                </small>
            </h1>
            {% if messages %}
                {% for message in messages %}
                    <div data-alert class="alert-box {{ message.tags }}">
                        <span>{{ message }}</span>
                        <a href="#" class="close">&times;</a>
                    </div>
                {% endfor %}
            {% endif %}
        </div>
    </div>

    {% block content %}{% endblock %}

    {# Footer #}

    <div class="row full-width footer">
        <div class="large-6 columns">
            <p>&copy; ZesteDeSavoir 2013 : <small>{{git_version}}</small></p>
        </div>
        <div class="large-6 columns">
            <ul class="inline-list right">
                
                <li><a href="{% url "zds.pages.views.roadmap" %}">Roadmap</a></li>
                <li><a href="#">Code source</a></li>
            </ul>
        </div>
    </div>

    {# Javascript stuff start #}
    {% compressed_js "zds" %}

    {# for addtionnal javascript in some pages #}
    {% block extrajs %}{% endblock %}

    {# Foundation #}
    <script>
        $(document).foundation();
    </script>
    {% block additionnal-js %}{% endblock %}

</body>
</html><|MERGE_RESOLUTION|>--- conflicted
+++ resolved
@@ -111,23 +111,7 @@
                         {% endfor %}
                         {% endwith %}
                         <li class="divider"></li>
-<<<<<<< HEAD
                         <li><a href="{% url "zds.tutorial.views.index" %}">Tous &rarr;</a></li>
-=======
-                        <li><label>Participez</label></li>
-                        <li><a href="{% url "zds.tutorial.views.add_tutorial" %}">Rédiger un tutoriel</a></li>
-                        <li><a href="{% url "zds.tutorial.views.import_tuto" %}">Importer un .tuto </a></li>
-                        {% if user.is_authenticated %}
-                        <li><a href="{% url "zds.tutorial.views.list" %}">Vos tutoriels</a></li>
-                        {% endif %}
-                        {% if perms.tutorial.change_tutorial %}
-                        <li class="divider"></li>
-                        <li><label>Validation</label></li>
-                        <li><a href="{% url "zds.tutorial.views.list_validation" %}">Zone de validation</a></li>
-                        <li><a href="{% url "zds.tutorial.views.list_validation" %}?type=reserved">En cours de validation</a></li>
-                        <li><a href="{% url "zds.tutorial.views.list_validation" %}?type=orphan">En attente de validateur</a></li>
-                        {% endif %}
->>>>>>> 6c12ec43
                     </ul>
                 </li>
                 
