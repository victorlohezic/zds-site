{% load staticfiles %}
{% load compressed %}
{% load profile %}
{% load interventions %}
{% load topbar %}

<!DOCTYPE html>
<html lang="fr">
<head>
    <title>{% block title %}Sans nom{% endblock %}{% block title_base %}{% endblock %} &#183; ZesteDeSavoir</title>

    <meta charset="utf-8" />
    <meta name="viewport" content="width=device-width" />

    {% block meta %}{% endblock %}

    {% compressed_css "zds" %}

    {# for additionnal css in some pages #}
    {% block extracss %}{% endblock %}

    {# favicons #}
    <link rel="shortcut icon" type="image/png" href="{% static "img/favicon.png" %}" />
    <link rel="apple-touch-icon" sizes="114x114" href="{% static "img/touch-icon-114x114.png" %}" />
    <link rel="apple-touch-icon" sizes="72x72" href="{% static "img/touch-icon-72x72.png" %}" />
    <link rel="apple-touch-icon" href="{% static "img/touch-icon-iphone.png" %}" />

    {# RSS links #}
    <link rel="alternate" type="application/rss+xml"
          title="Forum" href="{% url "post-feed-rss" %}"/>
    <!-- Analytics -->
    <script>
      (function(i,s,o,g,r,a,m){i['GoogleAnalyticsObject']=r;i[r]=i[r]||function(){
      (i[r].q=i[r].q||[]).push(arguments)},i[r].l=1*new Date();a=s.createElement(o),
      m=s.getElementsByTagName(o)[0];a.async=1;a.src=g;m.parentNode.insertBefore(a,m)
      })(window,document,'script','//www.google-analytics.com/analytics.js','ga');
    
      ga('create', 'UA-27730868-1', 'zestedesavoir.com');
      ga('send', 'pageview');
    
    </script>
    <!-- Analytics -->

</head>
<body>

    <nav class="top-bar" 
        {% if user.is_authenticated %}
        {% with profile=user|profile %}
        data-options="is_hover: {{ profile.hover_or_click}}"
        
        {% endwith %}
        {% endif %}
        >
        <ul class="title-area">
            <li class="name">
                <h1>
                    <a href="/">
                        ZesteDeSavoir
                    </a>
                </h1>
            </li>
            <li class="toggle-topbar menu-icon"><a href="#"><span>Menu</span></a></li>
        </ul>

        <section class="top-bar-section">

            {# Theses menu_* blocks are set or not in applications derived base.html #}
            {# in order to set the menu entry active or not. #}

            <ul class="left">
                <li {% block menu_home %}{% endblock %}>
                    <a href="{% url "zds.pages.views.home" %}">
                        <i class="fi-home"></i>
                        Accueil
                    </a>
                </li>
                
                <li class="{% block menu_tutorial %}{% endblock %} has-dropdown " >
                    <a href="{% url "zds.tutorial.views.index" %}">
                        <i class="fi-book"></i>
                        Tutoriels
                    </a>
                    <ul class="dropdown">
                        <li class="divider"></li>
<<<<<<< HEAD
                        <li><a href="{% url "zds.tutorial.views.index" %}">Tous &rarr;</a></li>
=======
                        {% with categories='.'|top_categories_tuto %}
                        {% for category in categories %}
                            <li><label>{{ category.title }}</label></li>
                            {% for catofsubcat in category.get_subcategories %}
                                <li><a href="#">{{ catofsubcat.subcategory }}</a></li>
                            {% endfor %}
                        {% endfor %}
                        {% endwith %}
                        <li class="divider"></li>
                        <li><label>Participez</label></li>
                        <li><a href="{% url "zds.tutorial.views.add_tutorial" %}">Proposer un tutoriel</a></li>
                        <li><a href="{% url "zds.tutorial.views.import_tuto" %}">Importer un .tuto </a></li>
                        {% if user.is_authenticated %}
                        <li><a href="{% url "zds.tutorial.views.list" %}">Vos tutoriels</a></li>
                        {% endif %}
                        {% if perms.tutorial.change_tutorial %}
                        <li class="divider"></li>
                        <li><label>Validation</label></li>
                        <li><a href="{% url "zds.tutorial.views.list_validation" %}">Zone de validation</a></li>
                        <li><a href="{% url "zds.tutorial.views.list_validation" %}?type=reserved">En cours de validation</a></li>
                        <li><a href="{% url "zds.tutorial.views.list_validation" %}?type=orphan">En attente de validateur</a></li>
                        {% endif %}
>>>>>>> d367c83c
                    </ul>
                </li>
                
                <li class="{% block menu_forum %}{% endblock %} has-dropdown">
                    <a href="{% url "zds.forum.views.index" %}" />
                        <i class="fi-comments"></i>
                        Forums
                    </a>
                    <ul class="dropdown">
                        {% with categories='.'|top_categories %}
                        {% for category in categories %}
                            <li><label>{{ category.title }}</label></li>
                            {% for forum in category.get_forums %}
                                <li><a href="{{ forum.get_absolute_url }}">{{ forum.title }}</a></li>
                            {% endfor %}
                        {% endfor %}
                        {% endwith %}
                      <li class="divider"></li>
                      <li><a href="{% url "zds.forum.views.index" %}">Tous &rarr;</a></li>
                    </ul>
                </li>
            </ul>

            <ul class="right">
                {% if user.is_authenticated %}
                    {% if perms.forum.change_post %}
                    {% with posts=user|alerts_topic %}
                        <li class="has-dropdown">
                                <a href="#">
                                    {% if posts.count > 0 %}
                                        <span class="label alert">{{ posts.count }}</span>
                                    {% endif %}
                                    <i class="fi-lightbulb"></i>
                                </a>
                                <ul class="dropdown">
                                    {% for post in posts %}
                                        <li>
                                            <a href="{{ post.get_absolute_url }}">
                                                <strong>
                                                    {{ post.topic.title }}
                                                </strong>
                                            </a>
                                        </li>
                                    {% endfor %}
                                </ul>
                    {% endwith %}
                    {% endif %}
                    {% with topics=user|interventions_privatetopics %}
                        {% with unread_topics=topics.unread %}
                            <li class="{% block menu_mp %}{% endblock %} has-dropdown">
                                <a href="{% url "zds.mp.views.index" %}">
                                    {% if unread_topics|length > 0 %}
                                        <span class="label alert">{{ unread_topics|length }}</span>
                                    {% endif %}
                                    <i class="fi-mail"></i>
                                </a>
                                <ul class="dropdown">
                                    {% with read_topics=topics.read %}
                                        {# Unread topics #}
                                        {% for topic in unread_topics %}
                                            <li>
                                                <a href="{{ topic.last_read_post.get_absolute_url }}">
                                                    <span class="label">!</span>
                                                    <strong>
                                                        {{ topic.title }}
                                                    </strong>
                                                </a>
                                            </li>
                                        {% endfor %}
                                        {# Read topics #}
                                        {% for topic in read_topics %}
                                            <li>
                                                {% with last_answer=topic.get_last_answer %}
                                                    <a href="
                                                        {% if last_answer %}
                                                            {{ last_answer.get_absolute_url }}
                                                        {% else %}
                                                            {{ topic.first_post.get_absolute_url }}
                                                        {% endif %}">
                                                        {{ topic.title }}
                                                    </a>
                                                {% endwith %}
                                            </li>
                                        {% endfor %}
                                        {% if read_topics|length = 0 and unread_topics|length = 0 %}
                                            <li class="disabled">
                                                <a href="{% url "zds.mp.views.index" %}">Pas de message</a>
                                            </li>
                                        {% endif %}
                                    {% endwith %}
                                </ul>
                            </li>
                        {% endwith %}
                    {% endwith %}
                    {% with topics=user|interventions_topics %}
                        {% with unread_topics=topics.unread %}
                            <li class="has-dropdown">
                                <a href="#">
                                    {% if unread_topics|length > 0 %}
                                        <span class="label alert">{{ unread_topics|length }}</span>
                                    {% endif %}
                                    <i class="fi-star"></i>
                                </a>
                                <ul class="dropdown">
                                    {% with read_topics=topics.read %}
                                        {# Unread topics #}
                                        {% for topic in unread_topics %}
                                            <li>
                                                <a href="{{ topic.last_read_post.get_absolute_url }}">
                                                    <span class="label">!</span>
                                                    <strong>
                                                        {{ topic.title }}
                                                    </strong>
                                                </a>
                                            </li>
                                        {% endfor %}
                                        {# Read topics #}
                                        {% for topic in read_topics %}
                                            <li>
                                                {% with last_answer=topic.get_last_answer %}
                                                    <a href="
                                                        {% if last_answer %}
                                                            {{ last_answer.get_absolute_url }}
                                                        {% else %}
                                                            {{ topic.first_post.get_absolute_url }}
                                                        {% endif %}">
                                                        {{ topic.title }}
                                                    </a>
                                                {% endwith %}
                                            </li>
                                        {% endfor %}
                                        {% if read_topics|length = 0 and unread_topics|length = 0 %}
                                            <li class="disabled">
                                                <a href="javascript:;">Aucun sujet suivi</a>
                                            </li>
                                        {% endif %}
                                    {% endwith %}
                                </ul>
                            </li>
                        {% endwith %}
                    {% endwith %}
                <li class="has-dropdown">
                    {% with profile=user|profile %}
                        <a href="{% url "zds.member.views.actions" %}">
                            <img src="{{ profile.get_avatar_url }}" alt="Avatar" width="24" height="24" />
                            {{ user.username }}
                        </a>
                    {% endwith %}
                    <ul class="dropdown">
                        <li class="divider"></li>
                        <li><label>Mon Compte</label></li>
                        <li><a href="{% url "zds.member.views.details" user.username %}"><i class="icon-user"></i> Mon Profil</a></li>
                        <li><a href="{% url "zds.gallery.views.gallery_list" %}"> Galeries d'images</a></li>
                        <li><a href="{% url "zds.member.views.publications" %}"><i class="icon-list"></i> Mes tutoriels</a></li>
                        <li><a href="{% url "zds.member.views.settings_profile" %}"><i class="icon-cog"></i> Paramètres</a></li>
                        <li><a href="{% url "zds.member.views.logout_view" %}"><i class="icon-signout"></i> Déconnexion</a></li>
                        {% if perms.tutorial.change_tutorial %}
                        <li class="divider"></li>
                        <li><label>Validation</label></li>
                        <li><a href="{% url "zds.tutorial.views.list_validation" %}">Zone de validation</a></li>
                        <li><a href="{% url "zds.tutorial.views.list_validation" %}?type=reserved">En cours de validation</a></li>
                        <li><a href="{% url "zds.tutorial.views.list_validation" %}?type=orphan">En attente de validateur</a></li>
                        {% endif %}
                    </ul>
                </li>
                {% else %}
                <li>
                    <a href="{% url "zds.member.views.register_view" %}">S'inscrire</a>
                </li>
                <li>
                    <a href="{% url "zds.member.views.login_view" %}">Se connecter</a>
                </li>
                {% endif %}
            </ul>
        </section>
    </nav>

    <header>
        <div class="row">
            <div class="twelve columns">
                
            </div>
        </div>
    </header>

    <div class="row">
        <div class="large-12 columns">
            <ul class="breadcrumbs">
                <li>
                    <a href="{% url "zds.pages.views.home" %}">Accueil</a>
                </li>
                {% block breadcrumb_base %}{% endblock %}
                {% block breadcrumb %}{% endblock %}
            </ul>
        </div>
    </div>

    <div class="row">
        <div class="large-8 columns">
            <h1>{% block headline %}{% endblock %}</h1>
        </div>
        <div class="large-4 columns">
            <div class="headline-actions right">
                {% block headline-actions %}{% endblock %}
            </div>
        </div>
    </div>

    <div class="row">
        <div class="large-12 columns">
            <h1>
                <small>
                    {% block headline-sub %}{% endblock %}
                </small>
            </h1>
            {% if messages %}
                {% for message in messages %}
                    <div data-alert class="alert-box {{ message.tags }}">
                        <span>{{ message }}</span>
                        <a href="#" class="close">&times;</a>
                    </div>
                {% endfor %}
            {% endif %}
        </div>
    </div>

    {% block content %}{% endblock %}

    {# Footer #}

    <div class="row full-width footer">
        <div class="large-6 columns">
            <p>&copy; ZesteDeSavoir 2013 : <small>{{git_version}}</small></p>
        </div>
        <div class="large-6 columns">
            <ul class="inline-list right">
                
                <li><a href="{% url "zds.pages.views.roadmap" %}">Roadmap</a></li>
                <li><a href="#">Code source</a></li>
            </ul>
        </div>
    </div>

    {# Javascript stuff start #}
    {% compressed_js "zds" %}

    {# for addtionnal javascript in some pages #}
    {% block extrajs %}{% endblock %}

    {# Foundation #}
    <script>
        $(document).foundation();
    </script>
    {% block additionnal-js %}{% endblock %}

</body>
</html><|MERGE_RESOLUTION|>--- conflicted
+++ resolved
@@ -82,10 +82,6 @@
                         Tutoriels
                     </a>
                     <ul class="dropdown">
-                        <li class="divider"></li>
-<<<<<<< HEAD
-                        <li><a href="{% url "zds.tutorial.views.index" %}">Tous &rarr;</a></li>
-=======
                         {% with categories='.'|top_categories_tuto %}
                         {% for category in categories %}
                             <li><label>{{ category.title }}</label></li>
@@ -95,20 +91,7 @@
                         {% endfor %}
                         {% endwith %}
                         <li class="divider"></li>
-                        <li><label>Participez</label></li>
-                        <li><a href="{% url "zds.tutorial.views.add_tutorial" %}">Proposer un tutoriel</a></li>
-                        <li><a href="{% url "zds.tutorial.views.import_tuto" %}">Importer un .tuto </a></li>
-                        {% if user.is_authenticated %}
-                        <li><a href="{% url "zds.tutorial.views.list" %}">Vos tutoriels</a></li>
-                        {% endif %}
-                        {% if perms.tutorial.change_tutorial %}
-                        <li class="divider"></li>
-                        <li><label>Validation</label></li>
-                        <li><a href="{% url "zds.tutorial.views.list_validation" %}">Zone de validation</a></li>
-                        <li><a href="{% url "zds.tutorial.views.list_validation" %}?type=reserved">En cours de validation</a></li>
-                        <li><a href="{% url "zds.tutorial.views.list_validation" %}?type=orphan">En attente de validateur</a></li>
-                        {% endif %}
->>>>>>> d367c83c
+                        <li><a href="{% url "zds.tutorial.views.index" %}">Tous &rarr;</a></li>
                     </ul>
                 </li>
                 
