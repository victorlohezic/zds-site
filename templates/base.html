--- conflicted
+++ resolved
@@ -190,11 +190,7 @@
                                                 <li>
                                                     <a href="{{ topic.last_read_post.get_absolute_url }}">
                                                         {% with p=first_unread.author|profile %}
-<<<<<<< HEAD
                                                         <img src="{{ p.get_avatar_url }}" alt="" class="avatar">
-=======
-                                                        <img src="{{ p.get_avatar_url }}" alt="" class="avatar" />
->>>>>>> 81396145
                                                         {% endwith %}
                                                         <span class="username">{{ first_unread.author.username }}</span>
                                                         <span class="date">{{ first_unread.pubdate|humane_date }}</span>
@@ -217,12 +213,8 @@
                                                        class="read"
                                                     >
                                                         {% with p=last_read.author|profile %}
-<<<<<<< HEAD
                                                         <img src="{{ p.get_avatar_url }}" alt="" class="avatar">
                                                         {% endwith %}
-=======
-                                                        <img src="{{ p.get_avatar_url  }}" alt="" class="avatar" />
->>>>>>> 81396145
                                                         <span class="username">{{ last_read.author.username }}</span>
                                                         <span class="date">{{ last_read.pubdate|humane_date }}</span>
                                                         <span class="topic">{{ topic.title }}</span>
@@ -268,11 +260,7 @@
                                                 <li>
                                                     <a href="{{ topic.last_read_post.get_absolute_url }}">
                                                         {% with p=first_unread.author|profile %}
-<<<<<<< HEAD
                                                         <img src="{{ p.get_avatar_url  }}" alt="" class="avatar">
-=======
-                                                        <img src="{{ p.get_avatar_url  }}" alt="" class="avatar" />
->>>>>>> 81396145
                                                         <span class="username">{{ first_unread.author.username }}</span>
                                                         <span class="date">{{ first_unread.pubdate|humane_date }}</span>
                                                         <span class="topic">{{ topic.title }}</span>
@@ -295,11 +283,7 @@
                                                        class="read"
                                                     >
                                                         {% with p=last_read.author|profile %}
-<<<<<<< HEAD
                                                         <img src="{{ p.get_avatar_url  }}" alt="" class="avatar">
-=======
-                                                        <img src="{{ p.get_avatar_url  }}" alt="" class="avatar" />
->>>>>>> 81396145
                                                         <span class="username">{{ last_read.author.username }}</span>
                                                         <span class="date">{{ last_read.pubdate|humane_date }}</span>
                                                         <span class="topic">{{ topic.title }}</span>
@@ -467,7 +451,6 @@
                 <main class="content-container" role="main" id="content">
                     {% block content_out %}
                         <section>
-<<<<<<< HEAD
                             <h2>{% block headline %}{% endblock %}</h2>
 
                             {% captureas headlinesub %}{% spaceless %}
@@ -486,20 +469,6 @@
                                     </div>
                                 {% endfor %}
                             {% endif %}
-=======
-                            {% block headline %}{% endblock %}
-                            {% block headline-sub %}{% endblock %}
-                            <div class="row">
-                                {% if messages %}
-                                    {% for message in messages %}
-                                        <div class="alert-box {{ message.tags }}">
-                                            <span>{{ message }}</span>
-                                            <a href="#" class="close">&times;</a>
-                                        </div>
-                                    {% endfor %}
-                                {% endif %}
-                            </div>
->>>>>>> 81396145
 
                             {% block content %}{% endblock %}
                         </section>
@@ -555,7 +524,6 @@
     
       ga('create', 'UA-27730868-1', 'zestedesavoir.com');
       ga('send', 'pageview');
-    
     </script>
     <!-- Analytics -->
 </body>
