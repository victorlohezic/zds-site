--- conflicted
+++ resolved
@@ -1,6 +1,7 @@
 {% extends "article/base_read.html" %}
 {% load emarkdown %}
-{% load humanize %}
+{% load markup %}
+{% load humane_date %}
 {% load profile %}
 {% load crispy_forms_tags %}
 {% load staticfiles %}
@@ -88,25 +89,12 @@
         <div class="large-1 columns">
             <div class="centered">
             <a href="{{ reaction.author.get_absolute_url }}" class="username">{{ reaction.author.username }}</a>
-<<<<<<< HEAD
             </div>
             <a href="{{ reaction.author.get_absolute_url }}" class="hide-for-small">
                 {% with profile=reaction.author|profile %}
                 <img src="{{ profile.get_avatar_url }}" alt="" class="avatar-forum">
                 {% endwith %}
             </a>
-=======
-            <a href="#p{{ reaction.pk }}" class="date">{{ reaction.pubdate|naturaltime }}</a>
-            {% if not reaction.is_visible %}
-                <i>Masqué par {{ reaction.editor }} : {{ reaction.text_hidden }}</i>
-            {% elif not reaction.update = None %}
-                <i>(Edité {{ reaction.update|naturaltime }} par {{ reaction.editor }} )</i>
-            {% endif %}
-        </div>
-
-        <div class="message-content">
-            {{ reaction.text|emarkdown }}
->>>>>>> 5404d0c7
         </div>
         <div class="large-11 columns message-forum">
             <div class="row">
@@ -177,4 +165,4 @@
 </section>
 {% endwith %}
 {% endif %}
-{% endblock %}
+{% endblock %}