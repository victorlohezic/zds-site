<<<<<<< HEAD
{% extends "member/base.html" %}

{% block headline %}{% endblock %}

{% block sidebar %}
    {% block headline-actions %}{% endblock %}
    <form action="{% url "zds.member.views.modify_profile" profile.user.pk %}" method="POST" id="edit_form">
    <h3>Activités</h3>
    <ul>
    <li>
    	<h4>Articles</h4>
    	<li>
    		En cours de rédaction<span class="label right secondary">{{ profile.get_draft_articles.count }}</span>
		</li>
		<li>
    		En attente de validation<span class="label right secondary">{{ profile.get_validate_articles.count }}</span>
		</li>
		<li>
            <a class="left" href="{% url "zds.article.views.find_article" usr.pk %}">En ligne</a><span class="label right">{{ profile.get_public_articles.count }}</span>
		</li>
	</li>
	<li>
    	<h4>Tutoriels</h4>
    	<li>
    		En cours de rédaction<span class="label right secondary">{{ profile.get_draft_tutos.count }}</span>
		</li>
		<li>
    		En cours de validation<span class="label right secondary">{{ profile.get_validate_tutos.count }}</span>
		</li>
		<li>
            <a class="left" href="{% url "zds.tutorial.views.find_tuto" usr.pk %}?type=beta">En version beta</a><span class="label right secondary">{{ profile.get_beta_tutos.count }}</span>
		</li>
		<li>
    		<a class="left" href="{% url "zds.tutorial.views.find_tuto" usr.pk %}">En ligne</a><span class="label right">{{ profile.get_public_tutos.count }}</span>
		</li>
    </li>
	<li>
    	<h4>Forums</h4>
    	<li>
            <a class="left" href="{% url "zds.forum.views.find_topic" usr.pk %}">Sujets créés</a><span class="label right secondary">{{ profile.get_topic_count }}</span>
		</li>
		<li>
            <a class="left" href="{% url "zds.forum.views.find_post" usr.pk %}">Messages postés</a><span class="label right secondary">{{ profile.get_post_count }}</span>
		</li>
    </li>
	</ul>
	{% if perms.forum.change_topic %}
	<h3>Modération</h3>
	<ul>
    <li>
    	<h4>Statistiques</h4>
    	<li>
    		Nombres de messages modérés<span class="label right secondary">{{ profile.get_invisible_posts_count }}</span>
		</li>
		<li>
    		Nombres d'alertes actives<span class="label right secondary">{{ profile.get_alerts_posts_count }}</span>
		</li>
	</li>
	<li>
    	<h4>Sanctions</h4>
        	{% if profile.can_write_now %}
                
        		<li>
					<a href="#" data-dropdown="ls-drop-{{profile.pk}}">Lecture seule</a>
            	</li>
                <div id="ls-drop-{{profile.pk}}" class="f-dropdown tiny content" data-dropdown-content>
                    <p>
                        Pour quelle raison souhaitez vous mettre ce membre en lecture seule ?
                    </p>
                    <input type="text" name="ls-text" class="expand" placeholder="Spam, Troll, etc." />
                    <button type="submit" name="ls" class="button expand alert tiny">
                        Confirmer la sanction
                    </button>
                </div>
                <li>
                <a href="#" data-dropdown="ls-temp-drop-{{profile.pk}}">
                    LS Temporaire
                </a>
            	</li>
                <div id="ls-temp-drop-{{profile.pk}}" class="f-dropdown tiny content" data-dropdown-content>
                    <p>
                        Pour quelle raison souhaitez vous mettre ce membre en lecture seule ?
                    </p>
                    <input type="text" name="ls-temp-text" class="expand" placeholder="Spam, Troll, etc." />
                    <input type="text" name="ls-jrs" class="expand" placeholder="Nombre de jours de la sanction" />
                    <button type="submit" name="ls-temp" class="button expand alert tiny">
                        Confirmer la sanction
                    </button>
                </div>
                {% else %}
                <li>
                <a href="#" data-dropdown="unls-drop-{{profile.pk}}">
                    Oter la LS
                </a>
                </li>
                <div id="unls-drop-{{profile.pk}}" class="f-dropdown tiny content" data-dropdown-content>
                    <p>
                        Pour quelle raison souhaitez vous lever la sanction de ce membre ?
                    </p>
                    <input type="text" name="unls-text" class="expand" placeholder="Bonne actions ?" />
                    <button type="submit" name="un-ls" class="button expand alert tiny">
                        Confirmer la libération
                    </button>
                </div>
                {% endif %}
                {% if profile.can_read_now %}
                <li>
                <a href="#" data-dropdown="ban-temp-drop-{{profile.pk}}">
                    Ban Temporaire
                </a>
                </li>
                <div id="ban-temp-drop-{{profile.pk}}" class="f-dropdown tiny content" data-dropdown-content>
                    <p>
                        Pour quelle raison souhaitez vous bannir ce membre ?
                    </p>
                    <input type="text" name="ban-temp-text" class="expand" placeholder="Spam, Troll, etc." />
                    <input type="text" name="ban-jrs" class="expand" placeholder="Nombre de jours de la sanction" />
                    <button type="submit" name="ban-temp" class="button expand alert tiny">
                        Confirmer la sanction
                    </button>
                </div>
                <li>
                <a href="#" data-dropdown="ban-drop-{{profile.pk}}">
                    Ban Définitif
                </a>
                </li>
                <div id="ban-drop-{{profile.pk}}" class="f-dropdown tiny content" data-dropdown-content>
                    <p>
                        Pour quelle raison souhaitez vous bannir ce membre ?
                    </p>
                    <input type="text" name="ban-text" class="expand" placeholder="Spam, Troll, etc." />
                    <button type="submit" name="ban" class="button expand alert tiny">
                        Confirmer la sanction
                    </button>
                </div>
                {% else %}
                <li>
                <a href="#" data-dropdown="unban-drop-{{profile.pk}}">
                    Oter le ban
                </a>
                </li>
                <div id="unban-drop-{{profile.pk}}" class="f-dropdown tiny content" data-dropdown-content>
                    <p>
                        Pour quelle raison souhaitez vous lever la sanction de ce membre ?
                    </p>
                    <input type="text" name="unban-text" class="expand" placeholder="Bonne action ?" />
                    <button type="submit" name="un-ban" class="button expand alert tiny">
                        Confirmer la libération
                    </button>
                </div>
                
            {% endif %}

    </li>
	</ul>
	{% endif %}
    {% csrf_token %}
    </form>
=======
{% extends "member/base.html" %}

{% block headline %}{% endblock %}

{% block sidebar %}
    {% block headline-actions %}{% endblock %}
    <form action="{% url "zds.member.views.modify_profile" profile.user.pk %}" method="POST" id="edit_form">
    <h3>Activités</h3>
    <ul>
    <li>
    	<h4>Articles</h4>
    	<li>
    		En cours de rédaction<span class="label right secondary">{{ profile.get_draft_articles.count }}</span>
		</li>
		<li>
    		En attente de validation<span class="label right secondary">{{ profile.get_validate_articles.count }}</span>
		</li>
		<li>
            <a class="left" href="{% url "zds.article.views.find_article" usr.pk %}">En ligne</a><span class="label right">{{ profile.get_public_articles.count }}</span>
		</li>
	</li>
	<li>
    	<h4>Tutoriels</h4>
    	<li>
    		En cours de rédaction<span class="label right secondary">{{ profile.get_draft_tutos.count }}</span>
		</li>
		<li>
    		En cours de validation<span class="label right secondary">{{ profile.get_validate_tutos.count }}</span>
		</li>
		<li>
            <a class="left" href="{% url "zds.tutorial.views.find_tuto" usr.pk %}?type=beta">En version beta</a><span class="label right secondary">{{ profile.get_beta_tutos.count }}</span>
		</li>
		<li>
    		<a class="left" href="{% url "zds.tutorial.views.find_tuto" usr.pk %}">En ligne</a><span class="label right">{{ profile.get_public_tutos.count }}</span>
		</li>
    </li>
	<li>
    	<h4>Forums</h4>
    	<li>
            <a class="left" href="{% url "zds.forum.views.find_topic" usr.pk %}">Sujets créés</a><span class="label right secondary">{{ profile.get_topic_count }}</span>
		</li>
		<li>
            <a class="left" href="{% url "zds.forum.views.find_post" usr.pk %}">Messages postés</a><span class="label right secondary">{{ profile.get_post_count }}</span>
		</li>
    </li>
	</ul>
	{% if perms.forum.change_topic %}
	<h3>Modération</h3>
	<ul>
    <li>
    	<h4>Statistiques</h4>
    	<li>
    		Nombres de messages modérés<span class="label right secondary">{{ profile.get_invisible_posts_count }}</span>
		</li>
		<li>
    		Nombres d'alertes déclarées<span class="label right secondary">{{ profile.get_alerts_posts_count }}</span>
		</li>
	</li>
	<li>
    	<h4>Sanctions</h4>
        	{% if profile.can_write_now %}
                
        		<li>
					<a href="#" data-dropdown="ls-drop-{{profile.pk}}">Lecture seule</a>
            	</li>
                <div id="ls-drop-{{profile.pk}}" class="f-dropdown tiny content" data-dropdown-content>
                    <p>
                        Pour quelle raison souhaitez vous mettre ce membre en lecture seule ?
                    </p>
                    <input type="text" name="ls-text" class="expand" placeholder="Spam, Troll, etc." />
                    <button type="submit" name="ls" class="button expand alert tiny">
                        Confirmer la sanction
                    </button>
                </div>
                <li>
                <a href="#" data-dropdown="ls-temp-drop-{{profile.pk}}">
                    LS Temporaire
                </a>
            	</li>
                <div id="ls-temp-drop-{{profile.pk}}" class="f-dropdown tiny content" data-dropdown-content>
                    <p>
                        Pour quelle raison souhaitez vous mettre ce membre en lecture seule ?
                    </p>
                    <input type="text" name="ls-temp-text" class="expand" placeholder="Spam, Troll, etc." />
                    <input type="text" name="ls-jrs" class="expand" placeholder="Nombre de jours de la sanction" />
                    <button type="submit" name="ls-temp" class="button expand alert tiny">
                        Confirmer la sanction
                    </button>
                </div>
                {% else %}
                <li>
                <a href="#" data-dropdown="unls-drop-{{profile.pk}}">
                    Oter la LS
                </a>
                </li>
                <div id="unls-drop-{{profile.pk}}" class="f-dropdown tiny content" data-dropdown-content>
                    <p>
                        Pour quelle raison souhaitez vous lever la sanction de ce membre ?
                    </p>
                    <input type="text" name="unls-text" class="expand" placeholder="Bonne actions ?" />
                    <button type="submit" name="un-ls" class="button expand alert tiny">
                        Confirmer la libération
                    </button>
                </div>
                {% endif %}
                {% if profile.can_read_now %}
                <li>
                <a href="#" data-dropdown="ban-temp-drop-{{profile.pk}}">
                    Ban Temporaire
                </a>
                </li>
                <div id="ban-temp-drop-{{profile.pk}}" class="f-dropdown tiny content" data-dropdown-content>
                    <p>
                        Pour quelle raison souhaitez vous bannir ce membre ?
                    </p>
                    <input type="text" name="ban-temp-text" class="expand" placeholder="Spam, Troll, etc." />
                    <input type="text" name="ban-jrs" class="expand" placeholder="Nombre de jours de la sanction" />
                    <button type="submit" name="ban-temp" class="button expand alert tiny">
                        Confirmer la sanction
                    </button>
                </div>
                <li>
                <a href="#" data-dropdown="ban-drop-{{profile.pk}}">
                    Ban Définitif
                </a>
                </li>
                <div id="ban-drop-{{profile.pk}}" class="f-dropdown tiny content" data-dropdown-content>
                    <p>
                        Pour quelle raison souhaitez vous bannir ce membre ?
                    </p>
                    <input type="text" name="ban-text" class="expand" placeholder="Spam, Troll, etc." />
                    <button type="submit" name="ban" class="button expand alert tiny">
                        Confirmer la sanction
                    </button>
                </div>
                {% else %}
                <li>
                <a href="#" data-dropdown="unban-drop-{{profile.pk}}">
                    Oter le ban
                </a>
                </li>
                <div id="unban-drop-{{profile.pk}}" class="f-dropdown tiny content" data-dropdown-content>
                    <p>
                        Pour quelle raison souhaitez vous lever la sanction de ce membre ?
                    </p>
                    <input type="text" name="unban-text" class="expand" placeholder="Bonne action ?" />
                    <button type="submit" name="un-ban" class="button expand alert tiny">
                        Confirmer la libération
                    </button>
                </div>
                
            {% endif %}

    </li>
	</ul>
	{% endif %}
    {% csrf_token %}
    </form>
>>>>>>> 97fa4258
{% endblock %}<|MERGE_RESOLUTION|>--- conflicted
+++ resolved
@@ -1,4 +1,3 @@
-<<<<<<< HEAD
 {% extends "member/base.html" %}
 
 {% block headline %}{% endblock %}
@@ -157,164 +156,4 @@
 	{% endif %}
     {% csrf_token %}
     </form>
-=======
-{% extends "member/base.html" %}
-
-{% block headline %}{% endblock %}
-
-{% block sidebar %}
-    {% block headline-actions %}{% endblock %}
-    <form action="{% url "zds.member.views.modify_profile" profile.user.pk %}" method="POST" id="edit_form">
-    <h3>Activités</h3>
-    <ul>
-    <li>
-    	<h4>Articles</h4>
-    	<li>
-    		En cours de rédaction<span class="label right secondary">{{ profile.get_draft_articles.count }}</span>
-		</li>
-		<li>
-    		En attente de validation<span class="label right secondary">{{ profile.get_validate_articles.count }}</span>
-		</li>
-		<li>
-            <a class="left" href="{% url "zds.article.views.find_article" usr.pk %}">En ligne</a><span class="label right">{{ profile.get_public_articles.count }}</span>
-		</li>
-	</li>
-	<li>
-    	<h4>Tutoriels</h4>
-    	<li>
-    		En cours de rédaction<span class="label right secondary">{{ profile.get_draft_tutos.count }}</span>
-		</li>
-		<li>
-    		En cours de validation<span class="label right secondary">{{ profile.get_validate_tutos.count }}</span>
-		</li>
-		<li>
-            <a class="left" href="{% url "zds.tutorial.views.find_tuto" usr.pk %}?type=beta">En version beta</a><span class="label right secondary">{{ profile.get_beta_tutos.count }}</span>
-		</li>
-		<li>
-    		<a class="left" href="{% url "zds.tutorial.views.find_tuto" usr.pk %}">En ligne</a><span class="label right">{{ profile.get_public_tutos.count }}</span>
-		</li>
-    </li>
-	<li>
-    	<h4>Forums</h4>
-    	<li>
-            <a class="left" href="{% url "zds.forum.views.find_topic" usr.pk %}">Sujets créés</a><span class="label right secondary">{{ profile.get_topic_count }}</span>
-		</li>
-		<li>
-            <a class="left" href="{% url "zds.forum.views.find_post" usr.pk %}">Messages postés</a><span class="label right secondary">{{ profile.get_post_count }}</span>
-		</li>
-    </li>
-	</ul>
-	{% if perms.forum.change_topic %}
-	<h3>Modération</h3>
-	<ul>
-    <li>
-    	<h4>Statistiques</h4>
-    	<li>
-    		Nombres de messages modérés<span class="label right secondary">{{ profile.get_invisible_posts_count }}</span>
-		</li>
-		<li>
-    		Nombres d'alertes déclarées<span class="label right secondary">{{ profile.get_alerts_posts_count }}</span>
-		</li>
-	</li>
-	<li>
-    	<h4>Sanctions</h4>
-        	{% if profile.can_write_now %}
-                
-        		<li>
-					<a href="#" data-dropdown="ls-drop-{{profile.pk}}">Lecture seule</a>
-            	</li>
-                <div id="ls-drop-{{profile.pk}}" class="f-dropdown tiny content" data-dropdown-content>
-                    <p>
-                        Pour quelle raison souhaitez vous mettre ce membre en lecture seule ?
-                    </p>
-                    <input type="text" name="ls-text" class="expand" placeholder="Spam, Troll, etc." />
-                    <button type="submit" name="ls" class="button expand alert tiny">
-                        Confirmer la sanction
-                    </button>
-                </div>
-                <li>
-                <a href="#" data-dropdown="ls-temp-drop-{{profile.pk}}">
-                    LS Temporaire
-                </a>
-            	</li>
-                <div id="ls-temp-drop-{{profile.pk}}" class="f-dropdown tiny content" data-dropdown-content>
-                    <p>
-                        Pour quelle raison souhaitez vous mettre ce membre en lecture seule ?
-                    </p>
-                    <input type="text" name="ls-temp-text" class="expand" placeholder="Spam, Troll, etc." />
-                    <input type="text" name="ls-jrs" class="expand" placeholder="Nombre de jours de la sanction" />
-                    <button type="submit" name="ls-temp" class="button expand alert tiny">
-                        Confirmer la sanction
-                    </button>
-                </div>
-                {% else %}
-                <li>
-                <a href="#" data-dropdown="unls-drop-{{profile.pk}}">
-                    Oter la LS
-                </a>
-                </li>
-                <div id="unls-drop-{{profile.pk}}" class="f-dropdown tiny content" data-dropdown-content>
-                    <p>
-                        Pour quelle raison souhaitez vous lever la sanction de ce membre ?
-                    </p>
-                    <input type="text" name="unls-text" class="expand" placeholder="Bonne actions ?" />
-                    <button type="submit" name="un-ls" class="button expand alert tiny">
-                        Confirmer la libération
-                    </button>
-                </div>
-                {% endif %}
-                {% if profile.can_read_now %}
-                <li>
-                <a href="#" data-dropdown="ban-temp-drop-{{profile.pk}}">
-                    Ban Temporaire
-                </a>
-                </li>
-                <div id="ban-temp-drop-{{profile.pk}}" class="f-dropdown tiny content" data-dropdown-content>
-                    <p>
-                        Pour quelle raison souhaitez vous bannir ce membre ?
-                    </p>
-                    <input type="text" name="ban-temp-text" class="expand" placeholder="Spam, Troll, etc." />
-                    <input type="text" name="ban-jrs" class="expand" placeholder="Nombre de jours de la sanction" />
-                    <button type="submit" name="ban-temp" class="button expand alert tiny">
-                        Confirmer la sanction
-                    </button>
-                </div>
-                <li>
-                <a href="#" data-dropdown="ban-drop-{{profile.pk}}">
-                    Ban Définitif
-                </a>
-                </li>
-                <div id="ban-drop-{{profile.pk}}" class="f-dropdown tiny content" data-dropdown-content>
-                    <p>
-                        Pour quelle raison souhaitez vous bannir ce membre ?
-                    </p>
-                    <input type="text" name="ban-text" class="expand" placeholder="Spam, Troll, etc." />
-                    <button type="submit" name="ban" class="button expand alert tiny">
-                        Confirmer la sanction
-                    </button>
-                </div>
-                {% else %}
-                <li>
-                <a href="#" data-dropdown="unban-drop-{{profile.pk}}">
-                    Oter le ban
-                </a>
-                </li>
-                <div id="unban-drop-{{profile.pk}}" class="f-dropdown tiny content" data-dropdown-content>
-                    <p>
-                        Pour quelle raison souhaitez vous lever la sanction de ce membre ?
-                    </p>
-                    <input type="text" name="unban-text" class="expand" placeholder="Bonne action ?" />
-                    <button type="submit" name="un-ban" class="button expand alert tiny">
-                        Confirmer la libération
-                    </button>
-                </div>
-                
-            {% endif %}
-
-    </li>
-	</ul>
-	{% endif %}
-    {% csrf_token %}
-    </form>
->>>>>>> 97fa4258
 {% endblock %}