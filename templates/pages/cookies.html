--- conflicted
+++ resolved
@@ -129,7 +129,6 @@
     <p>{% trans "Ajoutez la farine et la levure. Mélangez bien." %}</p>
     <p>{% trans "Ajoutez les morceaux de chocolat et mélangez avec soin" %}.</p>
     <h4>{% trans "Cuisson" %}</h4>
-<<<<<<< HEAD
     <p>{% trans "Préchauffez votre four à 200°C / thermostat 6-7 (un peu moins si vous utilisez la chaleur tournante), grille en position basse" %}.</p>
     <p>{% trans "Façonnez des cookies pas trop épais par petite cuillerées sur une plaque de cuisson recouverte de papier sulfurisé. Espacez-les parce qu'ils s'étalent à la cuisson." %}</p>
     <p>{% trans "Enfournez-les environ 10 minutes, ils sont cuits lorsqu'ils prennent une belle couleur dorée" %} !</p>
@@ -138,13 +137,4 @@
     <p>{% trans "Pour découper le chocolat, vous aurez besoin d'un grand couteau solide (donc pas un couteau céramique) et très bien aiguisé. Non, le vôtre n'est pas assez aiguisé. Attaquez la plaque de chocolat côté lisse (carrés sur le dessous), c'est plus simple." %}</p>
     <p>{% trans "La cuisson parfaite se joue à quelques secondes près (sérieusement), alors surveillez-les bien ! Un SMS de trop, et vous obtenez des cookies en béton. Ce qui serait dommage. Les cookies sont assez mous en sortie de four, c'est normal : ils durcissent en refroidissant." %} !</p>
     <p>{% blocktrans %} On peut faire des cookies à beaucoup de parfums, mais le <em>must</em> reste le cookie au chocolat{% endblocktrans %}.</p>
-=======
-    <p>{% trans "Préchauffez votre four à 220°C (200°C en chaleur tournante) / thermostat 7-8, grille en position basse" %}.</p>
-    <p>{% trans "Façonnez des cookies d'environ 10 cm de côté sur la plaque recouverte de papier sulfurisé. Attention, espacez-les parce qu'ils s'étalent à la cuisson" %}.</p>
-    <p>{% trans "Enfournez-les environ 10 minutes, ils sont cuits lorsqu'ils prennent une belle couleur dorée" %} !</p>
-    <h4>{% trans "Conseils divers" %}</h4>
-    <p>{% trans "Si vous avez la flemme de découper le chocolat, vous pouvez utiliser des pépites de chocolat mais en général c'est moins bon. Surtout pas de chocolat à déguster : ces chocolats manquent de sucre pour la patisserie" %} !</p>
-    <p>{% trans "La cuisson parfaite se joue à quelques secondes près (sérieusement), alors surveillez-les bien ! Un SMS de trop, et vous obtenez des cookies en béton. Ce qui serait dommage" %} !</p>
-    <p>{% blocktrans %} On peut faire des cookies à beaucoup de parfums, mais le <em>must</em> reste le cookie au chocolat". Bien qu'avec un peu de noix de coco ça ne se refuse pas !{% endblocktrans %}</p>
->>>>>>> 7bcb4da1
 {% endblock %}