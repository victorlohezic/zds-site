--- conflicted
+++ resolved
@@ -21,106 +21,66 @@
 
 
 {% block content %}
-<<<<<<< HEAD
 	<p>
-        Si vous vous intéressez à tous ça, vous devriez songer à <a href="https://github.com/Taluu/ZesteDeSavoir">contribuer au développement du site</a> !
+        Si vous vous intéressez par tout celà, vous devriez songer à <a href="https://github.com/zestedesavoir/zds-site">contribuer au développement du site</a> !
     </p>
 
-    <h3>Copyrights</h3>
-    <p>
-        Zeste de Savoir est un site donc le code source est sous licence <a href="http://www.gnu.org/licenses/gpl-3.0.html">GPL v3</a>, et provient en parti de <a href="http://progdupeu.pl">Progdupeupl</a>.
-    </p>
-    <p>
-        {# TODO : Ajouter un lien vers le logo #}
-        <a href="#">Le logo de Zeste de Savoir</a> est créé par MaxRoyo et sous
-    	<a rel="license" href="http://creativecommons.org/licenses/by-nc-sa/4.0/">
-            <img alt="Creative Commons License" src="http://i.creativecommons.org/l/by-nc-sa/4.0/80x15.png">
-    	    Licence Creative Commons Attribution - Pas d’Utilisation Commerciale - Partage dans les Mêmes Conditions 4.0 International
-        </a>.
-    </p>
+    <div class="colonne-3">
+        <h3>Droits</h3>
+        <p>
+            Zeste de Savoir est un site donc le code source est sous licence <a href="http://www.gnu.org/licenses/gpl-3.0.html">GPL v3</a>, et provient en partie de <a href="http://progdupeu.pl">Progdupeupl</a>.
+        </p>
+        <p>
+            {# TODO : Ajouter un lien vers le logo #}
+            <a href="#">Le logo de Zeste de Savoir</a> est créé par MaxRoyo et sous
+        	<a rel="license" href="http://creativecommons.org/licenses/by-nc-sa/4.0/">
+                <img alt="Creative Commons License" src="http://i.creativecommons.org/l/by-nc-sa/4.0/80x15.png">
+        	    Licence Creative Commons Attribution - Pas d’Utilisation Commerciale - Partage dans les Mêmes Conditions 4.0 International
+            </a>.
+        </p>
+    </div>
 
+    <div class="colonne-3">
+        <h3>Système</h3>
+        <p>
+            Le serveur de Zeste de Savoir tourne avec ces technologies :
+        </p>
 
-    <h3>Système</h3>
-    <p>
-        Le serveur de Zeste de Savoir tourne avec ces technologies :
-    </p>
-
-    <h3>Site</h3>
-    <ul>
-        <li><a href="http://www.python.org/">Python 2.7</a></li>
-        <li><a href="https://www.djangoproject.com/">Django 1.6</a></li>
-    </ul>
-
-    <h3>HTTP(S) + WSGI</h3>
-    <ul>
-        <li><a href="http://nginx.org/">NGinx</a></li>
-        <li><a href="http://gunicorn.org/">Gunicorn</a></li>
-    </ul>
-
-    <h3>Base de données</h3>
-    <ul>
-        <li><a href="http://www.postgresql.org/">PostgreSQL</a></li>
-    </ul>
-
-
-    <h3>Technologies</h3>
-    <p>
-        Le site Zeste de Savoir utilise les technologies suivantes pour l'affichage :
-    </p>
-
-    <h3>Feuilles de style</h3>
-    <ul>
-        <li><a href="http://compass-style.org/">Compass</a></li>
-    </ul>
-=======
-    <div class="large-12 columns">
-  		<p>Si vous vous intéressez à tout cela, vous devriez songer à <a href="https://github.com/Taluu/ZesteDeSavoir">contribuer au développement du site</a> !</p>
-    </div>
-    <div class="large-4 columns">
-        <h3>Copyrights</h3>
-        <p>Zeste de Savoir est un site dont le code source est sous licence <a href="http://www.gnu.org/licenses/gpl-3.0.html">GPL v3</a>, et provient en partie de <a href="http://progdupeu.pl">Progdupeupl</a>.</p>
-        <p><a href="#">Le logo de Zeste de Savoir</a> est créé par MaxRoyo et sous
-        	<a rel="license" href="http://creativecommons.org/licenses/by-nc-sa/4.0/"><img alt="Creative Commons License" src="http://i.creativecommons.org/l/by-nc-sa/4.0/80x15.png" />
-        	Licence Creative Commons Attribution - Pas d’Utilisation Commerciale - Partage dans les Mêmes Conditions 4.0 International</a>.</p>
-    </div>
-    <div class="large-4 columns">
-        <h3>Système</h3>
-        <p>Le serveur de Zeste de Savoir tourne avec ces technologies :</p>
-        <p><strong>Site</strong></p>
+        <h3>Site</h3>
         <ul>
             <li><a href="http://www.python.org/">Python 2.7</a></li>
             <li><a href="https://www.djangoproject.com/">Django 1.6</a></li>
         </ul>
-        <p><strong>HTTP(S) + WSGI</strong></p>
+
+        <h3>HTTP(S) + WSGI</h3>
         <ul>
             <li><a href="http://nginx.org/">NGinx</a></li>
             <li><a href="http://gunicorn.org/">Gunicorn</a></li>
         </ul>
-        <p><strong>Base de données</strong></p>
+
+        <h3>Base de données</h3>
         <ul>
             <li><a href="http://www.postgresql.org/">PostgreSQL</a></li>
         </ul>
     </div>
-    <div class="large-4 columns">
+
+    <div class="colonne-3">
         <h3>Technologies</h3>
-        <p>Le site Zeste de Savoir utilise les technologies suivantes pour l'affichage :</p>
-        <p><strong>Feuilles de style</strong></p>
+        <p>
+            Le site Zeste de Savoir utilise les technologies suivantes pour l'affichage :
+        </p>
+
+        <h3>Feuilles de style</h3>
         <ul>
+            <li><a href="http://necolas.github.io/normalize.css/">Normalize.css</a></li>
+            <li><a href="http://sass-lang.com/">SCSS</a></li>
             <li><a href="http://compass-style.org/">Compass</a></li>
-            <li><a href="http://foundation.zurb.com/">Zurb Foundation</a></li>
         </ul>
-        <p><strong>Javascript</strong></p>
+
+        <h3>Javascript</h3>
         <ul>
-            <li><a href="http://foundation.zurb.com/">Zurb Foundation</a></li>
             <li><a href="http://modernizr.com/">Modernizr</a></li>
             <li><a href="http://jquery.com/">jQuery 2.x</a></li>
         </ul>
     </div>
->>>>>>> b23308bf
-
-    <h3>Javascript</h3>
-    <ul>
-        <li><a href="http://modernizr.com/">Modernizr</a></li>
-        <li><a href="http://jquery.com/">jQuery 2.x</a></li>
-    </ul>
 {% endblock %}