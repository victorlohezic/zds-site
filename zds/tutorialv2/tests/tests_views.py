# coding: utf-8
from django.contrib.auth.models import Group

import os
import shutil
import tempfile
import zipfile

from django.conf import settings
from django.test import TestCase
from django.test.utils import override_settings
from django.core.urlresolvers import reverse
from django.contrib import messages
import datetime

from zds.gallery.models import GALLERY_WRITE, UserGallery, Gallery
from zds.settings import BASE_DIR
from zds.member.factories import ProfileFactory, StaffProfileFactory, UserFactory
from zds.tutorialv2.factories import PublishableContentFactory, ContainerFactory, ExtractFactory, LicenceFactory, \
    SubCategoryFactory, PublishedContentFactory, tricky_text_content
from zds.tutorialv2.models.models_database import PublishableContent, Validation, PublishedContent, ContentReaction
from zds.tutorialv2.utils import publish_content
from zds.gallery.factories import GalleryFactory
from zds.forum.factories import ForumFactory, CategoryFactory
from zds.forum.models import Topic, Post
from zds.mp.models import PrivateTopic
from django.utils.encoding import smart_text
from zds.utils.models import HelpWriting, CommentDislike, CommentLike, Alert
from zds.utils.factories import HelpWritingFactory
try:
    import ujson as json_reader
except ImportError:
    try:
        import simplejson as json_reader
    except:
        import json as json_reader


overrided_zds_app = settings.ZDS_APP
overrided_zds_app['content']['repo_private_path'] = os.path.join(BASE_DIR, 'contents-private-test')
overrided_zds_app['content']['repo_public_path'] = os.path.join(BASE_DIR, 'contents-public-test')


@override_settings(MEDIA_ROOT=os.path.join(BASE_DIR, 'media-test'))
@override_settings(ZDS_APP=overrided_zds_app)
class ContentTests(TestCase):
    def setUp(self):
        self.staff = StaffProfileFactory().user

        settings.EMAIL_BACKEND = 'django.core.mail.backends.locmem.EmailBackend'
        self.mas = ProfileFactory().user
        settings.ZDS_APP['member']['bot_account'] = self.mas.username

        self.licence = LicenceFactory()
        self.subcategory = SubCategoryFactory()

        self.user_author = ProfileFactory().user
        self.user_staff = StaffProfileFactory().user
        self.user_guest = ProfileFactory().user

        self.tuto = PublishableContentFactory(type='TUTORIAL')
        self.tuto.authors.add(self.user_author)
        self.tuto.gallery = GalleryFactory()
        self.tuto.licence = self.licence
        self.tuto.subcategory.add(self.subcategory)
        self.tuto.save()

        self.beta_forum = ForumFactory(
            pk=settings.ZDS_APP['forum']['beta_forum_id'],
            category=CategoryFactory(position=1),
            position_in_category=1)  # ensure that the forum, for the beta versions, is created

        self.tuto_draft = self.tuto.load_version()
        self.part1 = ContainerFactory(parent=self.tuto_draft, db_object=self.tuto)
        self.chapter1 = ContainerFactory(parent=self.part1, db_object=self.tuto)

        self.extract1 = ExtractFactory(container=self.chapter1, db_object=self.tuto)
        bot = Group(name=settings.ZDS_APP["member"]["bot_group"])
        bot.save()
        self.external = UserFactory(
            username=settings.ZDS_APP["member"]["external_account"],
            password="anything")

    def test_ensure_access(self):
        """General access test for author, user, guest and staff"""

        # login with author
        self.assertEqual(
            self.client.login(
                username=self.user_author.username,
                password='hostel77'),
            True)

        tuto = PublishableContent.objects.get(pk=self.tuto.pk)

        # check access for author (get 200, for content, part, chapter)
        result = self.client.get(
            reverse('content:view', args=[tuto.pk, tuto.slug]),
            follow=False)
        self.assertEqual(result.status_code, 200)

        result = self.client.get(
            reverse('content:view-container',
                    kwargs={
                        'pk': tuto.pk,
                        'slug': tuto.slug,
                        'container_slug': self.part1.slug
                    }),
            follow=False)
        self.assertEqual(result.status_code, 200)

        result = self.client.get(
            reverse('content:view-container',
                    kwargs={
                        'pk': tuto.pk,
                        'slug': tuto.slug,
                        'parent_container_slug': self.part1.slug,
                        'container_slug': self.chapter1.slug
                    }),
            follow=False)
        self.assertEqual(result.status_code, 200)

        self.client.logout()

        # check access for public (get 302, for content, part, chapter)
        result = self.client.get(
            reverse('content:view', args=[tuto.pk, tuto.slug]),
            follow=False)
        self.assertEqual(result.status_code, 302)

        result = self.client.get(
            reverse('content:view-container',
                    kwargs={
                        'pk': tuto.pk,
                        'slug': tuto.slug,
                        'container_slug': self.part1.slug
                    }),
            follow=False)
        self.assertEqual(result.status_code, 302)

        result = self.client.get(
            reverse('content:view-container',
                    kwargs={
                        'pk': tuto.pk,
                        'slug': tuto.slug,
                        'parent_container_slug': self.part1.slug,
                        'container_slug': self.chapter1.slug
                    }),
            follow=False)
        self.assertEqual(result.status_code, 302)

        # login with guest
        self.assertEqual(
            self.client.login(
                username=self.user_guest.username,
                password='hostel77'),
            True)

        tuto = PublishableContent.objects.get(pk=self.tuto.pk)

        # check access for guest (get 403 for content, part and chapter, since he is not part of the authors)
        result = self.client.get(
            reverse('content:view', args=[tuto.pk, tuto.slug]),
            follow=False)
        self.assertEqual(result.status_code, 403)

        result = self.client.get(
            reverse('content:view-container',
                    kwargs={
                        'pk': tuto.pk,
                        'slug': tuto.slug,
                        'container_slug': self.part1.slug
                    }),
            follow=False)
        self.assertEqual(result.status_code, 403)

        result = self.client.get(
            reverse('content:view-container',
                    kwargs={
                        'pk': tuto.pk,
                        'slug': tuto.slug,
                        'parent_container_slug': self.part1.slug,
                        'container_slug': self.chapter1.slug
                    }),
            follow=False)
        self.assertEqual(result.status_code, 403)

        # login with staff
        self.assertEqual(
            self.client.login(
                username=self.user_staff.username,
                password='hostel77'),
            True)

        tuto = PublishableContent.objects.get(pk=self.tuto.pk)

        # check access for staff (get 200 for content, part and chapter)
        result = self.client.get(
            reverse('content:view', args=[tuto.pk, tuto.slug]),
            follow=False)
        self.assertEqual(result.status_code, 200)

        result = self.client.get(
            reverse('content:view-container',
                    kwargs={
                        'pk': tuto.pk,
                        'slug': tuto.slug,
                        'container_slug': self.part1.slug
                    }),
            follow=False)
        self.assertEqual(result.status_code, 200)

        result = self.client.get(
            reverse('content:view-container',
                    kwargs={
                        'pk': tuto.pk,
                        'slug': tuto.slug,
                        'parent_container_slug': self.part1.slug,
                        'container_slug': self.chapter1.slug
                    }),
            follow=False)
        self.assertEqual(result.status_code, 200)

    def test_basic_tutorial_workflow(self):
        """General test on the basic workflow of a tutorial: creation, edition, deletion for the author"""

        # login with author
        self.assertEqual(
            self.client.login(
                username=self.user_author.username,
                password='hostel77'),
            True)

        # create tutorial
        intro = u'une intro'
        conclusion = u'une conclusion'
        description = u'une description'
        title = u'un titre'
        random = u'un truc à la rien à voir'

        result = self.client.post(
            reverse('content:create'),
            {
                'title': title,
                'description': description,
                'introduction': intro,
                'conclusion': conclusion,
                'type': u'TUTORIAL',
                'licence': self.licence.pk,
                'subcategory': self.subcategory.pk,
            },
            follow=False)
        self.assertEqual(result.status_code, 302)
        self.assertEqual(PublishableContent.objects.all().count(), 2)

        tuto = PublishableContent.objects.last()
        pk = tuto.pk
        slug = tuto.slug
        versioned = tuto.load_version()

        # access to tutorial
        result = self.client.get(
            reverse('content:edit', args=[pk, slug]),
            follow=False)
        self.assertEqual(result.status_code, 200)

        # edit tutorial:
        new_licence = LicenceFactory()

        result = self.client.post(
            reverse('content:edit', args=[pk, slug]),
            {
                'title': random,
                'description': random,
                'introduction': random,
                'conclusion': random,
                'type': u'TUTORIAL',
                'licence': new_licence.pk,
                'subcategory': self.subcategory.pk,
                'last_hash': versioned.compute_hash()
            },
            follow=False)
        self.assertEqual(result.status_code, 302)

        tuto = PublishableContent.objects.get(pk=pk)
        self.assertEqual(tuto.title, random)
        self.assertEqual(tuto.description, random)
        self.assertEqual(tuto.licence.pk, new_licence.pk)
        versioned = tuto.load_version()
        self.assertEqual(versioned.get_introduction(), random)
        self.assertEqual(versioned.get_conclusion(), random)
        self.assertEqual(versioned.description, random)
        self.assertEqual(versioned.licence.pk, new_licence.pk)
        self.assertNotEqual(versioned.slug, slug)

        slug = tuto.slug  # make the title change also change the slug !!

        # create container:
        result = self.client.post(
            reverse('content:create-container', args=[pk, slug]),
            {
                'title': title,
                'introduction': intro,
                'conclusion': conclusion
            },
            follow=False)
        self.assertEqual(result.status_code, 302)

        versioned = PublishableContent.objects.get(pk=pk).load_version()
        self.assertEqual(len(versioned.children), 1)  # ok, the container is created
        container = versioned.children[0]
        self.assertEqual(container.title, title)
        self.assertEqual(container.get_introduction(), intro)
        self.assertEqual(container.get_conclusion(), conclusion)

        # access container:
        result = self.client.get(
            reverse('content:view-container', kwargs={'pk': pk, 'slug': slug, 'container_slug': container.slug}),
            follow=False)
        self.assertEqual(result.status_code, 200)

        # edit container:
        old_slug_container = container.slug
        result = self.client.post(
            reverse('content:edit-container', kwargs={'pk': pk, 'slug': slug, 'container_slug': container.slug}),
            {
                'title': random,
                'introduction': random,
                'conclusion': random,
                'last_hash': container.compute_hash()
            },
            follow=False)
        self.assertEqual(result.status_code, 302)

        versioned = PublishableContent.objects.get(pk=pk).load_version()
        container = versioned.children[0]
        self.assertEqual(container.title, random)
        self.assertEqual(container.get_introduction(), random)
        self.assertEqual(container.get_conclusion(), random)
        self.assertNotEqual(container.slug, old_slug_container)

        # add a subcontainer
        result = self.client.post(
            reverse('content:create-container', kwargs={'pk': pk, 'slug': slug, 'container_slug': container.slug}),
            {
                'title': title,
                'introduction': intro,
                'conclusion': conclusion
            },
            follow=False)
        self.assertEqual(result.status_code, 302)

        versioned = PublishableContent.objects.get(pk=pk).load_version()
        self.assertEqual(len(versioned.children[0].children), 1)  # the subcontainer is created
        subcontainer = versioned.children[0].children[0]
        self.assertEqual(subcontainer.title, title)
        self.assertEqual(subcontainer.get_introduction(), intro)
        self.assertEqual(subcontainer.get_conclusion(), conclusion)

        # access the subcontainer
        result = self.client.get(
            reverse('content:view-container',
                    kwargs={
                        'pk': pk,
                        'slug': slug,
                        'parent_container_slug': container.slug,
                        'container_slug': subcontainer.slug
                    }),
            follow=False)
        self.assertEqual(result.status_code, 200)

        # edit subcontainer:
        old_slug_subcontainer = subcontainer.slug
        result = self.client.post(
            reverse('content:edit-container',
                    kwargs={
                        'pk': pk,
                        'slug': slug,
                        'parent_container_slug': container.slug,
                        'container_slug': subcontainer.slug
                    }),
            {
                'title': random,
                'introduction': random,
                'conclusion': random,
                'last_hash': subcontainer.compute_hash()
            },
            follow=False)
        self.assertEqual(result.status_code, 302)

        versioned = PublishableContent.objects.get(pk=pk).load_version()
        subcontainer = versioned.children[0].children[0]
        self.assertEqual(subcontainer.title, random)
        self.assertEqual(subcontainer.get_introduction(), random)
        self.assertEqual(subcontainer.get_conclusion(), random)
        self.assertNotEqual(subcontainer.slug, old_slug_subcontainer)

        # add extract to subcontainer:
        result = self.client.post(
            reverse('content:create-extract',
                    kwargs={
                        'pk': pk,
                        'slug': slug,
                        'parent_container_slug': container.slug,
                        'container_slug': subcontainer.slug
                    }),
            {
                'title': title,
                'text': description
            },
            follow=False)
        self.assertEqual(result.status_code, 302)

        versioned = PublishableContent.objects.get(pk=pk).load_version()
        self.assertEqual(len(versioned.children[0].children[0].children), 1)  # the extract is created
        extract = versioned.children[0].children[0].children[0]
        self.assertEqual(extract.title, title)
        self.assertEqual(extract.get_text(), description)

        # access the subcontainer again (with the extract)
        result = self.client.get(
            reverse('content:view-container',
                    kwargs={
                        'pk': pk,
                        'slug': slug,
                        'parent_container_slug': container.slug,
                        'container_slug': subcontainer.slug
                    }),
            follow=False)
        self.assertEqual(result.status_code, 200)

        # edit extract:
        old_slug_extract = extract.slug
        result = self.client.post(
            reverse('content:edit-extract',
                    kwargs={
                        'pk': pk,
                        'slug': slug,
                        'parent_container_slug': container.slug,
                        'container_slug': subcontainer.slug,
                        'extract_slug': extract.slug
                    }),
            {
                'title': random,
                'text': random,
                'last_hash': extract.compute_hash()
            },
            follow=False)
        self.assertEqual(result.status_code, 302)

        versioned = PublishableContent.objects.get(pk=pk).load_version()
        extract = versioned.children[0].children[0].children[0]
        self.assertEqual(extract.title, random)
        self.assertEqual(extract.get_text(), random)
        self.assertNotEqual(old_slug_extract, extract.slug)

        # then, delete extract:
        result = self.client.get(
            reverse('content:delete',
                    kwargs={
                        'pk': pk,
                        'slug': slug,
                        'parent_container_slug': container.slug,
                        'container_slug': subcontainer.slug,
                        'object_slug': extract.slug
                    }),
            follow=False)
        self.assertEqual(result.status_code, 405)  # it is not working with get !

        versioned = PublishableContent.objects.get(pk=pk).load_version()
        self.assertEqual(len(versioned.children[0].children[0].children), 1)  # and the extract still exists

        result = self.client.post(
            reverse('content:delete',
                    kwargs={
                        'pk': pk,
                        'slug': slug,
                        'parent_container_slug': container.slug,
                        'container_slug': subcontainer.slug,
                        'object_slug': extract.slug
                    }),
            follow=False)
        self.assertEqual(result.status_code, 302)

        versioned = PublishableContent.objects.get(pk=pk).load_version()
        self.assertEqual(len(versioned.children[0].children[0].children), 0)  # extract was deleted
        self.assertFalse(os.path.exists(extract.get_path()))  # and physically deleted as well

        # delete subcontainer:
        result = self.client.post(
            reverse('content:delete',
                    kwargs={
                        'pk': pk,
                        'slug': slug,
                        'container_slug': container.slug,
                        'object_slug': subcontainer.slug
                    }),
            follow=False)
        self.assertEqual(result.status_code, 302)

        versioned = PublishableContent.objects.get(pk=pk).load_version()
        self.assertEqual(len(versioned.children[0].children), 0)  # subcontainer was deleted
        self.assertFalse(os.path.exists(subcontainer.get_path()))

        # delete container:
        result = self.client.post(
            reverse('content:delete',
                    kwargs={
                        'pk': pk,
                        'slug': slug,
                        'object_slug': container.slug
                    }),
            follow=False)
        self.assertEqual(result.status_code, 302)

        versioned = PublishableContent.objects.get(pk=pk).load_version()
        self.assertEqual(len(versioned.children), 0)  # container was deleted
        self.assertFalse(os.path.exists(container.get_path()))

        # and delete tutorial itself
        gallery = PublishableContent.objects.get(pk=pk).gallery
        result = self.client.post(
            reverse('content:delete', args=[pk, slug]),
            follow=False)
        self.assertEqual(result.status_code, 302)

        self.assertFalse(os.path.isfile(versioned.get_path()))  # deletion get right ;)
        self.assertEqual(PublishableContent.objects.filter(pk=pk).count(), 0)  # deleted from database

        self.assertEqual(Gallery.objects.filter(pk=gallery.pk).count(), 0)  # deletion of the gallery

    def test_beta_workflow(self):
        """Test beta workflow (access and update)"""

        # login with guest and test the non-access
        self.assertEqual(
            self.client.login(
                username=self.user_guest.username,
                password='hostel77'),
            True)

        result = self.client.get(
            reverse('content:view', args=[self.tuto.pk, self.tuto.slug]),
            follow=False)
        self.assertEqual(result.status_code, 403)  # (get 403 since he is not part of the authors)

        # login with author
        self.assertEqual(
            self.client.login(
                username=self.user_author.username,
                password='hostel77'),
            True)

        # activ beta:
        tuto = PublishableContent.objects.get(pk=self.tuto.pk)
        current_sha_beta = tuto.sha_draft
        result = self.client.post(
            reverse('content:set-beta', kwargs={'pk': tuto.pk, 'slug': tuto.slug}),
            {
                'version': current_sha_beta
            },
            follow=False)
        self.assertEqual(result.status_code, 302)

        # check if there is a new topic and a pm corresponding to the tutorial in beta
        self.assertEqual(Topic.objects.filter(forum=self.beta_forum).count(), 1)
        self.assertTrue(PublishableContent.objects.get(pk=self.tuto.pk).beta_topic is not None)
        self.assertEqual(PrivateTopic.objects.filter(author=self.user_author).count(), 1)

        beta_topic = PublishableContent.objects.get(pk=self.tuto.pk).beta_topic
        self.assertEqual(Post.objects.filter(topic=beta_topic).count(), 1)
        self.assertEqual(beta_topic.tags.count(), 1)
        self.assertEqual(beta_topic.tags.first().title, smart_text(self.subcategory.title).lower()[:20])
        # test access for public
        self.client.logout()

        result = self.client.get(
            reverse('content:view', args=[self.tuto.pk, self.tuto.slug]) + '?version=' + current_sha_beta,
            follow=False)
        self.assertEqual(result.status_code, 302)  # (get 302: no access to beta for public)

        # test access for guest;
        self.assertEqual(
            self.client.login(
                username=self.user_guest.username,
                password='hostel77'),
            True)

        # get 200 everywhere :)
        result = self.client.get(
            reverse('content:view', args=[tuto.pk, tuto.slug]) + '?version=' + current_sha_beta,
            follow=False)
        self.assertEqual(result.status_code, 200)

        result = self.client.get(
            reverse('content:view-container',
                    kwargs={
                        'pk': tuto.pk,
                        'slug': tuto.slug,
                        'container_slug': self.part1.slug
                    }) + '?version=' + current_sha_beta,
            follow=False)
        self.assertEqual(result.status_code, 200)

        result = self.client.get(
            reverse('content:view-container',
                    kwargs={
                        'pk': tuto.pk,
                        'slug': tuto.slug,
                        'parent_container_slug': self.part1.slug,
                        'container_slug': self.chapter1.slug
                    }) + '?version=' + current_sha_beta,
            follow=False)
        self.assertEqual(result.status_code, 200)

        # change beta version
        self.client.logout()
        self.assertEqual(
            self.client.login(
                username=self.user_author.username,
                password='hostel77'),
            True)

        result = self.client.post(
            reverse('content:edit-container',
                    kwargs={
                        'pk': tuto.pk,
                        'slug': tuto.slug,
                        'container_slug': self.part1.slug
                    }),
            {
                'title': u'Un autre titre',
                'introduction': u'Introduire la chose',
                'conclusion': u'Et terminer sur un truc bien',
                'last_hash': self.part1.compute_hash()
            },
            follow=False)
        self.assertEqual(result.status_code, 302)

        tuto = PublishableContent.objects.get(pk=tuto.pk)
        self.assertNotEqual(current_sha_beta, tuto.sha_draft)

        # change beta:
        old_sha_beta = current_sha_beta
        current_sha_beta = tuto.sha_draft
        result = self.client.post(
            reverse('content:set-beta', kwargs={'pk': tuto.pk, 'slug': tuto.slug}),
            {
                'version': current_sha_beta
            },
            follow=False)
        self.assertEqual(result.status_code, 302)

        tuto = PublishableContent.objects.get(pk=tuto.pk)
        self.assertEqual(tuto.sha_beta, current_sha_beta)

        self.assertEqual(Post.objects.filter(topic=beta_topic).count(), 2)  # a new message was added !

        # then test for guest
        self.client.logout()
        self.assertEqual(
            self.client.login(
                username=self.user_guest.username,
                password='hostel77'),
            True)

        result = self.client.get(
            reverse('content:view', args=[tuto.pk, tuto.slug]) + '?version=' + old_sha_beta,
            follow=False)
        self.assertEqual(result.status_code, 403)  # no access using the old version

        result = self.client.get(
            reverse('content:view', args=[tuto.pk, tuto.slug]) + '?version=' + current_sha_beta,
            follow=False)
        self.assertEqual(result.status_code, 200)  # ok for the new version

        # inactive beta
        self.client.logout()
        self.assertEqual(
            self.client.login(
                username=self.user_author.username,
                password='hostel77'),
            True)

        result = self.client.post(
            reverse('content:inactive-beta', kwargs={'pk': tuto.pk, 'slug': tuto.slug}),
            {
                'version': current_sha_beta
            },
            follow=False)
        self.assertEqual(result.status_code, 302)

        self.assertEqual(Post.objects.filter(topic=beta_topic).count(), 3)  # a new message was added !
        self.assertTrue(Topic.objects.get(pk=beta_topic.pk).is_locked)  # beta was inactived, so topic is locked !

        # then test for guest
        self.client.logout()
        self.assertEqual(
            self.client.login(
                username=self.user_guest.username,
                password='hostel77'),
            True)

        result = self.client.get(
            reverse('content:view', args=[tuto.pk, tuto.slug]) + '?version=' + current_sha_beta,
            follow=False)
        self.assertEqual(result.status_code, 403)  # no access anymore

        # reactive beta
        self.client.logout()
        self.assertEqual(
            self.client.login(
                username=self.user_author.username,
                password='hostel77'),
            True)

        result = self.client.post(
            reverse('content:set-beta', kwargs={'pk': tuto.pk, 'slug': tuto.slug}),
            {
                'version': old_sha_beta  # with a different version than the draft one
            },
            follow=False)
        self.assertEqual(result.status_code, 302)

        tuto = PublishableContent.objects.get(pk=tuto.pk)
        self.assertEqual(tuto.sha_beta, old_sha_beta)

        self.assertEqual(Post.objects.filter(topic=beta_topic).count(), 4)  # a new message was added !
        self.assertFalse(Topic.objects.get(pk=beta_topic.pk).is_locked)  # not locked anymore

        # then test for guest
        self.client.logout()
        self.assertEqual(
            self.client.login(
                username=self.user_guest.username,
                password='hostel77'),
            True)

        result = self.client.get(
            reverse('content:view', args=[tuto.pk, tuto.slug]) + '?version=' + tuto.sha_draft,
            follow=False)
        self.assertEqual(result.status_code, 403)  # no access on the non-beta version (of course)

        result = self.client.get(
            reverse('content:view', args=[tuto.pk, tuto.slug]) + '?version=' + old_sha_beta,
            follow=False)
        self.assertEqual(result.status_code, 200)  # access granted

    def test_history_navigation(self):
        """ensure that, if the title (and so the slug) of the content change, its content remain accessible"""
        # login with author
        self.assertEqual(
            self.client.login(
                username=self.user_author.username,
                password='hostel77'),
            True)

        tuto = PublishableContent.objects.get(pk=self.tuto.pk)
        versioned = tuto.load_version()

        # check access
        result = self.client.get(
            reverse('content:view', args=[tuto.pk, tuto.slug]),
            follow=False)
        self.assertEqual(result.status_code, 200)

        result = self.client.get(
            reverse('content:view-container',
                    kwargs={
                        'pk': tuto.pk,
                        'slug': tuto.slug,
                        'container_slug': self.part1.slug
                    }),
            follow=False)
        self.assertEqual(result.status_code, 200)

        result = self.client.get(
            reverse('content:view-container',
                    kwargs={
                        'pk': tuto.pk,
                        'slug': tuto.slug,
                        'parent_container_slug': self.part1.slug,
                        'container_slug': self.chapter1.slug
                    }),
            follow=False)
        self.assertEqual(result.status_code, 200)

        # edit tutorial:
        old_slug_tuto = tuto.slug
        version_1 = tuto.sha_draft  # "version 1" is the one before any change

        new_licence = LicenceFactory()
        random = 'Pâques, c\'est bientôt?'

        result = self.client.post(
            reverse('content:edit', args=[tuto.pk, tuto.slug]),
            {
                'title': random,
                'description': random,
                'introduction': random,
                'conclusion': random,
                'type': u'TUTORIAL',
                'licence': new_licence.pk,
                'subcategory': self.subcategory.pk,
                'last_hash': versioned.compute_hash()
            },
            follow=False)
        self.assertEqual(result.status_code, 302)

        tuto = PublishableContent.objects.get(pk=self.tuto.pk)
        version_2 = tuto.sha_draft  # "version 2" is the one with the different slug for the tutorial
        self.assertNotEqual(tuto.slug, old_slug_tuto)

        # check access using old slug and no version
        result = self.client.get(
            reverse('content:view', args=[tuto.pk, old_slug_tuto]),
            follow=False)
        self.assertEqual(result.status_code, 404)  # it is not possible, so get 404

        result = self.client.get(
            reverse('content:view-container',
                    kwargs={
                        'pk': tuto.pk,
                        'slug': old_slug_tuto,
                        'container_slug': self.part1.slug
                    }),
            follow=False)
        self.assertEqual(result.status_code, 404)

        result = self.client.get(
            reverse('content:view-container',
                    kwargs={
                        'pk': tuto.pk,
                        'slug': old_slug_tuto,
                        'parent_container_slug': self.part1.slug,
                        'container_slug': self.chapter1.slug
                    }),
            follow=False)
        self.assertEqual(result.status_code, 404)

        # check access with old slug and version
        result = self.client.get(
            reverse('content:view', args=[tuto.pk, old_slug_tuto]) + '?version=' + version_1,
            follow=False)
        self.assertEqual(result.status_code, 200)

        result = self.client.get(
            reverse('content:view-container',
                    kwargs={
                        'pk': tuto.pk,
                        'slug': old_slug_tuto,
                        'container_slug': self.part1.slug
                    }) + '?version=' + version_1,
            follow=False)
        self.assertEqual(result.status_code, 200)

        result = self.client.get(
            reverse('content:view-container',
                    kwargs={
                        'pk': tuto.pk,
                        'slug': old_slug_tuto,
                        'parent_container_slug': self.part1.slug,
                        'container_slug': self.chapter1.slug
                    }) + '?version=' + version_1,
            follow=False)
        self.assertEqual(result.status_code, 200)

        # edit container:
        old_slug_part = self.part1.slug
        part1 = tuto.load_version().children[0]
        result = self.client.post(
            reverse('content:edit-container', kwargs={
                'pk': tuto.pk,
                'slug': tuto.slug,
                'container_slug': self.part1.slug
            }),
            {
                'title': random,
                'introduction': random,
                'conclusion': random,
                'last_hash': part1.compute_hash()
            },
            follow=False)
        self.assertEqual(result.status_code, 302)

        tuto = PublishableContent.objects.get(pk=self.tuto.pk)
        version_3 = tuto.sha_draft  # "version 3" is the one with the modified part
        versioned = tuto.load_version()
        current_slug_part = versioned.children[0].slug

        # we can still access to the container using old slug !
        result = self.client.get(
            reverse('content:view-container',
                    kwargs={
                        'pk': tuto.pk,
                        'slug': tuto.slug,
                        'container_slug': old_slug_part
                    }) + '?version=' + version_2,
            follow=False)
        self.assertEqual(result.status_code, 200)

        result = self.client.get(
            reverse('content:view-container',
                    kwargs={
                        'pk': tuto.pk,
                        'slug': tuto.slug,
                        'parent_container_slug': old_slug_part,
                        'container_slug': self.chapter1.slug
                    }) + '?version=' + version_2,
            follow=False)
        self.assertEqual(result.status_code, 200)

        # and even to it using version 1 and old tuto slug !!
        result = self.client.get(
            reverse('content:view-container',
                    kwargs={
                        'pk': tuto.pk,
                        'slug': old_slug_tuto,
                        'container_slug': old_slug_part
                    }) + '?version=' + version_1,
            follow=False)
        self.assertEqual(result.status_code, 200)

        result = self.client.get(
            reverse('content:view-container',
                    kwargs={
                        'pk': tuto.pk,
                        'slug': old_slug_tuto,
                        'parent_container_slug': old_slug_part,
                        'container_slug': self.chapter1.slug
                    }) + '?version=' + version_1,
            follow=False)
        self.assertEqual(result.status_code, 200)

        # but you can also access it with the current slug (for retro-compatibility)
        result = self.client.get(
            reverse('content:view-container',
                    kwargs={
                        'pk': tuto.pk,
                        'slug': tuto.slug,
                        'container_slug': old_slug_part
                    }) + '?version=' + version_1,
            follow=False)
        self.assertEqual(result.status_code, 200)

        result = self.client.get(
            reverse('content:view-container',
                    kwargs={
                        'pk': tuto.pk,
                        'slug': tuto.slug,
                        'parent_container_slug': old_slug_part,
                        'container_slug': self.chapter1.slug
                    }) + '?version=' + version_1,
            follow=False)
        self.assertEqual(result.status_code, 200)

        # delete part
        result = self.client.post(
            reverse('content:delete',
                    kwargs={
                        'pk': tuto.pk,
                        'slug': tuto.slug,
                        'object_slug': current_slug_part
                    }),
            follow=False)
        self.assertEqual(result.status_code, 302)

        # we can still access to the part in version 3:
        result = self.client.get(
            reverse('content:view-container',
                    kwargs={
                        'pk': tuto.pk,
                        'slug': tuto.slug,
                        'container_slug': current_slug_part
                    }) + '?version=' + version_3,
            follow=False)
        self.assertEqual(result.status_code, 200)

        result = self.client.get(
            reverse('content:view-container',
                    kwargs={
                        'pk': tuto.pk,
                        'slug': tuto.slug,
                        'parent_container_slug': current_slug_part,
                        'container_slug': self.chapter1.slug
                    }) + '?version=' + version_3,
            follow=False)

        # version 2:
        self.assertEqual(result.status_code, 200)
        result = self.client.get(
            reverse('content:view-container',
                    kwargs={
                        'pk': tuto.pk,
                        'slug': tuto.slug,
                        'container_slug': old_slug_part
                    }) + '?version=' + version_2,
            follow=False)
        self.assertEqual(result.status_code, 200)

        result = self.client.get(
            reverse('content:view-container',
                    kwargs={
                        'pk': tuto.pk,
                        'slug': tuto.slug,
                        'parent_container_slug': old_slug_part,
                        'container_slug': self.chapter1.slug
                    }) + '?version=' + version_2,
            follow=False)
        self.assertEqual(result.status_code, 200)

        # version 1:
        result = self.client.get(
            reverse('content:view-container',
                    kwargs={
                        'pk': tuto.pk,
                        'slug': old_slug_tuto,
                        'container_slug': old_slug_part
                    }) + '?version=' + version_1,
            follow=False)
        self.assertEqual(result.status_code, 200)

        result = self.client.get(
            reverse('content:view-container',
                    kwargs={
                        'pk': tuto.pk,
                        'slug': old_slug_tuto,
                        'parent_container_slug': old_slug_part,
                        'container_slug': self.chapter1.slug
                    }) + '?version=' + version_1,
            follow=False)
        self.assertEqual(result.status_code, 200)

    def test_if_none(self):
        """ensure that everything is ok if `None` is set"""

        # login with author
        self.assertEqual(
            self.client.login(
                username=self.user_author.username,
                password='hostel77'),
            True)

        given_title = u'Un titre que personne ne lira'
        some_text = u'Tralalala !!'

        # let's cheat a little bit and use the "manual way" to force `None`
        tuto = PublishableContent.objects.get(pk=self.tuto.pk)
        versioned = tuto.load_version()
        sha = versioned.repo_add_container(given_title, None, None)
        new_container = versioned.children[-1]
        slug_new_container = versioned.children[-1].slug
        tuto.sha_draft = sha
        tuto.save()

        # test access
        result = self.client.get(
            reverse('content:view', args=[tuto.pk, tuto.slug]),
            follow=False)
        self.assertEqual(result.status_code, 200)

        result = self.client.get(
            reverse('content:view-container',
                    kwargs={
                        'pk': tuto.pk,
                        'slug': tuto.slug,
                        'container_slug': slug_new_container
                    }),
            follow=False)
        self.assertEqual(result.status_code, 200)

        result = self.client.get(
            reverse('content:edit-container',
                    kwargs={
                        'pk': tuto.pk,
                        'slug': tuto.slug,
                        'container_slug': slug_new_container,
                    }),
            follow=False)
        self.assertEqual(result.status_code, 200)  # access to edition page is ok

        # edit container:
        result = self.client.post(
            reverse('content:edit-container', kwargs={
                'pk': tuto.pk,
                'slug': tuto.slug,
                'container_slug': slug_new_container
            }),
            {
                'title': given_title,
                'introduction': some_text,
                'conclusion': some_text,
                'last_hash': new_container.compute_hash()
            },
            follow=False)
        self.assertEqual(result.status_code, 302)

        # test access
        result = self.client.get(
            reverse('content:view', args=[tuto.pk, tuto.slug]),
            follow=False)
        self.assertEqual(result.status_code, 200)

        result = self.client.get(
            reverse('content:view-container',
                    kwargs={
                        'pk': tuto.pk,
                        'slug': tuto.slug,
                        'container_slug': slug_new_container
                    }),
            follow=False)
        self.assertEqual(result.status_code, 200)

        result = self.client.get(
            reverse('content:edit-container',
                    kwargs={
                        'pk': tuto.pk,
                        'slug': tuto.slug,
                        'container_slug': slug_new_container
                    }),
            follow=False)
        self.assertEqual(result.status_code, 200)

    def test_export_content(self):
        """Test if content is exported well"""

        # login with author
        self.assertEqual(
            self.client.login(
                username=self.user_author.username,
                password='hostel77'),
            True)

        given_title = u'Oh, le beau titre à lire !'
        some_text = u'À lire à un moment ou un autre, Über utile'  # accentuated characters are important for the test

        # create a tutorial
        result = self.client.post(
            reverse('content:create'),
            {
                'title': given_title,
                'description': some_text,
                'introduction': some_text,
                'conclusion': some_text,
                'type': u'TUTORIAL',
                'licence': self.licence.pk,
                'subcategory': self.subcategory.pk,
            },
            follow=False)
        self.assertEqual(result.status_code, 302)
        self.assertEqual(PublishableContent.objects.all().count(), 2)

        tuto = PublishableContent.objects.last()
        tuto_pk = tuto.pk
        tuto_slug = tuto.slug

        # add a chapter
        result = self.client.post(
            reverse('content:create-container', args=[tuto_pk, tuto_slug]),
            {
                'title': given_title,
                'introduction': some_text,
                'conclusion': some_text
            },
            follow=False)
        self.assertEqual(result.status_code, 302)

        versioned = PublishableContent.objects.get(pk=tuto_pk).load_version()
        chapter = versioned.children[-1]

        # add extract to chapter
        result = self.client.post(
            reverse('content:create-extract',
                    kwargs={
                        'pk': tuto_pk,
                        'slug': tuto_slug,
                        'container_slug': chapter.slug
                    }),
            {
                'title': given_title,
                'text': some_text
            },
            follow=False)
        self.assertEqual(result.status_code, 302)

        # download
        result = self.client.get(
            reverse('content:download-zip', args=[tuto_pk, tuto_slug]),
            follow=False)
        self.assertEqual(result.status_code, 200)
        draft_zip_path = os.path.join(tempfile.gettempdir(), '__draft1.zip')
        f = open(draft_zip_path, 'w')
        f.write(result.content)
        f.close()

        versioned = PublishableContent.objects.get(pk=tuto_pk).load_version()
        version_1 = versioned.current_version
        chapter = versioned.children[-1]
        extract = chapter.children[-1]
        archive = zipfile.ZipFile(draft_zip_path, 'r')

        self.assertEqual(unicode(archive.read('manifest.json'), 'utf-8'), versioned.get_json())

        found = True
        try:  # to the person who try to modify this test: I'm sorry, but the test does not say where the error is ;)
            archive.getinfo('introduction.md')
            archive.getinfo('conclusion.md')
            archive.getinfo(os.path.join(chapter.slug, 'introduction.md'))
            archive.getinfo(os.path.join(chapter.slug, 'conclusion.md'))
            archive.getinfo(os.path.join(chapter.slug, 'conclusion.md'))
            archive.getinfo(extract.text)
        except KeyError:
            found = False

        self.assertTrue(found)

        where = ['introduction.md', 'conclusion.md', os.path.join(chapter.slug, 'introduction.md'),
                 os.path.join(chapter.slug, 'conclusion.md'), extract.text]

        for path in where:
            self.assertEqual(unicode(archive.read(path), 'utf-8'), some_text)

        # add another extract to chapter
        different_title = u'Un Über titre de la mort qui tue'  # one more times, mind accentuated characters !!
        different_text = u'þ is a letter as well ? ¶ means paragraph, at least'
        result = self.client.post(
            reverse('content:create-extract',
                    kwargs={
                        'pk': tuto_pk,
                        'slug': tuto_slug,
                        'container_slug': chapter.slug
                    }),
            {
                'title': different_title,
                'text': different_text
            },
            follow=False)
        self.assertEqual(result.status_code, 302)

        # download
        result = self.client.get(
            reverse('content:download-zip', args=[tuto_pk, tuto_slug]),
            follow=False)
        self.assertEqual(result.status_code, 200)
        draft_zip_path_2 = os.path.join(tempfile.gettempdir(), '__draft2.zip')
        f = open(draft_zip_path_2, 'w')
        f.write(result.content)
        f.close()

        versioned = PublishableContent.objects.get(pk=tuto_pk).load_version()
        version_2 = versioned.current_version
        extract2 = versioned.children[-1].children[-1]
        self.assertNotEqual(extract.slug, extract2.slug)  # just ensure that we don't pick the same extract
        self.assertNotEqual(version_1, version_2)  # just to ensure that something happen, somehow

        archive = zipfile.ZipFile(draft_zip_path_2, 'r')
        self.assertEqual(unicode(archive.read('manifest.json'), 'utf-8'), versioned.get_json())

        found = True
        try:
            archive.getinfo(extract2.text)
        except KeyError:
            found = False
        self.assertTrue(found)

        self.assertEqual(different_text, unicode(archive.read(extract2.text), 'utf-8'))

        # now, try versioned download:
        result = self.client.get(
            reverse('content:download-zip', args=[tuto_pk, tuto_slug]) + '?version=' + version_1,
            follow=False)
        self.assertEqual(result.status_code, 200)
        draft_zip_path_3 = os.path.join(tempfile.gettempdir(), '__draft3.zip')
        f = open(draft_zip_path_3, 'w')
        f.write(result.content)
        f.close()

        archive = zipfile.ZipFile(draft_zip_path_3, 'r')

        found = True
        try:
            archive.getinfo(extract2.text)
        except KeyError:
            found = False
        self.assertFalse(found)  # if we download the old version, the new extract introduced in version 2 is not in

        found = True
        try:
            archive.getinfo(extract.text)
        except KeyError:
            found = False
        self.assertTrue(found)  # but the extract of version 1 is in !

        # clean up our mess
        os.remove(draft_zip_path)
        os.remove(draft_zip_path_2)
        os.remove(draft_zip_path_3)

    def test_import_create_content(self):
        """Test if the importation of a tuto is working"""

        # login with author
        self.assertEqual(
            self.client.login(
                username=self.user_author.username,
                password='hostel77'),
            True)

        given_title = u'Une autre histoire captivante'
        some_text = u'Il était une fois ... La suite.'

        # create a tutorial
        result = self.client.post(
            reverse('content:create'),
            {
                'title': given_title,
                'description': some_text,
                'introduction': some_text,
                'conclusion': some_text,
                'type': u'TUTORIAL',
                'licence': self.licence.pk,
                'subcategory': self.subcategory.pk,
            },
            follow=False)
        self.assertEqual(result.status_code, 302)
        self.assertEqual(PublishableContent.objects.all().count(), 2)

        tuto = PublishableContent.objects.last()
        tuto_pk = tuto.pk
        tuto_slug = tuto.slug

        # add a chapter
        result = self.client.post(
            reverse('content:create-container', args=[tuto_pk, tuto_slug]),
            {
                'title': given_title,
                'introduction': some_text,
                'conclusion': some_text
            },
            follow=False)
        self.assertEqual(result.status_code, 302)

        versioned = PublishableContent.objects.get(pk=tuto_pk).load_version()
        chapter = versioned.children[-1]

        # add extract to chapter
        result = self.client.post(
            reverse('content:create-extract',
                    kwargs={
                        'pk': tuto_pk,
                        'slug': tuto_slug,
                        'container_slug': chapter.slug
                    }),
            {
                'title': given_title,
                'text': some_text
            },
            follow=False)
        self.assertEqual(result.status_code, 302)

        # download
        result = self.client.get(
            reverse('content:download-zip', args=[tuto_pk, tuto_slug]),
            follow=False)
        self.assertEqual(result.status_code, 200)
        draft_zip_path = os.path.join(tempfile.gettempdir(), '__draft1.zip')
        f = open(draft_zip_path, 'w')
        f.write(result.content)
        f.close()

        first_version = PublishableContent.objects.get(pk=tuto_pk).load_version()

        # then, use the archive to create a new content (which will be a copy of this one)
        result = self.client.post(
            reverse('content:import-new'),
            {
                'archive': open(draft_zip_path),
                'subcategory': self.subcategory.pk
            },
            follow=False
        )
        self.assertEqual(result.status_code, 302)

        self.assertEqual(PublishableContent.objects.count(), 3)
        new_tuto = PublishableContent.objects.last()
        self.assertNotEqual(new_tuto.pk, tuto_pk)  # those are two different content !

        # first, test if values are correctly set in DB
        self.assertEqual(new_tuto.title, tuto.title)
        self.assertEqual(new_tuto.description, tuto.description)
        self.assertEqual(new_tuto.licence, tuto.licence)
        self.assertEqual(new_tuto.type, tuto.type)

        self.assertNotEqual(new_tuto.slug, tuto_slug)  # slug should NEVER be the same !!

        # then, let's do the same for the versioned one
        versioned = new_tuto.load_version()

        self.assertEqual(first_version.title, versioned.title)
        self.assertEqual(first_version.description, versioned.description)
        self.assertEqual(first_version.licence, versioned.licence)
        self.assertEqual(first_version.type, versioned.type)

        # ensure the content
        self.assertEqual(versioned.get_introduction(), some_text)
        self.assertEqual(versioned.get_introduction(), some_text)
        self.assertEqual(len(versioned.children), 1)

        new_chapter = versioned.children[-1]
        self.assertEqual(new_chapter.get_introduction(), some_text)
        self.assertEqual(new_chapter.get_conclusion(), some_text)
        self.assertEqual(len(new_chapter.children), 1)

        extract = new_chapter.children[-1]
        self.assertEqual(extract.get_text(), some_text)

    def test_import_in_existing_content(self):
        """Test if the importation of a content into another is working"""

        # login with author
        self.assertEqual(
            self.client.login(
                username=self.user_author.username,
                password='hostel77'),
            True)

        given_title = u'Parce que le texte change à chaque fois'
        some_text = u'Sinon, c\'pas drôle'

        # create a tutorial
        result = self.client.post(
            reverse('content:create'),
            {
                'title': given_title,
                'description': some_text,
                'introduction': some_text,
                'conclusion': some_text,
                'type': u'TUTORIAL',
                'licence': self.licence.pk,
                'subcategory': self.subcategory.pk,
            },
            follow=False)
        self.assertEqual(result.status_code, 302)
        self.assertEqual(PublishableContent.objects.all().count(), 2)

        tuto = PublishableContent.objects.last()
        tuto_pk = tuto.pk
        tuto_slug = tuto.slug

        # add a chapter
        result = self.client.post(
            reverse('content:create-container', args=[tuto_pk, tuto_slug]),
            {
                'title': given_title,
                'introduction': some_text,
                'conclusion': some_text
            },
            follow=False)
        self.assertEqual(result.status_code, 302)

        versioned = PublishableContent.objects.get(pk=tuto_pk).load_version()
        chapter = versioned.children[-1]

        # add extract to chapter
        result = self.client.post(
            reverse('content:create-extract',
                    kwargs={
                        'pk': tuto_pk,
                        'slug': tuto_slug,
                        'container_slug': chapter.slug
                    }),
            {
                'title': given_title,
                'text': some_text
            },
            follow=False)
        self.assertEqual(result.status_code, 302)

        # download
        result = self.client.get(
            reverse('content:download-zip', args=[tuto_pk, tuto_slug]),
            follow=False)
        self.assertEqual(result.status_code, 200)
        draft_zip_path = os.path.join(tempfile.gettempdir(), '__draft1.zip')
        f = open(draft_zip_path, 'w')
        f.write(result.content)
        f.close()

        first_version = PublishableContent.objects.get(pk=tuto_pk).load_version()

        # then, use the archive to create a new content (which will be a copy of this one)
        result = self.client.post(
            reverse('content:import', kwargs={'pk': self.tuto.pk, 'slug': self.tuto.slug}),
            {
                'archive': open(draft_zip_path),
                'subcategory': self.subcategory.pk
            },
            follow=False
        )
        self.assertEqual(result.status_code, 302)

        self.assertEqual(PublishableContent.objects.count(), 2)
        existing_tuto = PublishableContent.objects.get(pk=self.tuto.pk)
        self.assertNotEqual(existing_tuto.pk, tuto_pk)  # those are two different content !

        # first, test if values are correctly set in DB
        self.assertEqual(existing_tuto.title, tuto.title)
        self.assertEqual(existing_tuto.description, tuto.description)
        self.assertEqual(existing_tuto.licence, tuto.licence)
        self.assertEqual(existing_tuto.type, tuto.type)

        self.assertNotEqual(existing_tuto.slug, tuto_slug)  # slug should NEVER be the same !!

        # then, let's do the same for the versioned one
        versioned = existing_tuto.load_version()

        self.assertEqual(first_version.title, versioned.title)
        self.assertEqual(first_version.description, versioned.description)
        self.assertEqual(first_version.licence, versioned.licence)
        self.assertEqual(first_version.type, versioned.type)

        # ensure the content
        self.assertEqual(versioned.get_introduction(), some_text)
        self.assertEqual(versioned.get_introduction(), some_text)
        self.assertEqual(len(versioned.children), 1)

        new_chapter = versioned.children[-1]
        self.assertEqual(new_chapter.get_introduction(), some_text)
        self.assertEqual(new_chapter.get_conclusion(), some_text)
        self.assertEqual(len(new_chapter.children), 1)

        extract = new_chapter.children[-1]
        self.assertEqual(extract.get_text(), some_text)

    def test_diff_for_new_content(self):
        # login with author
        self.assertEqual(
            self.client.login(
                username=self.user_author.username,
                password='hostel77'),
            True)

        # create tutorial
        intro = u'une intro'
        conclusion = u'une conclusion'
        description = u'une description'
        title = u'un titre'
        result = self.client.post(
            reverse('content:create'),
            {
                'title': title,
                'description': description,
                'introduction': intro,
                'conclusion': conclusion,
                'type': u'TUTORIAL',
                'licence': self.licence.pk,
                'subcategory': self.subcategory.pk,
            },
            follow=False)
        self.assertEqual(result.status_code, 302)
        self.assertEqual(PublishableContent.objects.all().count(), 2)
        new_content = PublishableContent.objects.last()
        result = self.client.get(
            reverse('content:diff', kwargs={
                'pk': new_content.pk,
                'slug': new_content.slug
            })
        )
        self.assertEqual(200, result.status_code)

    def test_validation_workflow(self):
        """test the different case of validation"""

        text_validation = u'Valide moi ce truc, s\'il te plait'
        source = u'http://example.com'  # thanks the IANA on that one ;-)
        different_source = u'http://example.org'
        text_accept = u'C\'est de la m***, mais ok, j\'accepte'
        text_reject = u'Je refuse ce truc, arbitrairement !'

        tuto = PublishableContent.objects.get(pk=self.tuto.pk)

        # connect with author:
        self.assertEqual(
            self.client.login(
                username=self.user_author.username,
                password='hostel77'),
            True)

        # ask validation
        self.assertEqual(Validation.objects.count(), 0)

        result = self.client.post(
            reverse('validation:ask', kwargs={'pk': tuto.pk, 'slug': tuto.slug}),
            {
                'text': '',
                'source': source,
                'version': self.tuto_draft.current_version
            },
            follow=False)
        self.assertEqual(result.status_code, 302)
        self.assertEqual(Validation.objects.count(), 0)  # not working if you don't provide a text

        result = self.client.post(
            reverse('validation:ask', kwargs={'pk': tuto.pk, 'slug': tuto.slug}),
            {
                'text': text_validation,
                'source': source,
                'version': self.tuto_draft.current_version
            },
            follow=False)
        self.assertEqual(result.status_code, 302)
        self.assertEqual(Validation.objects.count(), 1)

        self.assertEqual(PublishableContent.objects.get(pk=tuto.pk).source, source)  # source is set

        validation = Validation.objects.filter(content=tuto).last()
        self.assertIsNotNone(validation)

        self.assertEqual(validation.comment_authors, text_validation)
        self.assertEqual(validation.version, self.tuto_draft.current_version)
        self.assertEqual(validation.status, 'PENDING')

        # ensure that author cannot publish himself
        result = self.client.post(
            reverse('validation:reserve', kwargs={'pk': validation.pk}),
            {
                'version': validation.version
            },
            follow=False)
        self.assertEqual(result.status_code, 403)

        result = self.client.post(
            reverse('validation:accept', kwargs={'pk': validation.pk}),
            {
                'text': text_accept,
                'is_major': True,
                'source': u''
            },
            follow=False)
        self.assertEqual(result.status_code, 403)

        self.assertEqual(Validation.objects.filter(content=tuto).last().status, 'PENDING')

        # logout, then login with guest
        self.client.logout()

        result = self.client.get(
            reverse('content:view', kwargs={'pk': tuto.pk, 'slug': tuto.slug}) +
            '?version=' + validation.version,
            follow=False)
        self.assertEqual(result.status_code, 302)  # no, public cannot access a tutorial in validation ...

        self.assertEqual(
            self.client.login(
                username=self.user_guest.username,
                password='hostel77'),
            True)

        result = self.client.get(
            reverse('content:view', kwargs={'pk': tuto.pk, 'slug': tuto.slug}) +
            '?version=' + validation.version,
            follow=False)
        self.assertEqual(result.status_code, 403)  # ... Same for guest ...

        # then try with staff
        self.client.logout()
        self.assertEqual(
            self.client.login(
                username=self.user_staff.username,
                password='hostel77'),
            True)

        result = self.client.get(
            reverse('content:view', kwargs={'pk': tuto.pk, 'slug': tuto.slug}) +
            '?version=' + validation.version,
            follow=False)
        self.assertEqual(result.status_code, 200)  # ... But staff can, obviously !

        # reserve tuto:
        result = self.client.post(
            reverse('validation:reserve', kwargs={'pk': validation.pk}),
            {
                'version': validation.version
            },
            follow=False)
        self.assertEqual(result.status_code, 302)

        validation = Validation.objects.filter(pk=validation.pk).last()
        self.assertEqual(validation.status, 'PENDING_V')
        self.assertEqual(validation.validator, self.user_staff)

        # unreserve
        result = self.client.post(
            reverse('validation:reserve', kwargs={'pk': validation.pk}),
            {
                'version': validation.version
            },
            follow=False)
        self.assertEqual(result.status_code, 302)

        validation = Validation.objects.filter(pk=validation.pk).last()
        self.assertEqual(validation.status, 'PENDING')
        self.assertEqual(validation.validator, None)

        # re-reserve
        result = self.client.post(
            reverse('validation:reserve', kwargs={'pk': validation.pk}),
            {
                'version': validation.version
            },
            follow=False)
        self.assertEqual(result.status_code, 302)

        validation = Validation.objects.filter(pk=validation.pk).last()
        self.assertEqual(validation.status, 'PENDING_V')
        self.assertEqual(validation.validator, self.user_staff)

        # let's modify the tutorial and ask for a new validation :
        ExtractFactory(container=self.chapter1, db_object=tuto)
        tuto = PublishableContent.objects.get(pk=tuto.pk)
        self.tuto_draft = tuto.load_version()

        result = self.client.post(
            reverse('validation:ask', kwargs={'pk': tuto.pk, 'slug': tuto.slug}),
            {
                'text': text_validation,
                'source': source,
                'version': self.tuto_draft.current_version
            },
            follow=False)
        self.assertEqual(result.status_code, 302)
        self.assertEqual(Validation.objects.count(), 2)

        self.assertEqual(Validation.objects.get(pk=validation.pk).status, 'CANCEL')  # previous is canceled

        # ... Therefore, a new Validation object is created
        validation = Validation.objects.filter(content=tuto).last()
        self.assertEqual(validation.status, 'PENDING')
        self.assertEqual(validation.validator, None)
        self.assertEqual(validation.version, self.tuto_draft.current_version)

        self.assertEqual(PublishableContent.objects.get(pk=tuto.pk).sha_validation,
                         self.tuto_draft.current_version)

        self.assertEqual(PrivateTopic.objects.last().author, self.user_staff)  # admin has received a PM

        # re-re-reserve (!)
        result = self.client.post(
            reverse('validation:reserve', kwargs={'pk': validation.pk}),
            {
                'version': validation.version
            },
            follow=False)
        self.assertEqual(result.status_code, 302)

        validation = Validation.objects.filter(pk=validation.pk).last()
        self.assertEqual(validation.status, 'PENDING_V')
        self.assertEqual(validation.validator, self.user_staff)

        # ensure that author cannot publish himself
        self.assertEqual(
            self.client.login(
                username=self.user_author.username,
                password='hostel77'),
            True)

        result = self.client.post(
            reverse('validation:accept', kwargs={'pk': validation.pk}),
            {
                'text': text_accept,
                'is_major': True,
                'source': u''
            },
            follow=False)
        self.assertEqual(result.status_code, 403)

        self.assertEqual(Validation.objects.filter(content=tuto).last().status, 'PENDING_V')

        # reject it with staff !
        self.assertEqual(
            self.client.login(
                username=self.user_staff.username,
                password='hostel77'),
            True)

        result = self.client.post(
            reverse('validation:reject', kwargs={'pk': validation.pk}),
            {
                'text': ''
            },
            follow=False)
        self.assertEqual(result.status_code, 302)

        validation = Validation.objects.filter(pk=validation.pk).last()
        self.assertEqual(validation.status, 'PENDING_V')  # rejection is impossible without text

        result = self.client.post(
            reverse('validation:reject', kwargs={'pk': validation.pk}),
            {
                'text': text_reject
            },
            follow=False)
        self.assertEqual(result.status_code, 302)

        validation = Validation.objects.filter(pk=validation.pk).last()
        self.assertEqual(validation.status, 'REJECT')
        self.assertEqual(validation.comment_validator, text_reject)

        self.assertIsNone(PublishableContent.objects.get(pk=tuto.pk).sha_validation)

        self.assertEqual(PrivateTopic.objects.last().author, self.user_author)  # author has received a PM

        # re-ask for validation
        result = self.client.post(
            reverse('validation:ask', kwargs={'pk': tuto.pk, 'slug': tuto.slug}),
            {
                'text': text_validation,
                'source': source,
                'version': self.tuto_draft.current_version
            },
            follow=False)
        self.assertEqual(result.status_code, 302)
        self.assertEqual(Validation.objects.filter(content=tuto).count(), 3)

        # a new object is created !
        validation = Validation.objects.filter(content=tuto).last()
        self.assertEqual(validation.status, 'PENDING')
        self.assertEqual(validation.validator, None)
        self.assertEqual(validation.version, self.tuto_draft.current_version)

        result = self.client.post(
            reverse('validation:reserve', kwargs={'pk': validation.pk}),
            {
                'version': validation.version
            },
            follow=False)
        self.assertEqual(result.status_code, 302)

        validation = Validation.objects.filter(pk=validation.pk).last()
        self.assertEqual(validation.status, 'PENDING_V')
        self.assertEqual(validation.validator, self.user_staff)
        self.assertEqual(validation.version, self.tuto_draft.current_version)

        # accept
        result = self.client.post(
            reverse('validation:accept', kwargs={'pk': validation.pk}),
            {
                'text': '',
                'is_major': True,
                'source': ''
            },
            follow=False)
        self.assertEqual(result.status_code, 302)

        validation = Validation.objects.filter(pk=validation.pk).last()
        self.assertEqual(validation.status, 'PENDING_V')  # acceptation is not possible without text

        result = self.client.post(
            reverse('validation:accept', kwargs={'pk': validation.pk}),
            {
                'text': text_accept,
                'is_major': True,
                'source': different_source  # because ;)
            },
            follow=False)
        self.assertEqual(result.status_code, 302)

        self.assertEqual(Validation.objects.filter(content=tuto).count(), 3)

        validation = Validation.objects.filter(pk=validation.pk).last()
        self.assertEqual(validation.status, 'ACCEPT')
        self.assertEqual(validation.comment_validator, text_accept)

        self.assertIsNone(PublishableContent.objects.get(pk=tuto.pk).sha_validation)

        self.assertEqual(PrivateTopic.objects.filter(author=self.user_author).count(), 2)
        self.assertEqual(PrivateTopic.objects.last().author, self.user_author)  # author has received another PM

        self.assertEqual(PublishedContent.objects.filter(content=tuto).count(), 1)
        published = PublishedContent.objects.filter(content=tuto).first()

        self.assertEqual(published.content.source, different_source)
        self.assertEqual(published.content_public_slug, self.tuto_draft.slug)
        self.assertTrue(os.path.exists(published.get_prod_path()))
        # ... another test cover the file creation and so all, lets skip this part

        # ensure that author cannot revoke his own publication
        self.assertEqual(
            self.client.login(
                username=self.user_author.username,
                password='hostel77'),
            True)

        result = self.client.post(
            reverse('validation:revoke', kwargs={'pk': tuto.pk, 'slug': tuto.slug}),
            {
                'text': text_reject,
                'version': published.sha_public
            },
            follow=False)
        self.assertEqual(result.status_code, 403)
        self.assertEqual(Validation.objects.filter(content=tuto).last().status, 'ACCEPT')

        # revoke publication with staff
        self.assertEqual(
            self.client.login(
                username=self.user_staff.username,
                password='hostel77'),
            True)

        result = self.client.post(
            reverse('validation:revoke', kwargs={'pk': tuto.pk, 'slug': tuto.slug}),
            {
                'text': '',
                'version': published.sha_public
            },
            follow=False)

        validation = Validation.objects.filter(content=tuto).last()
        self.assertEqual(validation.status, 'ACCEPT')  # with no text, revocation is not possible

        result = self.client.post(
            reverse('validation:revoke', kwargs={'pk': tuto.pk, 'slug': tuto.slug}),
            {
                'text': text_reject,
                'version': published.sha_public
            },
            follow=False)
        self.assertEqual(result.status_code, 302)

        self.assertEqual(Validation.objects.filter(content=tuto).count(), 3)

        validation = Validation.objects.filter(content=tuto).last()
        self.assertEqual(validation.status, 'PENDING')
        self.assertEqual(validation.version, tuto.sha_draft)

        self.assertIsNotNone(PublishableContent.objects.get(pk=tuto.pk).sha_validation)

        self.assertEqual(PublishedContent.objects.filter(content=tuto).count(), 0)
        self.assertFalse(os.path.exists(published.get_prod_path()))

        self.assertEqual(PrivateTopic.objects.filter(author=self.user_author).count(), 3)
        self.assertEqual(PrivateTopic.objects.last().author, self.user_author)  # author has received another PM

        # so, reserve it
        result = self.client.post(
            reverse('validation:reserve', kwargs={'pk': validation.pk}),
            {
                'version': validation.version
            },
            follow=False)
        self.assertEqual(result.status_code, 302)

        validation = Validation.objects.filter(content=tuto).last()
        self.assertEqual(validation.status, 'PENDING_V')
        self.assertEqual(validation.validator, self.user_staff)

        # ... and cancel reservation with author
        text_cancel = u'Nan, mais j\'ai plus envie, en fait'
        self.assertEqual(
            self.client.login(
                username=self.user_author.username,
                password='hostel77'),
            True)

        result = self.client.post(
            reverse('validation:cancel', kwargs={'pk': validation.pk}),
            {
                'text': text_cancel
            }, follow=False)
        self.assertEqual(result.status_code, 302)

        self.assertEqual(Validation.objects.filter(content=tuto).count(), 3)

        validation = Validation.objects.filter(content=tuto).last()
        self.assertEqual(validation.status, 'CANCEL')  # the validation got canceled

        self.assertEqual(PrivateTopic.objects.filter(author=self.user_staff).count(), 2)
        self.assertEqual(PrivateTopic.objects.last().author, self.user_staff)  # admin has received another PM

    def test_delete_while_validating(self):
        """this test ensure that the validator is warned if the content he is validing is removed"""

        text_validation = u'Valide moi ce truc, s\'il te plait'
        source = 'http://example.com'
        text_cancel = u'Veux pas !'

        # let's create a medium-size tutorial
        tuto = PublishableContent.objects.get(pk=self.tuto.pk)

        # connect with author:
        self.assertEqual(
            self.client.login(
                username=self.user_author.username,
                password='hostel77'),
            True)

        # ask validation
        self.assertEqual(Validation.objects.count(), 0)

        result = self.client.post(
            reverse('validation:ask', kwargs={'pk': tuto.pk, 'slug': tuto.slug}),
            {
                'text': text_validation,
                'source': source,
                'version': self.tuto_draft.current_version
            },
            follow=False)
        self.assertEqual(result.status_code, 302)
        self.assertEqual(Validation.objects.count(), 1)

        validation = Validation.objects.filter(content=tuto).last()

        # login with staff and reserve
        self.client.logout()
        self.assertEqual(
            self.client.login(
                username=self.user_staff.username,
                password='hostel77'),
            True)

        result = self.client.post(
            reverse('validation:reserve', kwargs={'pk': validation.pk}),
            {
                'version': validation.version
            },
            follow=False)
        self.assertEqual(result.status_code, 302)

        validation = Validation.objects.filter(pk=validation.pk).last()
        self.assertEqual(validation.status, 'PENDING_V')
        self.assertEqual(validation.validator, self.user_staff)

        # login with author, delete tuto
        self.client.logout()
        self.assertEqual(
            self.client.login(
                username=self.user_author.username,
                password='hostel77'),
            True)

        # does not work without a text
        result = self.client.post(
            reverse('content:delete', args=[tuto.pk, tuto.slug]),
            follow=False)
        self.assertEqual(result.status_code, 302)

        self.assertEqual(PublishableContent.objects.filter(pk=tuto.pk).count(), 1)  # not deleted
        self.assertEqual(Validation.objects.count(), 1)

        # now, will work
        result = self.client.post(
            reverse('content:delete', args=[tuto.pk, tuto.slug]),
            {
                'text': text_cancel
            },
            follow=False)
        self.assertEqual(result.status_code, 302)

        self.assertEqual(PublishableContent.objects.filter(pk=tuto.pk).count(), 0)  # BOOM, deleted !
        self.assertEqual(Validation.objects.count(), 0)  # no more validation objects

        self.assertEqual(PrivateTopic.objects.filter(author=self.user_staff).count(), 1)
        self.assertEqual(PrivateTopic.objects.last().author, self.user_staff)  # admin has received a PM

    def test_js_fiddle_activation(self):

        login_check = self.client.login(
            username=self.staff.username,
            password='hostel77')
        self.assertEqual(login_check, True)
        result = self.client.post(
            reverse('content:activate-jsfiddle'),
            {
                "pk": self.tuto.pk,
                "js_support": "on"
            }, follow=True)
        self.assertEqual(result.status_code, 200)
        updated = PublishableContent.objects.get(pk=self.tuto.pk)
        self.assertTrue(updated.js_support)
        result = self.client.post(
            reverse('content:activate-jsfiddle'),
            {
                "pk": self.tuto.pk,
            }, follow=True)
        self.assertEqual(result.status_code, 200)
        updated = PublishableContent.objects.get(pk=self.tuto.pk)
        self.assertFalse(updated.js_support)
        self.client.logout()
        self.assertEqual(
            self.client.login(
                username=self.user_author.username,
                password='hostel77'),
            True)
        result = self.client.post(
            reverse('content:activate-jsfiddle'),
            {
                "pk": self.tuto.pk,
                "js_support": True
            })
        self.assertEqual(result.status_code, 403)

    def test_validate_unexisting(self):

        self.assertEqual(
            self.client.login(
                username=self.user_author.username,
                password='hostel77'),
            True)
        result = self.client.post(
            reverse('validation:ask', kwargs={'pk': self.tuto.pk, 'slug': self.tuto.slug}),
            {
                'text': "blaaaaa",
                'source': "",
                'version': "unexistingversion"
            },
            follow=False)
        self.assertEqual(Validation.objects.filter(content__pk=self.tuto.pk).count(), 0)
        self.assertEqual(result.status_code, 404)

    def test_help_to_perfect_tuto(self):
        """ This test aim to unit test the "help me to write my tutorial" interface.
        It is testing if the back-end is always sending back good datas"""

        # create some helps:
        num_of_helps = 5  # note: should be at least "2" for this test to be performed
        for i in range(num_of_helps):
            a = HelpWritingFactory()
            a.save()

        helps = HelpWriting.objects.all()

        # currently the tutorial is published with no beta, so back-end should return 0 tutorial
        response = self.client.get(
            reverse('content:helps'),
            follow=False
        )

        self.assertEqual(200, response.status_code)
        contents = response.context['contents']
        self.assertEqual(len(contents), 0)

        # then active the beta on tutorial :
        # first, login with author :
        self.assertEqual(
            self.client.login(
                username=self.user_author.username,
                password='hostel77'),
            True)

        sha_draft = PublishableContent.objects.get(pk=self.tuto.pk).sha_draft
        response = self.client.post(
            reverse('content:set-beta', kwargs={'pk': self.tuto.pk, 'slug': self.tuto.slug}),
            {
                'version': sha_draft
            },
            follow=False
        )
        self.assertEqual(302, response.status_code)
        sha_beta = PublishableContent.objects.get(pk=self.tuto.pk).sha_beta
        self.assertEqual(sha_draft, sha_beta)

        response = self.client.get(
            reverse('content:helps'),
            follow=False
        )
        self.assertEqual(200, response.status_code)
        contents = response.context['contents']
        self.assertEqual(len(contents), 1)

        # However if we ask with a filter we will still get 0 !
        for helping in helps:
            response = self.client.get(
                reverse('content:helps') +
                u'?need={}'.format(helping.slug),
                follow=False
            )
            self.assertEqual(200, response.status_code)
            contents = response.context['contents']
            self.assertEqual(len(contents), 0)

        # now tutorial is positive for every options
        # if we ask for any help we should get a positive answer for every filter !
        self.tuto = PublishableContent.objects.get(pk=self.tuto.pk)
        for helping in helps:
            self.tuto.helps.add(helping)
        self.tuto.save()

        for helping in helps:
            response = self.client.get(
                reverse('content:helps') +
                u'?need={}'.format(helping.slug),
                follow=False
            )
            self.assertEqual(200, response.status_code)
            contents = response.context['contents']
            self.assertEqual(len(contents), 1)

        # now, add an article
        article = PublishableContentFactory(type="ARTICLE")
        article.authors.add(self.user_author)
        article.subcategory.add(self.subcategory)
        article.save()

        # in the helps, there should still be only one results
        response = self.client.get(
            reverse('content:helps'),
            follow=False
        )
        self.assertEqual(200, response.status_code)
        contents = response.context['contents']
        self.assertEqual(len(contents), 1)

        # test "type" filter
        response = self.client.get(
            reverse('content:helps') +
            u'?type=article',
            follow=False
        )
        self.assertEqual(200, response.status_code)
        contents = response.context['contents']
        self.assertEqual(len(contents), 0)  # no article yet

        response = self.client.get(
            reverse('content:helps') +
            u'?type=tuto',
            follow=False
        )
        self.assertEqual(200, response.status_code)
        contents = response.context['contents']
        self.assertEqual(len(contents), 1)

        # add an help
        an_help = HelpWriting.objects.first()
        article.helps.add(an_help)
        article.save()

        response = self.client.get(
            reverse('content:helps'),
            follow=False
        )
        self.assertEqual(200, response.status_code)
        contents = response.context['contents']
        self.assertEqual(len(contents), 2)  # ... then this time, we get two results !

        response = self.client.get(
            reverse('content:helps') +
            u'?need={}'.format(an_help.slug),
            follow=False
        )
        self.assertEqual(200, response.status_code)
        contents = response.context['contents']
        self.assertEqual(len(contents), 2)  # same with the help

        response = self.client.get(
            reverse('content:helps') +
            u'?need={}'.format(HelpWriting.objects.last().slug),
            follow=False
        )
        self.assertEqual(200, response.status_code)
        contents = response.context['contents']
        self.assertEqual(len(contents), 1)  # but only one if we ask for another need

        # test "type" filter:
        response = self.client.get(
            reverse('content:helps') +
            u'?type=article',
            follow=False
        )
        self.assertEqual(200, response.status_code)
        contents = response.context['contents']
        self.assertEqual(len(contents), 1)

        response = self.client.get(
            reverse('content:helps') +
            u'?type=tuto',
            follow=False
        )
        self.assertEqual(200, response.status_code)
        contents = response.context['contents']
        self.assertEqual(len(contents), 1)

        # test pagination page doesn't exist
        response = self.client.get(
            reverse('content:helps') +
            u'?page=1534',
            follow=False
        )
        self.assertEqual(404, response.status_code)

        # test pagination page not an integer
        response = self.client.get(
            reverse('content:helps') +
            u'?page=abcd',
            follow=False
        )
        self.assertEqual(404, response.status_code)

    def test_add_author(self):
        self.assertEqual(
            self.client.login(
                username=self.user_author.username,
                password='hostel77'),
            True)
        result = self.client.post(
            reverse('content:add-author', args=[self.tuto.pk]),
            {
                'username': self.user_guest.username
            },
            follow=False)
        self.assertEqual(result.status_code, 302)
        self.assertEqual(PublishableContent.objects.get(pk=self.tuto.pk).authors.count(), 2)
        gallery = UserGallery.objects.filter(gallery=self.tuto.gallery, user=self.user_guest).first()
        self.assertIsNotNone(gallery)
        self.assertEqual(GALLERY_WRITE, gallery.mode)
        # add unexisting user
        result = self.client.post(
            reverse('content:add-author', args=[self.tuto.pk]),
            {
                'username': "unknown"
            },
            follow=False)
        self.assertEqual(result.status_code, 302)
        self.assertEqual(PublishableContent.objects.get(pk=self.tuto.pk).authors.count(), 2)

    def test_remove_author(self):
        self.assertEqual(
            self.client.login(
                username=self.user_author.username,
                password='hostel77'),
            True)
        tuto = PublishableContentFactory(author_list=[self.user_author, self.user_guest])
        result = self.client.post(
            reverse('content:remove-author', args=[tuto.pk]),
            {
                'username': self.user_guest.username
            },
            follow=False)
        self.assertEqual(result.status_code, 302)
        self.assertEqual(PublishableContent.objects.get(pk=tuto.pk).authors.count(), 1)

        self.assertIsNone(UserGallery.objects.filter(gallery=self.tuto.gallery, user=self.user_guest).first())
        # remove unexisting user
        result = self.client.post(
            reverse('content:add-author', args=[tuto.pk]),
            {
                'username': "unknown"
            },
            follow=False)
        self.assertEqual(result.status_code, 302)
        self.assertEqual(PublishableContent.objects.get(pk=tuto.pk).authors.count(), 1)
        # remove last author must lead to no change
        result = self.client.post(
            reverse('content:add-author', args=[tuto.pk]),
            {
                'username': self.user_author.username
            },
            follow=False)
        self.assertEqual(result.status_code, 302)
        self.assertEqual(PublishableContent.objects.get(pk=tuto.pk).authors.count(), 1)

    def test_warn_typo(self):
        """
        Add a non-regression test about warning the author(s) of a typo in tutorial
        """

        typo_text = u'T\'as fait une faute, t\'es trop nul'

        # create a tuto, populate, and set beta
        tuto = PublishableContent.objects.get(pk=self.tuto.pk)

        self.assertEqual(
            self.client.login(
                username=self.user_author.username,
                password='hostel77'),
            True)

        sha_draft = PublishableContent.objects.get(pk=tuto.pk).sha_draft
        response = self.client.post(
            reverse('content:set-beta', kwargs={'pk': tuto.pk, 'slug': tuto.slug}),
            {
                'version': sha_draft
            },
            follow=False
        )
        self.assertEqual(302, response.status_code)
        sha_beta = PublishableContent.objects.get(pk=tuto.pk).sha_beta
        self.assertEqual(sha_draft, sha_beta)

        tuto = PublishableContent.objects.get(pk=tuto.pk)
        versioned = tuto.load_version(sha_beta)

        # check if author get error when warning typo on its own tutorial
        result = self.client.post(
            reverse('content:warn-typo') + '?pk={}'.format(tuto.pk),
            {
                'pk': tuto.pk,
                'version': sha_beta,
                'text': typo_text,
                'target': ''
            },
            follow=True)
        self.assertEqual(result.status_code, 200)

        msgs = result.context['messages']
        last = None
        for msg in msgs:
            last = msg
        self.assertEqual(last.level, messages.ERROR)

        # login with normal user
        self.client.logout()

        self.assertEqual(
            self.client.login(
                username=self.user_guest.username,
                password='hostel77'),
            True)

        # check if user can warn typo in tutorial
        result = self.client.post(
            reverse('content:warn-typo') + '?pk={}'.format(tuto.pk),
            {
                'pk': tuto.pk,
                'version': sha_beta,
                'text': typo_text,
                'target': ''
            },
            follow=True)
        self.assertEqual(result.status_code, 200)

        msgs = result.context['messages']
        last = None
        for msg in msgs:
            last = msg
        self.assertEqual(last.level, messages.SUCCESS)

        # check PM :
        sent_pm = PrivateTopic.objects.filter(author=self.user_guest.pk).last()
        self.assertIn(self.user_author, sent_pm.participants.all())  # author is in participants
        self.assertIn(typo_text, sent_pm.last_message.text)  # typo is in message
        self.assertIn(versioned.get_absolute_url_beta(), sent_pm.last_message.text)  # beta url is in message

        # check if user can warn typo in chapter of tutorial
        result = self.client.post(
            reverse('content:warn-typo') + '?pk={}'.format(tuto.pk),
            {
                'pk': tuto.pk,
                'version': sha_beta,
                'text': typo_text,
                'target': self.chapter1.get_path(relative=True)
            },
            follow=True)
        self.assertEqual(result.status_code, 200)

        msgs = result.context['messages']
        last = None
        for msg in msgs:
            last = msg
        self.assertEqual(last.level, messages.SUCCESS)
        self.chapter1.parent.parent = versioned
        # check PM :
        sent_pm = PrivateTopic.objects.filter(author=self.user_guest.pk).last()
        self.assertIn(self.user_author, sent_pm.participants.all())  # author is in participants
        self.assertIn(typo_text, sent_pm.last_message.text)  # typo is in message
        self.assertIn(self.chapter1.get_absolute_url_beta(), sent_pm.last_message.text)  # beta url is in message

        # now, induce change and publish
        self.assertEqual(
            self.client.login(
                username=self.user_author.username,
                password='hostel77'),
            True)

        ExtractFactory(container=self.chapter1, db_object=tuto)  # new extract

        tuto = PublishableContent.objects.get(pk=tuto.pk)
        versioned = tuto.load_version()

        # ask validation
        self.assertEqual(Validation.objects.count(), 0)

        result = self.client.post(
            reverse('validation:ask', kwargs={'pk': tuto.pk, 'slug': tuto.slug}),
            {
                'text': u'valide moi ça, please',
                'source': '',
                'version': versioned.current_version
            },
            follow=False)
        self.assertEqual(result.status_code, 302)

        # login with staff and publish
        self.assertEqual(
            self.client.login(
                username=self.user_staff.username,
                password='hostel77'),
            True)

        validation = Validation.objects.filter(content=tuto).last()

        result = self.client.post(
            reverse('validation:reserve', kwargs={'pk': validation.pk}),
            {
                'version': validation.version
            },
            follow=False)
        self.assertEqual(result.status_code, 302)

        # accept
        result = self.client.post(
            reverse('validation:accept', kwargs={'pk': validation.pk}),
            {
                'text': u'ça m\'as l\'air nul, mais je valide',
                'is_major': True,
                'source': u''
            },
            follow=False)
        self.assertEqual(result.status_code, 302)

        published = PublishedContent.objects.filter(content=tuto).first()
        self.assertIsNotNone(published)

        # now, same stuffs on the public version
        tuto = PublishableContent.objects.get(pk=tuto.pk)
        versioned = tuto.load_version()

        self.assertEqual(
            self.client.login(
                username=self.user_guest.username,
                password='hostel77'),
            True)

        # check if user can warn typo in tutorial
        result = self.client.post(
            reverse('content:warn-typo') + '?pk={}'.format(tuto.pk),
            {
                'pk': tuto.pk,
                'version': tuto.sha_public,
                'text': typo_text,
                'target': ''
            },
            follow=True)
        self.assertEqual(result.status_code, 200)

        msgs = result.context['messages']
        last = None
        for msg in msgs:
            last = msg
        self.assertEqual(last.level, messages.SUCCESS)

        # check PM :
        sent_pm = PrivateTopic.objects.filter(author=self.user_guest.pk).last()
        self.assertIn(self.user_author, sent_pm.participants.all())  # author is in participants
        self.assertIn(typo_text, sent_pm.last_message.text)  # typo is in message
        self.assertIn(versioned.get_absolute_url_online(), sent_pm.last_message.text)  # online url is in message

        # check if user can warn typo in chapter of tutorial
        result = self.client.post(
            reverse('content:warn-typo') + '?pk={}'.format(tuto.pk),
            {
                'pk': tuto.pk,
                'version': tuto.sha_public,
                'text': typo_text,
                'target': self.chapter1.get_path(relative=True)
            },
            follow=True)
        self.assertEqual(result.status_code, 200)

        msgs = result.context['messages']
        last = None
        for msg in msgs:
            last = msg
        self.assertEqual(last.level, messages.SUCCESS)

        # check PM :
        sent_pm = PrivateTopic.objects.filter(author=self.user_guest.pk).last()
        self.assertIn(self.user_author, sent_pm.participants.all())  # author is in participants
        self.assertIn(typo_text, sent_pm.last_message.text)  # typo is in message
        self.assertIn(versioned.children[0].get_absolute_url_online(), sent_pm.last_message.text)

    def test_concurent_edition(self):
        """ensure that an edition is not successfull without provided the good `last_hash` to each form"""

        # create a tuto and populate
        tuto = PublishableContentFactory(type='TUTORIAL')
        tuto.authors.add(self.user_author)
        tuto.gallery = GalleryFactory()
        tuto.licence = self.licence
        tuto.subcategory.add(self.subcategory)
        tuto.save()

        versioned = tuto.load_version()
        chapter = ContainerFactory(parent=versioned, db_object=tuto)
        extract = ExtractFactory(container=chapter, db_object=tuto)

        random = u'Il est miniuit 30 et j\'écris un test ;)'

        self.assertEqual(
            self.client.login(
                username=self.user_author.username,
                password='hostel77'),
            True)

        # no hash, no edition
        result = self.client.post(
            reverse('content:edit', args=[tuto.pk, tuto.slug]),
            {
                'title': tuto.title,
                'description': tuto.description,
                'introduction': random,
                'conclusion': random,
                'type': u'TUTORIAL',
                'licence': self.licence.pk,
                'subcategory': self.subcategory.pk,
                'last_hash': ''
            },
            follow=True)
        self.assertEqual(result.status_code, 200)

        msgs = result.context['messages']
        last = None
        for msg in msgs:
            last = msg
        self.assertEqual(last.level, messages.ERROR)

        tuto = PublishableContent.objects.get(pk=tuto.pk)
        versioned = tuto.load_version()
        self.assertNotEqual(versioned.get_introduction(), random)
        self.assertNotEqual(versioned.get_conclusion(), random)

        result = self.client.post(
            reverse('content:edit', args=[tuto.pk, tuto.slug]),
            {
                'title': tuto.title,
                'description': tuto.description,
                'introduction': random,
                'conclusion': random,
                'type': u'TUTORIAL',
                'licence': self.licence.pk,
                'subcategory': self.subcategory.pk,
                'last_hash': versioned.compute_hash()  # good hash
            },
            follow=True)
        self.assertEqual(result.status_code, 200)

        tuto = PublishableContent.objects.get(pk=tuto.pk)
        versioned = tuto.load_version()
        self.assertEqual(versioned.get_introduction(), random)
        self.assertEqual(versioned.get_conclusion(), random)

        # edit container:
        result = self.client.post(
            reverse('content:edit-container',
                    kwargs={
                        'pk': tuto.pk,
                        'slug': tuto.slug,
                        'container_slug': chapter.slug}),
            {
                'title': chapter.title,
                'introduction': random,
                'conclusion': random,
                'last_hash': ''
            },
            follow=True)
        self.assertEqual(result.status_code, 200)

        msgs = result.context['messages']
        last = None
        for msg in msgs:
            last = msg
        self.assertEqual(last.level, messages.ERROR)

        tuto = PublishableContent.objects.get(pk=tuto.pk)
        chapter_version = tuto.load_version().children[0]
        self.assertNotEqual(chapter_version.get_introduction(), random)
        self.assertNotEqual(chapter_version.get_conclusion(), random)

        result = self.client.post(
            reverse('content:edit-container',
                    kwargs={
                        'pk': tuto.pk,
                        'slug': tuto.slug,
                        'container_slug': chapter.slug}),
            {
                'title': chapter.title,
                'introduction': random,
                'conclusion': random,
                'last_hash': chapter_version.compute_hash()
            },
            follow=True)
        self.assertEqual(result.status_code, 200)

        tuto = PublishableContent.objects.get(pk=tuto.pk)
        chapter_version = tuto.load_version().children[0]
        self.assertEqual(chapter_version.get_introduction(), random)
        self.assertEqual(chapter_version.get_conclusion(), random)

        # edit extract
        result = self.client.post(
            reverse('content:edit-extract',
                    kwargs={
                        'pk': tuto.pk,
                        'slug': tuto.slug,
                        'container_slug': chapter_version.slug,
                        'extract_slug': extract.slug
                    }),
            {
                'title': random,
                'text': random,
                'last_hash': ''
            },
            follow=True)
        self.assertEqual(result.status_code, 200)

        msgs = result.context['messages']
        last = None
        for msg in msgs:
            last = msg
        self.assertEqual(last.level, messages.ERROR)

        versioned = PublishableContent.objects.get(pk=tuto.pk).load_version()
        extract = versioned.children[0].children[0]
        self.assertNotEqual(extract.get_text(), random)

        result = self.client.post(
            reverse('content:edit-extract',
                    kwargs={
                        'pk': tuto.pk,
                        'slug': tuto.slug,
                        'container_slug': chapter_version.slug,
                        'extract_slug': extract.slug
                    }),
            {
                'title': random,
                'text': random,
                'last_hash': extract.compute_hash()
            },
            follow=True)
        self.assertEqual(result.status_code, 200)

        versioned = PublishableContent.objects.get(pk=tuto.pk).load_version()
        extract = versioned.children[0].children[0]
        self.assertEqual(extract.get_text(), random)

    def test_malformed_url(self):
        self.assertEqual(
            self.client.login(
                username=self.user_author.username,
                password='hostel77'),
            True)

        result = self.client.get(
            self.chapter1.get_absolute_url()[:-2] + "/"
        )
        self.assertEqual(result.status_code, 404)
        result = self.client.get(
            self.part1.get_absolute_url()[:-2] + "/"
        )
        self.assertEqual(result.status_code, 404)
        result = self.client.get(
            self.chapter1.get_absolute_url().replace(str(self.tuto.pk), u"he-s-dead-jim")
        )
        self.assertEqual(result.status_code, 404)
        result = self.client.get(
            self.chapter1.get_absolute_url().replace(str(self.tuto.slug), u"he-s-dead-jim")
        )
        self.assertEqual(result.status_code, 404)
        publishable = PublishedContentFactory(author_list=[self.user_author])
        published = PublishedContent.objects.filter(content_pk=publishable.pk).first()
        result = self.client.get(
            published.get_absolute_url_online().replace(str(published.content_public_slug), u"he-s-dead-jim")
        )
        self.assertEqual(result.status_code, 404)
        result = self.client.get(
            published.get_absolute_url_online().replace(str(published.content.pk), u"1000000000")
        )
        self.assertEqual(result.status_code, 404)
        result = self.client.get(
            published.get_absolute_url_online().replace(str(published.content.pk), u"he-s-dead-jim")
        )
        self.assertEqual(result.status_code, 404)
        self.assertEqual(
            self.client.login(
                username=self.user_guest.username,
                password='hostel77'),
            True)

        result = self.client.post(
            reverse("content:add-reaction") + u'?pk={}'.format(publishable.pk),
            {
                'text': u'message',
                'last_note': '0'
            }, follow=True)

        result = self.client.get(published.get_absolute_url_online() + "?page=2")
        self.assertEqual(result.status_code, 404)
        result = self.client.get(published.get_absolute_url_online() + "?page=clementine")
        self.assertEqual(result.status_code, 404)
        publishable = PublishableContentFactory(author_list=[self.user_author])
        result = self.client.get(publishable.get_absolute_url().replace(str(publishable.pk), "10000"))
        self.assertEqual(result.status_code, 404)
        result = self.client.get(publishable.get_absolute_url().replace(str(publishable.slug), "10000"))
        self.assertEqual(result.status_code, 403)  # get 403 since you're not author

        publishable = PublishedContentFactory(author_list=[self.user_author])
        self.client.post(
            reverse("content:add-reaction") + u'?pk={}'.format(publishable.pk),
            {
                'text': u'message',
                'last_note': '0'
            }, follow=False)
        publishable = PublishableContent.objects.get(pk=publishable.pk)
        # test antispam
        result = self.client.post(
            reverse("content:add-reaction") + u'?pk={}'.format(publishable.pk),
            {
                'text': u'message',
                'last_note': str(publishable.last_note.pk)
            }, follow=False)
        self.assertEqual(result.status_code, 403)
        # test bad param
        result = self.client.post(
            reverse("content:add-reaction") + u'?pk={}'.format(publishable.pk),
            {
                'text': u'message',
                'last_note': str("I'm fine! I'm okay! This is all perfectly normal.")
            }, follow=False)
        self.assertEqual(result.status_code, 200)
        result = self.client.post(
            reverse("content:add-reaction") + u'?pk={}'.format(publishable.pk),
            {
                'text': u'message',
                'last_note': str(-5)
            }, follow=False)
        self.assertEqual(result.status_code, 200)

    def test_import_old_version(self):
        self.assertEqual(
            self.client.login(
                username=self.user_author.username,
                password='hostel77'),
            True)
        base = os.path.join(BASE_DIR, "fixtures", "tuto")
        old_contents = [
            os.path.join(base, "article_v1"),
            os.path.join(base, "balise_audio"),
            os.path.join(base, "big_tuto_v1"),
        ]
        for old_path in old_contents:
            draft_zip_path = old_path + '.zip'
            shutil.make_archive(old_path, 'zip', old_path)

            result = self.client.post(
                reverse('content:import-new'),
                {
                    'archive': open(draft_zip_path),
                    'subcategory': self.subcategory.pk
                },
                follow=False
            )
            manifest = open(os.path.join(old_path, "manifest.json"), 'r')
            json = json_reader.loads(manifest.read())
            manifest.close()
            self.assertEqual(result.status_code, 302)
            self.assertEqual(json["title"], PublishableContent.objects.last().title)

    def test_import_bad_archive(self):
        self.assertEqual(
            self.client.login(
                username=self.user_author.username,
                password='hostel77'),
            True)
        base = os.path.join(BASE_DIR, "fixtures", "tuto")
        old_path = os.path.join(base, "article_v1")

        shutil.move(os.path.join(old_path, "text.md"), os.path.join(old_path, "text2.md"))
        shutil.make_archive(old_path, 'zip', old_path)
        shutil.move(os.path.join(old_path, "text2.md"), os.path.join(old_path, "text.md"))
        result = self.client.post(
            reverse('content:import-new'),
            {
                'archive': open(old_path + ".zip"),
                'subcategory': self.subcategory.pk
            },
            follow=False
        )
        self.assertEqual(result.status_code, 200)
        msgs = result.context['messages']
        levels = [msg.level for msg in msgs]
        self.assertIn(messages.ERROR, levels)

        shutil.copyfile(os.path.join(old_path, "manifest.json"), os.path.join(old_path, "manifest2.json"))
        with open(os.path.join(old_path, "manifest.json"), "w") as man_file:
            man_file.write('{"version":2, "type":"Kitty Cat"}')
        shutil.make_archive(old_path, 'zip', old_path)
        shutil.copyfile(os.path.join(old_path, "manifest2.json"), os.path.join(old_path, "manifest.json"))
        result = self.client.post(
            reverse('content:import-new'),
            {
                'archive': open(old_path + ".zip"),
                'subcategory': self.subcategory.pk
            },
            follow=False
        )
        self.assertEqual(result.status_code, 200)
        msgs = result.context['messages']
        levels = [msg.level for msg in msgs]
        self.assertIn(messages.ERROR, levels)

    def test_publication_make_extra_contents(self):
        """This test make sure that the "extra contents" (PDF, EPUB, ...) are generated by a publication
        while using a text containing images, and accessible !

        NOTE: this test will take time !"""

        title = u'C\'est pas le plus important ici !'

        tuto = PublishableContentFactory(type='TUTORIAL')

        tuto.gallery = GalleryFactory()
        tuto.licence = self.licence
        tuto.authors.add(self.user_author)
        tuto.save()

        versioned = tuto.load_version()

        # to be quick, instead of the views, we will use directly the code interface on this one !
        versioned.repo_update_top_container(tuto.title, tuto.slug, tricky_text_content, tricky_text_content)
        versioned.repo_add_container(title, tricky_text_content, tricky_text_content)
        chapter = versioned.children[-1]
        version = chapter.repo_add_extract(title, tricky_text_content)

        tuto.sha_draft = version
        tuto.save()

        # connect with author:
        self.assertEqual(
            self.client.login(
                username=self.user_author.username,
                password='hostel77'),
            True)

        # ask validation
        result = self.client.post(
            reverse('validation:ask', kwargs={'pk': tuto.pk, 'slug': tuto.slug}),
            {
                'text': u'Valide ?',
                'source': '',
                'version': versioned.current_version
            },
            follow=False)
        self.assertEqual(result.status_code, 302)

        # login with staff and publish
        self.assertEqual(
            self.client.login(
                username=self.user_staff.username,
                password='hostel77'),
            True)

        validation = Validation.objects.filter(content=tuto).last()

        result = self.client.post(
            reverse('validation:reserve', kwargs={'pk': validation.pk}),
            {
                'version': validation.version
            },
            follow=False)
        self.assertEqual(result.status_code, 302)

        # accept and publish. Will create the "extra contents" !
        result = self.client.post(
            reverse('validation:accept', kwargs={'pk': validation.pk}),
            {
                'text': u'Je valide !',
                'is_major': True,
                'source': u''
            },
            follow=False)
        self.assertEqual(result.status_code, 302)

        published = PublishedContent.objects.filter(content=tuto).first()
        self.assertIsNotNone(published)  # ok for the publication

        # test the presence of all "extra contents"
        self.assertTrue(os.path.exists(published.get_prod_path()))
        self.assertTrue(os.path.exists(published.get_extra_contents_directory()))
        self.assertTrue(os.path.exists(os.path.join(published.get_extra_contents_directory(), 'images')))

        avail_extra = ['md', 'html', 'pdf', 'epub', 'zip']

        # test existence and access for admin
        for extra in avail_extra:
            self.assertTrue(published.have_type(extra))
            result = self.client.get(published.get_absolute_url_to_extra_content(extra))
            self.assertEqual(result.status_code, 200)
        markdown_url = published.get_absolute_url_md()
        os.remove(os.path.join(published.get_extra_contents_directory(), published.content_public_slug + '.md'))
        self.assertEqual(404, self.client.get(markdown_url).status_code)
<<<<<<< HEAD
        self.assertEqual('', published.get_absolute_url_md())
=======
        self.assertEqual('', published.get_absolute_url_to_extra_content('kboom'))
>>>>>>> 308b6800
        self.client.logout()

        # same test with author:
        self.assertEqual(
            self.client.login(
                username=self.user_author.username,
                password='hostel77'),
            True)

        for extra in avail_extra:
            result = self.client.get(published.get_absolute_url_to_extra_content(extra))
            self.assertEqual(result.status_code, 200)

        # test for visitor:
        self.client.logout()

        # get 404 on markdown:
        result = self.client.get(published.get_absolute_url_to_extra_content('md'))
        self.assertEqual(result.status_code, 404)

        # get 200 for the rest !
        avail_extra = avail_extra[1:]  # remove 'md' from the list

        for extra in avail_extra:
            result = self.client.get(published.get_absolute_url_to_extra_content(extra))
            self.assertEqual(result.status_code, 200)

        # same test with guest:
        self.client.logout()
        self.assertEqual(
            self.client.login(
                username=self.user_guest.username,
                password='hostel77'),
            True)

        # get 404 on markdown:
        result = self.client.get(published.get_absolute_url_to_extra_content('md'))
        os.remove(os.path.join(published.get_extra_contents_directory(), published.content_public_slug + '.md'))
        self.assertEqual(result.status_code, 404)

        # get 200 for the rest !
        for extra in avail_extra:
            result = self.client.get(published.get_absolute_url_to_extra_content(extra))
            self.assertEqual(result.status_code, 200)

    def test_publication_give_pubdate_if_no_major(self):
        """if a content has never been published and `is_major` is not checked, still gives a publication date"""

        tuto = PublishableContent.objects.get(pk=self.tuto.pk)

        # connect with author:
        self.assertEqual(
            self.client.login(
                username=self.user_author.username,
                password='hostel77'),
            True)

        # ask validation
        result = self.client.post(
            reverse('validation:ask', kwargs={'pk': tuto.pk, 'slug': tuto.slug}),
            {
                'text': u'Valide ?',
                'source': '',
                'version': tuto.sha_draft
            },
            follow=False)
        self.assertEqual(result.status_code, 302)

        # login with staff and publish
        self.assertEqual(
            self.client.login(
                username=self.user_staff.username,
                password='hostel77'),
            True)

        validation = Validation.objects.filter(content=tuto).last()

        result = self.client.post(
            reverse('validation:reserve', kwargs={'pk': validation.pk}),
            {
                'version': validation.version
            },
            follow=False)
        self.assertEqual(result.status_code, 302)

        # accept and publish while unchecked the "is_major"
        result = self.client.post(
            reverse('validation:accept', kwargs={'pk': validation.pk}),
            {
                'text': u'Je valide !',
                'is_major': False,  # !
                'source': u''
            },
            follow=False)
        self.assertEqual(result.status_code, 302)

        published = PublishedContent.objects.filter(content=tuto).first()
        self.assertIsNotNone(published)  # ok for the publication

        tuto = PublishableContent.objects.get(pk=tuto.pk)

        self.assertIsNotNone(tuto.pubdate)
        self.assertIsNotNone(published.publication_date)

        current_pubdate = tuto.pubdate
        ExtractFactory(container=self.chapter1, db_object=tuto)

        # connect with author:
        self.assertEqual(
            self.client.login(
                username=self.user_author.username,
                password='hostel77'),
            True)

        # ask validation
        result = self.client.post(
            reverse('validation:ask', kwargs={'pk': tuto.pk, 'slug': tuto.slug}),
            {
                'text': u'Valide ?',
                'source': '',
                'version': tuto.sha_draft
            },
            follow=False)
        self.assertEqual(result.status_code, 302)

        # login with staff and publish
        self.assertEqual(
            self.client.login(
                username=self.user_staff.username,
                password='hostel77'),
            True)

        validation = Validation.objects.filter(content=tuto).last()

        result = self.client.post(
            reverse('validation:reserve', kwargs={'pk': validation.pk}),
            {
                'version': validation.version
            },
            follow=False)
        self.assertEqual(result.status_code, 302)

        # accept and publish while unchecked the "is_major"
        result = self.client.post(
            reverse('validation:accept', kwargs={'pk': validation.pk}),
            {
                'text': u'Je valide !',
                'is_major': False,
                'source': u''
            },
            follow=False)
        self.assertEqual(result.status_code, 302)

        published = PublishedContent.objects.filter(content=tuto).last()
        self.assertIsNotNone(published)  # ok for the publication

        tuto = PublishableContent.objects.get(pk=tuto.pk)
        self.assertEqual(tuto.pubdate, current_pubdate)  # `is_major` in False → no update of the publication date

    def no_form_not_allowed(self):
        """Check that author cannot access to form that he is not allowed to in the creation process, because
        - The container already have child container and author ask to add a child extract ;
        - The container already contains child extract and author ask to add a container."""

        tuto = PublishableContent.objects.get(pk=self.tuto.pk)

        # connect with author:
        self.assertEqual(
            self.client.login(
                username=self.user_author.username,
                password='hostel77'),
            True)

        # create extract while there is already a part:
        result = self.client.get(
            reverse('content:create-extract', args=[tuto.pk, tuto.slug]),
            follow=False)
        self.assertEqual(result.status_code, 302)  # get redirection

        result = self.client.get(
            reverse('content:create-extract', args=[tuto.pk, tuto.slug]),
            follow=True)
        self.assertEqual(result.status_code, 200)

        msgs = result.context['messages']
        last = None
        for msg in msgs:
            last = msg
        self.assertEqual(last.level, messages.ERROR)  # get an error message

        # create a container while there is already an extract:
        versioned = tuto.load_version()
        chapter = ContainerFactory(parent=versioned, db_object=tuto)
        ExtractFactory(container=chapter, db_object=tuto)

        result = self.client.get(
            reverse('content:create-container',
                    kwargs={'pk': tuto.pk, 'slug': tuto.slug, 'container_slug': chapter.slug}),
            follow=False)
        self.assertEqual(result.status_code, 302)  # get redirection

        result = self.client.get(
            reverse('content:create-container',
                    kwargs={'pk': tuto.pk, 'slug': tuto.slug, 'container_slug': chapter.slug}),
            follow=True)
        self.assertEqual(result.status_code, 200)

        msgs = result.context['messages']
        last = None
        for msg in msgs:
            last = msg
        self.assertEqual(last.level, messages.ERROR)

    def tearDown(self):

        if os.path.isdir(settings.ZDS_APP['content']['repo_private_path']):
            shutil.rmtree(settings.ZDS_APP['content']['repo_private_path'])
        if os.path.isdir(settings.ZDS_APP['content']['repo_public_path']):
            shutil.rmtree(settings.ZDS_APP['content']['repo_public_path'])
        if os.path.isdir(settings.MEDIA_ROOT):
            shutil.rmtree(settings.MEDIA_ROOT)


class PublishedContentTests(TestCase):
    def setUp(self):
        self.staff = StaffProfileFactory().user

        settings.EMAIL_BACKEND = 'django.core.mail.backends.locmem.EmailBackend'
        self.mas = ProfileFactory().user
        settings.ZDS_APP['member']['bot_account'] = self.mas.username

        bot = Group(name=settings.ZDS_APP["member"]["bot_group"])
        bot.save()
        self.external = UserFactory(
            username=settings.ZDS_APP["member"]["external_account"],
            password="anything")

        self.beta_forum = ForumFactory(
            pk=settings.ZDS_APP['forum']['beta_forum_id'],
            category=CategoryFactory(position=1),
            position_in_category=1)  # ensure that the forum, for the beta versions, is created

        self.licence = LicenceFactory()
        self.subcategory = SubCategoryFactory()

        self.user_author = ProfileFactory().user
        self.user_staff = StaffProfileFactory().user
        self.user_guest = ProfileFactory().user

        # create a tutorial
        self.tuto = PublishableContentFactory(type='TUTORIAL')
        self.tuto.authors.add(self.user_author)
        self.tuto.gallery = GalleryFactory()
        self.tuto.licence = self.licence
        self.tuto.subcategory.add(self.subcategory)
        self.tuto.save()

        # fill it with one part, containing one chapter, containing one extract
        self.tuto_draft = self.tuto.load_version()
        self.part1 = ContainerFactory(parent=self.tuto_draft, db_object=self.tuto)
        self.chapter1 = ContainerFactory(parent=self.part1, db_object=self.tuto)
        self.extract1 = ExtractFactory(container=self.chapter1, db_object=self.tuto)

        # then, publish it !
        version = self.tuto_draft.current_version
        self.published = publish_content(self.tuto, self.tuto_draft, is_major_update=True)

        self.tuto.sha_public = version
        self.tuto.sha_draft = version
        self.tuto.public_version = self.published
        self.tuto.save()

    def test_published(self):
        """Just a small test to ensure that the setUp() function produce a proper published content"""

        result = self.client.get(reverse('tutorial:view', kwargs={'pk': self.tuto.pk, 'slug': self.tuto.slug}))
        self.assertEqual(result.status_code, 200)

        # test access for guest user
        self.assertEqual(
            self.client.login(
                username=self.user_guest.username,
                password='hostel77'),
            True)

        result = self.client.get(reverse('tutorial:view', kwargs={'pk': self.tuto.pk, 'slug': self.tuto.slug}))
        self.assertEqual(result.status_code, 200)

    def test_public_access(self):
        """Test that everybody have access to a content after its publication"""

        text_validation = u'Valide moi ce truc, please !'
        text_publication = u'Aussi tôt dit, aussi tôt fait !'

        # 1. Article:
        article = PublishableContentFactory(type='ARTICLE')

        article.authors.add(self.user_author)
        article.gallery = GalleryFactory()
        article.licence = self.licence
        article.save()

        # populate the article
        article_draft = article.load_version()
        ExtractFactory(container=article_draft, db_object=article)
        ExtractFactory(container=article_draft, db_object=article)

        # connect with author:
        self.assertEqual(
            self.client.login(
                username=self.user_author.username,
                password='hostel77'),
            True)

        # ask validation
        self.assertEqual(Validation.objects.count(), 0)

        result = self.client.post(
            reverse('validation:ask', kwargs={'pk': article.pk, 'slug': article.slug}),
            {
                'text': text_validation,
                'source': '',
                'version': article_draft.current_version
            },
            follow=False)
        self.assertEqual(result.status_code, 302)

        # login with staff and publish
        self.assertEqual(
            self.client.login(
                username=self.user_staff.username,
                password='hostel77'),
            True)

        validation = Validation.objects.filter(content=article).last()

        result = self.client.post(
            reverse('validation:reserve', kwargs={'pk': validation.pk}),
            {
                'version': validation.version
            },
            follow=False)
        self.assertEqual(result.status_code, 302)

        # accept
        result = self.client.post(
            reverse('validation:accept', kwargs={'pk': validation.pk}),
            {
                'text': text_publication,
                'is_major': True,
                'source': u''
            },
            follow=False)
        self.assertEqual(result.status_code, 302)

        published = PublishedContent.objects.filter(content=article).first()
        self.assertIsNotNone(published)

        # test access to staff
        result = self.client.get(reverse('article:view', kwargs={'pk': article.pk, 'slug': article_draft.slug}))
        self.assertEqual(result.status_code, 200)

        # test access to public
        self.client.logout()
        result = self.client.get(reverse('article:view', kwargs={'pk': article.pk, 'slug': article_draft.slug}))
        self.assertEqual(result.status_code, 200)

        # test access for guest user
        self.assertEqual(
            self.client.login(
                username=self.user_guest.username,
                password='hostel77'),
            True)
        result = self.client.get(reverse('article:view', kwargs={'pk': article.pk, 'slug': article_draft.slug}))
        self.assertEqual(result.status_code, 200)

        # 2. middle-size tutorial (just to test the access to chapters)
        midsize_tuto = PublishableContentFactory(type='TUTORIAL')

        midsize_tuto.authors.add(self.user_author)
        midsize_tuto.gallery = GalleryFactory()
        midsize_tuto.licence = self.licence
        midsize_tuto.save()

        # populate the midsize_tuto
        midsize_tuto_draft = midsize_tuto.load_version()
        chapter1 = ContainerFactory(parent=midsize_tuto_draft, db_object=midsize_tuto)
        ExtractFactory(container=chapter1, db_object=midsize_tuto)

        # connect with author:
        self.assertEqual(
            self.client.login(
                username=self.user_author.username,
                password='hostel77'),
            True)

        # ask validation
        result = self.client.post(
            reverse('validation:ask', kwargs={'pk': midsize_tuto.pk, 'slug': midsize_tuto.slug}),
            {
                'text': text_validation,
                'source': '',
                'version': midsize_tuto_draft.current_version
            },
            follow=False)
        self.assertEqual(result.status_code, 302)

        # login with staff and publish
        self.assertEqual(
            self.client.login(
                username=self.user_staff.username,
                password='hostel77'),
            True)

        validation = Validation.objects.filter(content=midsize_tuto).last()

        result = self.client.post(
            reverse('validation:reserve', kwargs={'pk': validation.pk}),
            {
                'version': validation.version
            },
            follow=False)
        self.assertEqual(result.status_code, 302)

        # accept
        result = self.client.post(
            reverse('validation:accept', kwargs={'pk': validation.pk}),
            {
                'text': text_publication,
                'is_major': True,
                'source': u''
            },
            follow=False)
        self.assertEqual(result.status_code, 302)

        published = PublishedContent.objects.filter(content=midsize_tuto).first()
        self.assertIsNotNone(published)

        # test access to staff
        result = self.client.get(
            reverse('tutorial:view', kwargs={'pk': midsize_tuto.pk, 'slug': midsize_tuto_draft.slug}))
        self.assertEqual(result.status_code, 200)

        result = self.client.get(
            reverse('tutorial:view-container',
                    kwargs={
                        'pk': midsize_tuto.pk,
                        'slug': midsize_tuto_draft.slug,
                        'container_slug': chapter1.slug
                    }))
        self.assertEqual(result.status_code, 200)

        # test access to public
        self.client.logout()
        result = self.client.get(
            reverse('tutorial:view', kwargs={'pk': midsize_tuto.pk, 'slug': midsize_tuto_draft.slug}))
        self.assertEqual(result.status_code, 200)

        result = self.client.get(
            reverse('tutorial:view-container',
                    kwargs={
                        'pk': midsize_tuto.pk,
                        'slug': midsize_tuto_draft.slug,
                        'container_slug': chapter1.slug
                    }))
        self.assertEqual(result.status_code, 200)

        # test access for guest user
        self.assertEqual(
            self.client.login(
                username=self.user_guest.username,
                password='hostel77'),
            True)
        result = self.client.get(
            reverse('tutorial:view', kwargs={'pk': midsize_tuto.pk, 'slug': midsize_tuto_draft.slug}))
        self.assertEqual(result.status_code, 200)

        result = self.client.get(
            reverse('tutorial:view-container',
                    kwargs={
                        'pk': midsize_tuto.pk,
                        'slug': midsize_tuto_draft.slug,
                        'container_slug': chapter1.slug
                    }))
        self.assertEqual(result.status_code, 200)

        # 3. a big tutorial (just to test the access to parts and chapters)
        bigtuto = PublishableContentFactory(type='TUTORIAL')

        bigtuto.authors.add(self.user_author)
        bigtuto.gallery = GalleryFactory()
        bigtuto.licence = self.licence
        bigtuto.save()

        # populate the bigtuto
        bigtuto_draft = bigtuto.load_version()
        part1 = ContainerFactory(parent=bigtuto_draft, db_object=bigtuto)
        chapter1 = ContainerFactory(parent=part1, db_object=bigtuto)
        ExtractFactory(container=chapter1, db_object=bigtuto)

        # connect with author:
        self.assertEqual(
            self.client.login(
                username=self.user_author.username,
                password='hostel77'),
            True)

        # ask validation
        result = self.client.post(
            reverse('validation:ask', kwargs={'pk': bigtuto.pk, 'slug': bigtuto.slug}),
            {
                'text': text_validation,
                'source': '',
                'version': bigtuto_draft.current_version
            },
            follow=False)
        self.assertEqual(result.status_code, 302)

        # login with staff and publish
        self.assertEqual(
            self.client.login(
                username=self.user_staff.username,
                password='hostel77'),
            True)

        validation = Validation.objects.filter(content=bigtuto).last()

        result = self.client.post(
            reverse('validation:reserve', kwargs={'pk': validation.pk}),
            {
                'version': validation.version
            },
            follow=False)
        self.assertEqual(result.status_code, 302)

        # accept
        result = self.client.post(
            reverse('validation:accept', kwargs={'pk': validation.pk}),
            {
                'text': text_publication,
                'is_major': True,
                'source': u''
            },
            follow=False)
        self.assertEqual(result.status_code, 302)

        published = PublishedContent.objects.filter(content=bigtuto).first()
        self.assertIsNotNone(published)

        # test access to staff
        result = self.client.get(
            reverse('tutorial:view', kwargs={'pk': bigtuto.pk, 'slug': bigtuto_draft.slug}))
        self.assertEqual(result.status_code, 200)

        result = self.client.get(
            reverse('tutorial:view-container',
                    kwargs={
                        'pk': bigtuto.pk,
                        'slug': bigtuto_draft.slug,
                        'container_slug': part1.slug
                    }))
        self.assertEqual(result.status_code, 200)

        result = self.client.get(
            reverse('tutorial:view-container',
                    kwargs={
                        'pk': bigtuto.pk,
                        'slug': bigtuto_draft.slug,
                        'parent_container_slug': part1.slug,
                        'container_slug': chapter1.slug
                    }))
        self.assertEqual(result.status_code, 200)

        # test access to public
        self.client.logout()
        result = self.client.get(
            reverse('tutorial:view', kwargs={'pk': bigtuto.pk, 'slug': bigtuto_draft.slug}))
        self.assertEqual(result.status_code, 200)

        result = self.client.get(
            reverse('tutorial:view-container',
                    kwargs={
                        'pk': bigtuto.pk,
                        'slug': bigtuto_draft.slug,
                        'container_slug': part1.slug
                    }))
        self.assertEqual(result.status_code, 200)

        result = self.client.get(
            reverse('tutorial:view-container',
                    kwargs={
                        'pk': bigtuto.pk,
                        'slug': bigtuto_draft.slug,
                        'parent_container_slug': part1.slug,
                        'container_slug': chapter1.slug
                    }))
        self.assertEqual(result.status_code, 200)

        # test access for guest user
        self.assertEqual(
            self.client.login(
                username=self.user_guest.username,
                password='hostel77'),
            True)
        result = self.client.get(
            reverse('tutorial:view', kwargs={'pk': bigtuto.pk, 'slug': bigtuto_draft.slug}))
        self.assertEqual(result.status_code, 200)

        result = self.client.get(
            reverse('tutorial:view-container',
                    kwargs={
                        'pk': bigtuto.pk,
                        'slug': bigtuto_draft.slug,
                        'container_slug': part1.slug
                    }))
        self.assertEqual(result.status_code, 200)

        result = self.client.get(
            reverse('tutorial:view-container',
                    kwargs={
                        'pk': bigtuto.pk,
                        'slug': bigtuto_draft.slug,
                        'parent_container_slug': part1.slug,
                        'container_slug': chapter1.slug
                    }))
        self.assertEqual(result.status_code, 200)

        # just for the fun of it, lets then revoke publication
        self.assertEqual(
            self.client.login(
                username=self.user_staff.username,
                password='hostel77'),
            True)

        result = self.client.post(
            reverse('validation:revoke', kwargs={'pk': bigtuto.pk, 'slug': bigtuto.slug}),
            {
                'text': u'Pour le fun',
                'version': bigtuto_draft.current_version
            },
            follow=False)
        self.assertEqual(result.status_code, 302)

        # now, let's get a whole bunch of good old fashioned 404 (and not 403 or 302 !!)
        result = self.client.get(
            reverse('tutorial:view', kwargs={'pk': bigtuto.pk, 'slug': bigtuto_draft.slug}))
        self.assertEqual(result.status_code, 404)

        result = self.client.get(
            reverse('tutorial:view-container',
                    kwargs={
                        'pk': bigtuto.pk,
                        'slug': bigtuto_draft.slug,
                        'container_slug': part1.slug
                    }))
        self.assertEqual(result.status_code, 404)

        result = self.client.get(
            reverse('tutorial:view-container',
                    kwargs={
                        'pk': bigtuto.pk,
                        'slug': bigtuto_draft.slug,
                        'parent_container_slug': part1.slug,
                        'container_slug': chapter1.slug
                    }))
        self.assertEqual(result.status_code, 404)

        # test access to public
        self.client.logout()
        result = self.client.get(
            reverse('tutorial:view', kwargs={'pk': bigtuto.pk, 'slug': bigtuto_draft.slug}))
        self.assertEqual(result.status_code, 404)

        result = self.client.get(
            reverse('tutorial:view-container',
                    kwargs={
                        'pk': bigtuto.pk,
                        'slug': bigtuto_draft.slug,
                        'container_slug': part1.slug
                    }))
        self.assertEqual(result.status_code, 404)

        result = self.client.get(
            reverse('tutorial:view-container',
                    kwargs={
                        'pk': bigtuto.pk,
                        'slug': bigtuto_draft.slug,
                        'parent_container_slug': part1.slug,
                        'container_slug': chapter1.slug
                    }))
        self.assertEqual(result.status_code, 404)

        # test access for guest user
        self.assertEqual(
            self.client.login(
                username=self.user_guest.username,
                password='hostel77'),
            True)

        result = self.client.get(
            reverse('tutorial:view', kwargs={'pk': bigtuto.pk, 'slug': bigtuto_draft.slug}))
        self.assertEqual(result.status_code, 404)

        result = self.client.get(
            reverse('tutorial:view-container',
                    kwargs={
                        'pk': bigtuto.pk,
                        'slug': bigtuto_draft.slug,
                        'container_slug': part1.slug
                    }))
        self.assertEqual(result.status_code, 404)

        result = self.client.get(
            reverse('tutorial:view-container',
                    kwargs={
                        'pk': bigtuto.pk,
                        'slug': bigtuto_draft.slug,
                        'parent_container_slug': part1.slug,
                        'container_slug': chapter1.slug
                    }))
        self.assertEqual(result.status_code, 404)

    def test_add_note(self):

        self.assertEqual(
            self.client.login(
                username=self.user_guest.username,
                password='hostel77'),
            True)

        result = self.client.post(
            reverse("content:add-reaction") + u'?pk={}'.format(self.published.content.pk),
            {
                'text': u'message',
                'last_note': '0'
            }, follow=True)
        self.assertEqual(result.status_code, 200)
        self.assertEqual(ContentReaction.objects.count(), 1)
        self.assertEqual(
            self.client.get(reverse("tutorial:view", args=[self.tuto.pk, self.tuto.slug])).status_code, 200)
        result = self.client.post(
            reverse("content:add-reaction") + u'?clementine={}'.format(self.published.content.pk),
            {
                'text': u'message',
                'last_note': '0'
            }, follow=True)
        self.assertEqual(result.status_code, 404)

    def test_upvote_downvote(self):
        self.assertEqual(
            self.client.login(
                username=self.user_guest.username,
                password='hostel77'),
            True)

        self.client.post(
            reverse("content:add-reaction") + u'?pk={}'.format(self.tuto.pk),
            {
                'text': u'message',
                'last_note': '0'
            }, follow=True)

        self.assertEqual(
            self.client.login(
                username=self.user_author.username,
                password='hostel77'),
            True)
        reac = ContentReaction.objects.last()
        result = self.client.post(
            reverse("content:up-vote") + "?message=" + str(reac.pk),
            follow=False
        )
        self.assertEqual(result.status_code, 302)
        self.assertEqual(CommentLike.objects.filter(user__pk=self.user_author.pk).count(), 1)
        result = self.client.post(
            reverse("content:up-vote") + "?message=" + str(reac.pk),
            follow=False
        )
        self.assertEqual(result.status_code, 302)
        self.assertEqual(CommentLike.objects.filter(user__pk=self.user_author.pk).count(), 0)
        result = self.client.post(
            reverse("content:up-vote") + "?message=" + str(reac.pk),
            follow=False
        )
        result = self.client.post(
            reverse("content:down-vote") + "?message=" + str(reac.pk),
            follow=False
        )
        self.assertEqual(result.status_code, 302)
        self.assertEqual(CommentLike.objects.filter(user__pk=self.user_author.pk).count(), 0)
        self.assertEqual(result.status_code, 302)
        self.assertEqual(CommentDislike.objects.filter(user__pk=self.user_author.pk).count(), 1)

    def test_hide_reaction(self):
        text_hidden = \
            u"Ever notice how you come across somebody once in a while you shouldn't have fucked with? That's me."

        self.assertEqual(
            self.client.login(
                username=self.user_guest.username,
                password='hostel77'),
            True)

        self.client.post(
            reverse("content:add-reaction") + u'?pk={}'.format(self.tuto.pk),
            {
                'text': u'message',
                'last_note': '0'
            }, follow=True)

        self.assertEqual(
            self.client.login(
                username=self.user_staff.username,
                password='hostel77'),
            True)

        reaction = ContentReaction.objects.filter(related_content__pk=self.tuto.pk).first()

        result = self.client.post(
            reverse('content:hide-reaction', args=[reaction.pk]), {'text_hidden': text_hidden}, follow=False)
        self.assertEqual(result.status_code, 302)

        reaction = ContentReaction.objects.get(pk=reaction.pk)
        self.assertFalse(reaction.is_visible)
        self.assertEqual(reaction.text_hidden, text_hidden[:80])
        self.assertEqual(reaction.editor, self.user_staff)

        # then, unhide it !
        result = self.client.post(
            reverse('content:show-reaction', args=[reaction.pk]), follow=False)

        self.assertEqual(result.status_code, 302)

        reaction = ContentReaction.objects.get(pk=reaction.pk)
        self.assertTrue(reaction.is_visible)

    def test_alert_reaction(self):

        self.assertEqual(
            self.client.login(
                username=self.user_guest.username,
                password='hostel77'),
            True)

        self.client.post(
            reverse("content:add-reaction") + u'?pk={}'.format(self.tuto.pk),
            {
                'text': u'message',
                'last_note': '0'
            }, follow=True)
        reaction = ContentReaction.objects.filter(related_content__pk=self.tuto.pk).first()
        self.assertEqual(
            self.client.login(
                username=self.user_author.username,
                password='hostel77'),
            True)
        result = self.client.post(
            reverse('content:alert-reaction', args=[reaction.pk]),
            {
                "signal_text": 'No. Try not. Do... or do not. There is no try.'
            }, follow=False
        )
        self.assertEqual(result.status_code, 302)
        self.assertIsNotNone(Alert.objects.filter(author__pk=self.user_author.pk, comment__pk=reaction.pk).first())
        result = self.client.post(
            reverse('content:resolve-reaction'),
            {
                "alert_pk": Alert.objects.filter(author__pk=self.user_author.pk, comment__pk=reaction.pk).first().pk,
                "text": 'No. Try not. Do... or do not. There is no try.'
            }, follow=False
        )
        self.assertEqual(result.status_code, 403)
        self.assertEqual(
            self.client.login(
                username=self.user_staff.username,
                password='hostel77'),
            True)
        result = self.client.post(
            reverse('content:resolve-reaction'),
            {
                "alert_pk": Alert.objects.filter(author__pk=self.user_author.pk, comment__pk=reaction.pk).first().pk,
                "text": 'Much to learn, you still have.'
            }, follow=False
        )
        self.assertEqual(result.status_code, 302)
        self.assertIsNone(Alert.objects.filter(author__pk=self.user_author.pk, comment__pk=reaction.pk).first())

    def test_warn_typo_without_accessible_author(self):

        self.assertEqual(
            self.client.login(
                username=self.user_guest.username,
                password='hostel77'),
            True)
        result = self.client.post(
            reverse('content:warn-typo') + '?pk={}'.format(self.tuto.pk),
            {
                'pk': self.tuto.pk,
                'version': self.published.sha_public,
                'text': u'This is how they controlled it. '
                        u'It took us 15 years and three supercomputers to MacGyver a system for the gate on Earth. ',
                'target': ''
            },
            follow=True)
        self.assertEqual(result.status_code, 200)
        self.assertIsNone(PrivateTopic.objects.filter(participants__in=[self.external]).first())

        # add a banned user:
        user_banned = ProfileFactory(can_write=False, end_ban_write=datetime.date(2048, 01, 01),
                                     can_read=False, end_ban_read=datetime.date(2048, 01, 01))
        self.tuto.authors.add(user_banned.user)
        self.tuto.save()

        result = self.client.post(
            reverse('content:warn-typo') + '?pk={}'.format(self.tuto.pk),
            {
                'pk': self.tuto.pk,
                'version': self.published.sha_public,
                'text': u'This is how they controlled it. '
                        u'It took us 15 years and three supercomputers to MacGyver a system for the gate on Earth. ',
                'target': ''
            },
            follow=True)
        self.assertIsNone(PrivateTopic.objects.filter(participants__in=[self.external]).first())
        self.assertEqual(result.status_code, 200)

    def test_find_tutorial_or_article(self):
        """test the behavior of `content:find-article` and `content-find-tutorial` urls"""

        self.assertEqual(
            self.client.login(
                username=self.user_author.username,
                password='hostel77'),
            True)

        tuto_in_beta = PublishableContentFactory(type='TUTORIAL')
        tuto_in_beta.authors.add(self.user_author)
        tuto_in_beta.sha_beta = 'whatever'
        tuto_in_beta.save()

        tuto_draft = PublishableContentFactory(type='TUTORIAL')
        tuto_draft.authors.add(self.user_author)
        tuto_draft.save()

        article_in_validation = PublishableContentFactory(type='ARTICLE')
        article_in_validation.authors.add(self.user_author)
        article_in_validation.sha_validation = 'whatever'  # the article is in validation
        article_in_validation.save()

        # test without filters
        response = self.client.get(
            reverse('content:find-tutorial', args=[self.user_author.pk]),
            follow=False
        )
        self.assertEqual(200, response.status_code)
        contents = response.context['tutorials']
        self.assertEqual(len(contents), 3)  # 3 tutorials

        response = self.client.get(
            reverse('content:find-article', args=[self.user_author.pk]),
            follow=False
        )
        self.assertEqual(200, response.status_code)
        contents = response.context['articles']
        self.assertEqual(len(contents), 1)  # 1 article

        # test a non-existing filter
        response = self.client.get(
            reverse('content:find-tutorial', args=[self.user_author.pk]) + '?filter=whatever',
            follow=False
        )
        self.assertEqual(404, response.status_code)  # this filter does not exists !

        # test "redaction" filter
        response = self.client.get(
            reverse('content:find-tutorial', args=[self.user_author.pk]) + '?filter=redaction',
            follow=False
        )
        self.assertEqual(200, response.status_code)
        contents = response.context['tutorials']
        self.assertEqual(len(contents), 1)  # one tutorial in redaction
        self.assertEqual(contents[0].pk, tuto_draft.pk)

        response = self.client.get(
            reverse('content:find-article', args=[self.user_author.pk]) + '?filter=redaction',
            follow=False
        )
        self.assertEqual(200, response.status_code)
        contents = response.context['articles']
        self.assertEqual(len(contents), 0)  # no article in redaction

        # test beta filter
        response = self.client.get(
            reverse('content:find-tutorial', args=[self.user_author.pk]) + '?filter=beta',
            follow=False
        )
        self.assertEqual(200, response.status_code)
        contents = response.context['tutorials']
        self.assertEqual(len(contents), 1)  # one tutorial in beta
        self.assertEqual(contents[0].pk, tuto_in_beta.pk)

        response = self.client.get(
            reverse('content:find-article', args=[self.user_author.pk]) + '?filter=beta',
            follow=False
        )
        self.assertEqual(200, response.status_code)
        contents = response.context['articles']
        self.assertEqual(len(contents), 0)  # no article in beta

        # test validation filter
        response = self.client.get(
            reverse('content:find-tutorial', args=[self.user_author.pk]) + '?filter=validation',
            follow=False
        )
        self.assertEqual(200, response.status_code)
        contents = response.context['tutorials']
        self.assertEqual(len(contents), 0)  # no tutorial in validation

        response = self.client.get(
            reverse('content:find-article', args=[self.user_author.pk]) + '?filter=validation',
            follow=False
        )
        self.assertEqual(200, response.status_code)
        contents = response.context['articles']
        self.assertEqual(len(contents), 1)  # one article in validation
        self.assertEqual(contents[0].pk, article_in_validation.pk)

        # test public filter
        response = self.client.get(
            reverse('content:find-tutorial', args=[self.user_author.pk]) + '?filter=public',
            follow=False
        )
        self.assertEqual(200, response.status_code)
        contents = response.context['tutorials']
        self.assertEqual(len(contents), 1)  # one published tutorial
        self.assertEqual(contents[0].pk, self.tuto.pk)

        response = self.client.get(
            reverse('content:find-article', args=[self.user_author.pk]) + '?filter=public',
            follow=False
        )
        self.assertEqual(200, response.status_code)
        contents = response.context['articles']
        self.assertEqual(len(contents), 0)  # no published article

        self.client.logout()

        # test validation filter
        response = self.client.get(
            reverse('content:find-tutorial', args=[self.user_author.pk]) + '?filter=validation',
            follow=False
        )
        self.assertEqual(403, response.status_code)  # not allowed for public

        # test redaction filter
        response = self.client.get(
            reverse('content:find-tutorial', args=[self.user_author.pk]) + '?filter=redaction',
            follow=False
        )
        self.assertEqual(403, response.status_code)  # not allowed for public

        # test beta filter
        response = self.client.get(
            reverse('content:find-tutorial', args=[self.user_author.pk]) + '?filter=beta',
            follow=False
        )
        self.assertEqual(200, response.status_code)
        contents = response.context['tutorials']
        self.assertEqual(len(contents), 1)  # one tutorial in beta
        self.assertEqual(contents[0].pk, tuto_in_beta.pk)

        response = self.client.get(
            reverse('content:find-article', args=[self.user_author.pk]) + '?filter=beta',
            follow=False
        )
        self.assertEqual(200, response.status_code)
        contents = response.context['articles']
        self.assertEqual(len(contents), 0)  # no article in beta

        # test public filter
        response = self.client.get(
            reverse('content:find-tutorial', args=[self.user_author.pk]) + '?filter=public',
            follow=False
        )
        self.assertEqual(200, response.status_code)
        contents = response.context['tutorials']
        self.assertEqual(len(contents), 1)  # one published tutorial
        self.assertEqual(contents[0].pk, self.tuto.pk)

        response = self.client.get(
            reverse('content:find-article', args=[self.user_author.pk]) + '?filter=public',
            follow=False
        )
        self.assertEqual(200, response.status_code)
        contents = response.context['articles']
        self.assertEqual(len(contents), 0)  # no published article

        # test no filter → same answer as "public"
        response = self.client.get(
            reverse('content:find-tutorial', args=[self.user_author.pk]),
            follow=False
        )
        self.assertEqual(200, response.status_code)
        contents = response.context['tutorials']
        self.assertEqual(len(contents), 1)  # one published tutorial
        self.assertEqual(contents[0].pk, self.tuto.pk)

        response = self.client.get(
            reverse('content:find-article', args=[self.user_author.pk]),
            follow=False
        )
        self.assertEqual(200, response.status_code)
        contents = response.context['articles']
        self.assertEqual(len(contents), 0)  # no published article

        self.assertEqual(
            self.client.login(
                username=self.user_staff.username,
                password='hostel77'),
            True)

        response = self.client.get(
            reverse('content:find-tutorial', args=[self.user_author.pk]),
            follow=False
        )
        self.assertEqual(200, response.status_code)
        contents = response.context['tutorials']
        self.assertEqual(len(contents), 3)  # 3 tutorials by user_author !

        # staff can use all filters without a 403 !

        # test validation filter:
        response = self.client.get(
            reverse('content:find-tutorial', args=[self.user_author.pk]) + '?filter=validation',
            follow=False
        )
        self.assertEqual(200, response.status_code)

        # test redaction filter:
        response = self.client.get(
            reverse('content:find-tutorial', args=[self.user_author.pk]) + '?filter=redaction',
            follow=False
        )
        self.assertEqual(200, response.status_code)

        # test beta filter:
        response = self.client.get(
            reverse('content:find-tutorial', args=[self.user_author.pk]) + '?filter=beta',
            follow=False
        )
        self.assertEqual(200, response.status_code)

        # test redaction filter:
        response = self.client.get(
            reverse('content:find-tutorial', args=[self.user_author.pk]) + '?filter=redaction',
            follow=False
        )
        self.assertEqual(200, response.status_code)

    def tearDown(self):

        if os.path.isdir(settings.ZDS_APP['content']['repo_private_path']):
            shutil.rmtree(settings.ZDS_APP['content']['repo_private_path'])
        if os.path.isdir(settings.ZDS_APP['content']['repo_public_path']):
            shutil.rmtree(settings.ZDS_APP['content']['repo_public_path'])
        if os.path.isdir(settings.MEDIA_ROOT):
            shutil.rmtree(settings.MEDIA_ROOT)<|MERGE_RESOLUTION|>--- conflicted
+++ resolved
@@ -2998,11 +2998,7 @@
         markdown_url = published.get_absolute_url_md()
         os.remove(os.path.join(published.get_extra_contents_directory(), published.content_public_slug + '.md'))
         self.assertEqual(404, self.client.get(markdown_url).status_code)
-<<<<<<< HEAD
-        self.assertEqual('', published.get_absolute_url_md())
-=======
         self.assertEqual('', published.get_absolute_url_to_extra_content('kboom'))
->>>>>>> 308b6800
         self.client.logout()
 
         # same test with author:
