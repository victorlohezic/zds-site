# coding: utf-8

import os

from django.utils.translation import gettext_lazy as _

# Build paths inside the project like this: os.path.join(BASE_DIR, ...)
BASE_DIR = os.path.dirname(os.path.dirname(__file__))

DEBUG = True
TEMPLATE_DEBUG = DEBUG
# INTERNAL_IPS = ('127.0.0.1',)  # debug toolbar

DATABASES = {
    'default': {
        'ENGINE': 'django.db.backends.sqlite3',
        'NAME': os.path.join(BASE_DIR, 'base.db'),
        'USER': '',
        'PASSWORD': '',
        'HOST': '',
        'PORT': '',
    }
}

# Local time zone for this installation. Choices can be found here:
# http://en.wikipedia.org/wiki/List_of_tz_zones_by_name
# although not all choices may be available on all operating systems.
# In a Windows environment this must be set to your system time zone.
TIME_ZONE = 'Europe/Paris'

# Language code for this installation. All choices can be found here:
# http://www.i18nguy.com/unicode/language-identifiers.html
LANGUAGE_CODE = 'fr-fr'

# If you set this to False, Django will make some optimizations so as not
# to load the internationalization machinery.
USE_I18N = True

# If you set this to False, Django will not format dates, numbers and
# calendars according to the current locale.
USE_L10N = False

# If you set this to False, Django will not use timezone-aware datetimes.
USE_TZ = False

LANGUAGES = (
    ('fr', _('Français')),
    ('en', _('Anglais')),
)

# Absolute filesystem path to the directory that will hold user-uploaded files.
# Example: "/home/media/media.lawrence.com/media/"
MEDIA_ROOT = os.path.join(BASE_DIR, 'media')

# URL that handles the media served from MEDIA_ROOT. Make sure to use a
# trailing slash.
# Examples: "http://media.lawrence.com/media/", "http://example.com/media/"
MEDIA_URL = '/media/'

# Absolute path to the directory static files should be collected to.
# Don't put anything in this directory yourself; store your static files
# in apps' "static/" subdirectories and in STATICFILES_DIRS.
# Example: "/home/media/media.lawrence.com/static/"
STATIC_ROOT = os.path.join(BASE_DIR, 'static')

# URL prefix for static files.
# Example: "http://media.lawrence.com/static/"
STATIC_URL = '/static/'

# Additional locations of static files
STATICFILES_DIRS = (
    # Put strings here, like "/home/html/static" or "C:/www/django/static".
    # Always use forward slashes, even on Windows.
    # Don't forget to use absolute paths, not relative paths.
    os.path.join(BASE_DIR, 'dist'),
)

# List of finder classes that know how to find static files in
# various locations.
STATICFILES_FINDERS = (
    'django.contrib.staticfiles.finders.FileSystemFinder',
    'django.contrib.staticfiles.finders.AppDirectoriesFinder',
    #    'django.contrib.staticfiles.finders.DefaultStorageFinder',
)

FIXTURE_DIRS = (os.path.join(BASE_DIR, 'fixtures'))

# Make this unique, and don't share it with anybody.
SECRET_KEY = 'n!01nl+318#x75_%le8#s0=-*ysw&amp;y49uc#t=*wvi(9hnyii0z'

FILE_UPLOAD_HANDLERS = (
    "django.core.files.uploadhandler.MemoryFileUploadHandler",
    "django.core.files.uploadhandler.TemporaryFileUploadHandler",
)

MIDDLEWARE_CLASSES = (
    # CorsMiddleware needs to be before CommonMiddleware.
    'corsheaders.middleware.CorsMiddleware',
    'django.middleware.common.CommonMiddleware',
    'django.contrib.sessions.middleware.SessionMiddleware',
    'django.middleware.csrf.CsrfViewMiddleware',
    'django.contrib.auth.middleware.AuthenticationMiddleware',
    'django.contrib.messages.middleware.MessageMiddleware',
    # Uncomment the next line for simple clickjacking protection:
    # 'django.middleware.clickjacking.XFrameOptionsMiddleware',
    'zds.utils.ThreadLocals',
    'zds.middlewares.SetLastVisitMiddleware.SetLastVisitMiddleware',
    'zds.middlewares.profile.ProfileMiddleware',
)

ROOT_URLCONF = 'zds.urls'

# Python dotted path to the WSGI application used by Django's runserver.
WSGI_APPLICATION = 'zds.wsgi.application'

TEMPLATE_DIRS = [
    # Put strings here, like "/home/html/django_templates" or "C:/www/django/templates".
    # Always use forward slashes, even on Windows.
    # Don't forget to use absolute paths, not relative paths.
    os.path.join(BASE_DIR, 'templates')
]

TEMPLATE_CONTEXT_PROCESSORS = (
    # Default context processors
    'django.contrib.auth.context_processors.auth',
    'django.core.context_processors.debug',
    'django.core.context_processors.i18n',
    'django.core.context_processors.media',
    'django.core.context_processors.static',
    'django.core.context_processors.request',
    'django.core.context_processors.tz',
    'django.contrib.messages.context_processors.messages',
    'social.apps.django_app.context_processors.backends',
    'social.apps.django_app.context_processors.login_redirect',
    # ZDS context processors
    'zds.utils.context_processor.app_settings',
    'zds.utils.context_processor.git_version',
)

CRISPY_TEMPLATE_PACK = 'bootstrap'

INSTALLED_APPS = (
    'django.contrib.auth',
    'django.contrib.contenttypes',
    'django.contrib.sessions',
    'django.contrib.sites',
    'django.contrib.messages',
    'django.contrib.staticfiles',
    'django.contrib.sitemaps',
    'django.contrib.humanize',

    'easy_thumbnails',
    'easy_thumbnails.optimize',
    'crispy_forms',
    'haystack',
    'munin',
    'social.apps.django_app.default',
    'rest_framework',
    'rest_framework_swagger',
    'corsheaders',
    'oauth2_provider',

    # Apps DB tables are created in THIS order by default
    # --> Order is CRITICAL to properly handle foreign keys
    'zds.utils',
    'zds.pages',
    'zds.gallery',
    'zds.mp',
    'zds.article',
    'zds.forum',
    'zds.tutorial',
    'zds.member',
    # Uncomment the next line to enable the admin:
    'django.contrib.admin',
    # Uncomment the next line to enable admin documentation:
    # 'django.contrib.admindocs',
)

<<<<<<< HEAD
=======
SITE_ID = 1

>>>>>>> 524c4cf4
THUMBNAIL_ALIASES = {
    '': {
        'avatar': {'size': (60, 60), 'crop': True},
        'avatar_mini': {'size': (24, 24), 'crop': True},
        'tutorial_illu': {'size': (60, 60), 'crop': True},
        'article_illu': {'size': (60, 60), 'crop': True},
        'help_illu': {'size': (48, 48), 'crop': True},
        'help_mini_illu': {'size': (26, 26), 'crop': True},
        'gallery': {'size': (120, 120), 'crop': True},
        'content': {'size': (960, 960), 'crop': False},
    },
}

REST_FRAMEWORK = {
    # If the pagination isn't specify in the API, its configuration is
    # specified here.
    'PAGINATE_BY': 10,                 # Default to 10
    'PAGINATE_BY_PARAM': 'page_size',  # Allow client to override, using `?page_size=xxx`.
    'MAX_PAGINATE_BY': 100,             # Maximum limit allowed when using `?page_size=xxx`.
    # Active OAuth2 authentication.
    'DEFAULT_AUTHENTICATION_CLASSES': (
        'oauth2_provider.ext.rest_framework.OAuth2Authentication',
    ),
    'DEFAULT_PARSER_CLASSES': (
        'rest_framework.parsers.JSONParser',
        #'rest_framework.parsers.XMLParser',
        'rest_framework_xml.parsers.XMLParser',
        'rest_framework.parsers.FormParser',
        'rest_framework.parsers.MultiPartParser',
    ),
    'DEFAULT_RENDERER_CLASSES': (
        'rest_framework.renderers.JSONRenderer',
        #'rest_framework.renderers.XMLRenderer',
        'rest_framework_xml.renderers.XMLRenderer',
        'rest_framework.renderers.BrowsableAPIRenderer',
    ),
    'DEFAULT_THROTTLE_CLASSES': (
        'rest_framework.throttling.AnonRateThrottle',
        'rest_framework.throttling.UserRateThrottle'
    ),
    'DEFAULT_THROTTLE_RATES': {
        'anon': '60/hour',
        'user': '2000/hour'
    }
}

REST_FRAMEWORK_EXTENSIONS = {
    # If the cache isn't specify in the API, the time of the cache
    # is specified here in seconds.
    'DEFAULT_CACHE_RESPONSE_TIMEOUT': 60 * 15
}

SWAGGER_SETTINGS = {
    'enabled_methods': [
        'get',
        'post',
        'put',
        'delete'
    ]
}

CORS_ORIGIN_ALLOW_ALL = True

CORS_ALLOW_METHODS = (
    'GET',
    'POST',
    'PUT',
    'DELETE',
)

CORS_ALLOW_HEADERS = (
    'x-requested-with',
    'content-type',
    'accept',
    'origin',
    'authorization',
    'x-csrftoken',
    'x-data-format'
)

CORS_EXPOSE_HEADERS = (
    'etag',
    'link'
)

if (DEBUG):
    INSTALLED_APPS += (
        'debug_toolbar',
    )

# A sample logging configuration. The only tangible logging
# performed by this configuration is to send an email to
# the site admins on every HTTP 500 error when DEBUG=False.
# See http://docs.djangoproject.com/en/dev/topics/logging for
# more details on how to customize your logging configuration.
LOGGING = {
    'version': 1,
    'disable_existing_loggers': False,
    'filters': {
        'require_debug_false': {
            '()': 'django.utils.log.RequireDebugFalse'
        }
    },
    'handlers': {
        'mail_admins': {
            'level': 'ERROR',
            'filters': ['require_debug_false'],
            'class': 'django.utils.log.AdminEmailHandler'
        }
    },
    'loggers': {
        'django.request': {
            'handlers': ['mail_admins'],
            'level': 'ERROR',
            'propagate': True,
        },
    }
}

CACHES = {
    'default': {
        'BACKEND': 'django.core.cache.backends.memcached.MemcachedCache',
        'LOCATION': '127.0.0.1:11211',
    }
}

SESSION_ENGINE = "django.contrib.sessions.backends.cached_db"

LOGIN_URL = '/membres/connexion'

ABSOLUTE_URL_OVERRIDES = {
    'auth.user': lambda u: '/membres/voir/{0}/'.format(u.username.encode('utf-8'))
}


# Django fileserve settings (set to True for local dev version only)
SERVE = False

PANDOC_LOC = ''
PANDOC_PDF_PARAM = "--latex-engine=xelatex --template=../../assets/tex/template.tex -s -S -N --toc -V documentclass=scrbook -V lang=francais -V mainfont=Merriweather -V monofont=\"Andale Mono\" -V fontsize=12pt -V geometry:margin=1in "
# LOG PATH FOR PANDOC LOGGING
PANDOC_LOG = './pandoc.log'
PANDOC_LOG_STATE = False

HAYSTACK_CONNECTIONS = {
    'default': {
        'ENGINE': 'haystack.backends.solr_backend.SolrEngine',
        'URL': 'http://127.0.0.1:8983/solr'
        # ...or for multicore...
        # 'URL': 'http://127.0.0.1:8983/solr/mysite',
    },
}

GEOIP_PATH = os.path.join(BASE_DIR, 'geodata')

# Fake mails (in console)
EMAIL_BACKEND = 'django.core.mail.backends.console.EmailBackend'

from django.contrib.messages import constants as message_constants
MESSAGE_TAGS = {
    message_constants.DEBUG: 'debug',
    message_constants.INFO: 'info',
    message_constants.SUCCESS: 'success',
    message_constants.WARNING: 'warning',
    message_constants.ERROR: 'alert',
}

SDZ_TUTO_DIR = ''

LOCALE_PATHS = (
    os.path.join(BASE_DIR, 'conf/locale/'),
)

ZDS_APP = {
    'site': {
        'name': u"ZesteDeSavoir",
        'litteral_name': u"Zeste de Savoir",
        'slogan': u"Zeste de Savoir, la connaissance pour tous et sans pépins",
        'abbr': u"zds",
        'url': u"http://127.0.0.1:8000",
        'dns': u"zestedesavoir.com",
        'email_contact': u"communication@zestedesavoir.com",
        'email_noreply': u"noreply@zestedesavoir.com",
        'repository': u"https://github.com/zestedesavoir/zds-site",
        'bugtracker': u"https://github.com/zestedesavoir/zds-site/issues",
        'forum_feedback_users': u"/forums/communaute/bug-suggestions/",
        'short_description': u"",
        'long_description': u"Zeste de Savoir est un site de partage de connaissances "
                            u"sur lequel vous trouverez des tutoriels de tous niveaux, "
                            u"des articles et des forums d'entraide animés par et pour "
                            u"la communauté.",
        'association': {
            'name': u"Zeste de Savoir",
            'fee': u"20 €",
            'email': u"association@zestedesavoir.com",
            'email_ca': u"ca-zeste-de-savoir@googlegroups.com"
        },
        'licenses': {
            'logo': {
                'code': u"CC-BY",
                'title': u"Creative Commons License",
                'description': u"Licence Creative Commons Attribution - Pas d’Utilisation Commerciale - "
                               u"Partage dans les Mêmes Conditions 4.0 International.",
                'url_image': u"http://i.creativecommons.org/l/by-nc-sa/4.0/80x15.png",
                'url_license': u"http://creativecommons.org/licenses/by-nc-sa/4.0/",
                'author': u"MaxRoyo"
            },
            'cookies': {
                'code': u"CC-BY",
                'title': u"Licence Creative Commons",
                'description': u"licence Creative Commons Attribution 4.0 International",
                'url_image': u"http://i.creativecommons.org/l/by-nc-sa/4.0/80x15.png",
                'url_license': u"http://creativecommons.org/licenses/by-nc-sa/4.0/"
            },
            'source': {
                'code': u"GPL v3",
                'url_license': u"http://www.gnu.org/licenses/gpl-3.0.html",
                'provider_name': u"Progdupeupl",
                'provider_url': u"http://pdp.microjoe.org",
            },
            'licence_info_title': u'http://zestedesavoir.com/tutoriels/281/le-droit-dauteur-creative-commons-et-les-lic'
                                  u'ences-sur-zeste-de-savoir/',
            'licence_info_link': u'Le droit d\'auteur, Creative Commons et les licences sur Zeste de Savoir'
        },
        'hosting': {
            'name': u"OVH",
            'address': u"2 rue Kellermann - 59100 Roubaix - France"
        },
        'social': {
            'facebook': u'https://www.facebook.com/ZesteDeSavoir',
            'twitter': u'https://twitter.com/ZesteDeSavoir',
            'googleplus': u'https://plus.google.com/u/0/107033688356682807298'
        },
        'cnil': u"1771020",
    },
    'member': {
        'bot_account': u"admin",
        'anonymous_account': u"anonymous",
        'external_account': u"external",
        'bot_group': u'bot',
        'members_per_page': 100,
    },
    'gallery': {
        'image_max_size': 1024 * 1024,
    },
    'article': {
        'home_number': 5,
        'repo_path': os.path.join(BASE_DIR, 'articles-data')
    },
    'tutorial': {
        'repo_path': os.path.join(BASE_DIR, 'tutoriels-private'),
        'repo_public_path': os.path.join(BASE_DIR, 'tutoriels-public'),
        'default_license_pk': 7,
        'home_number': 5,
        'helps_per_page': 20
    },
    'forum': {
        'posts_per_page': 21,
        'topics_per_page': 21,
        'spam_limit_seconds': 60 * 15,
        'spam_limit_participant': 2,
        'followed_topics_per_page': 21,
        'beta_forum_id': 1,
        'max_post_length': 1000000,
        'top_tag_max': 5,
        'home_number': 5,
    },
    'paginator': {
        'folding_limit': 4
    }
}

LOGIN_REDIRECT_URL = "/"

AUTHENTICATION_BACKENDS = ('social.backends.facebook.FacebookOAuth2',
                           'social.backends.google.GoogleOAuth2',
                           'django.contrib.auth.backends.ModelBackend')
SOCIAL_AUTH_GOOGLE_OAUTH2_USE_DEPRECATED_API = True

SOCIAL_AUTH_PIPELINE = (
    'social.pipeline.social_auth.social_details',
    'social.pipeline.social_auth.social_uid',
    'social.pipeline.social_auth.auth_allowed',
    'social.pipeline.social_auth.social_user',
    'social.pipeline.user.get_username',
    'social.pipeline.user.create_user',
    'zds.member.models.save_profile',
    'social.pipeline.social_auth.associate_user',
    'social.pipeline.social_auth.load_extra_data',
    'social.pipeline.user.user_details'
)

# redefine for real key and secret code
SOCIAL_AUTH_FACEBOOK_KEY = ""
SOCIAL_AUTH_FACEBOOK_SECRET = ""
SOCIAL_AUTH_GOOGLE_OAUTH2_KEY = "696570367703-r6hc7mdd27t1sktdkivpnc5b25i0uip2.apps.googleusercontent.com"
SOCIAL_AUTH_GOOGLE_OAUTH2_SECRET = "mApWNh3stCsYHwsGuWdbZWP8"

# To remove a useless warning in Django 1.7.
# See http://daniel.hepper.net/blog/2014/04/fixing-1_6-w001-when-upgrading-from-django-1-5-to-1-7/
TEST_RUNNER = 'django.test.runner.DiscoverRunner'

# Load the production settings, overwrite the existing ones if needed
try:
    from settings_prod import *
except ImportError:
    pass
<|MERGE_RESOLUTION|>--- conflicted
+++ resolved
@@ -176,11 +176,8 @@
     # 'django.contrib.admindocs',
 )
 
-<<<<<<< HEAD
-=======
 SITE_ID = 1
 
->>>>>>> 524c4cf4
 THUMBNAIL_ALIASES = {
     '': {
         'avatar': {'size': (60, 60), 'crop': True},
