# coding: utf-8

import locale
import os
import platform


# Python is platform-independent...or is it?
if platform.system() == "Windows":
    locale.setlocale(locale.LC_TIME, 'fra')
else:
    locale.setlocale(locale.LC_TIME, 'fr_FR.UTF-8')

DEBUG = True
TEMPLATE_DEBUG = DEBUG
# INTERNAL_IPS = ('127.0.0.1',)  # debug toolbar


ADMINS = (
    ('user', 'mail'),
)

MANAGERS = ADMINS

DATABASES = {
    'default': {
        'ENGINE': 'django.db.backends.sqlite3',
        'NAME': 'base.db',
        'USER': '',
        'PASSWORD': '',
        'HOST': '',
        'PORT': '',
    }
}

# Local time zone for this installation. Choices can be found here:
# http://en.wikipedia.org/wiki/List_of_tz_zones_by_name
# although not all choices may be available on all operating systems.
# In a Windows environment this must be set to your system time zone.
TIME_ZONE = 'Europe/Paris'

# Language code for this installation. All choices can be found here:
# http://www.i18nguy.com/unicode/language-identifiers.html
LANGUAGE_CODE = 'fr-fr'

SITE_ID = 1

# If you set this to False, Django will make some optimizations so as not
# to load the internationalization machinery.
USE_I18N = True

# If you set this to False, Django will not format dates, numbers and
# calendars according to the current locale.
USE_L10N = True

# If you set this to False, Django will not use timezone-aware datetimes.
USE_TZ = False

SITE_ROOT = os.path.realpath(os.path.dirname(os.path.dirname(__file__)))

SITE_URL = 'http://127.0.0.1:8000'

# Absolute filesystem path to the directory that will hold user-uploaded files.
# Example: "/home/media/media.lawrence.com/media/"
MEDIA_ROOT = os.path.join(SITE_ROOT, 'media')

# URL that handles the media served from MEDIA_ROOT. Make sure to use a
# trailing slash.
# Examples: "http://media.lawrence.com/media/", "http://example.com/media/"
MEDIA_URL = '/media/'

# Absolute path to the directory static files should be collected to.
# Don't put anything in this directory yourself; store your static files
# in apps' "static/" subdirectories and in STATICFILES_DIRS.
# Example: "/home/media/media.lawrence.com/static/"
STATIC_ROOT = os.path.join(SITE_ROOT, 'static')

# URL prefix for static files.
# Example: "http://media.lawrence.com/static/"
STATIC_URL = '/static/'

# Additional locations of static files
STATICFILES_DIRS = (
    # Put strings here, like "/home/html/static" or "C:/www/django/static".
    # Always use forward slashes, even on Windows.
    # Don't forget to use absolute paths, not relative paths.
    os.path.join(SITE_ROOT, 'assets'),
)

# List of finder classes that know how to find static files in
# various locations.
STATICFILES_FINDERS = (
    'django.contrib.staticfiles.finders.FileSystemFinder',
    'django.contrib.staticfiles.finders.AppDirectoriesFinder',
    #    'django.contrib.staticfiles.finders.DefaultStorageFinder',
)

STATICFILES_STORAGE = 'pipeline.storage.PipelineStorage'

FIXTURE_DIRS = (os.path.join(SITE_ROOT, 'fixtures'))
# You will need yuglify to be installed
PIPELINE_JS = {
<<<<<<< HEAD
    'modernizr' : {
        'source_filenames': (
            'js/vendor/custom.modernizr.js',
        ),
        'output_filename': 'js/modernizr.js'
    }, 
    'css3-mediaqueries' : {
        'source_filenames': (
            'js/vendor/css3-mediaqueries.js',
        ),
        'output_filename': 'js/css3-mediaqueries.js'
    },
    'main-js': {
        'source_filenames': (
            'js/vendor/jquery.js',
            'js/vendor/jquery.tabbable.js',

            'js/custom/editor.js',

            'js/custom/mobile-menu.js',
            'js/custom/accessibility-links.js',
            'js/custom/dropdown-menu.js',
            'js/custom/data-click.js',
            'js/custom/accordeon.js',
            'js/custom/modal.js',
            'js/custom/close-alert-box.js',
            'js/custom/keyboard-navigation.js',
=======
    'main-js': {
        'source_filenames': (
            'js/app.js',
>>>>>>> c71a29ec
        ),
        'output_filename': 'js/main.js'
    }
}

PIPELINE_CSS = {
    'main-css': {
        'source_filenames': (
<<<<<<< HEAD
            'css/main.css',
=======
            'css/zds.css',
>>>>>>> c71a29ec
        ),
        'output_filename': 'css/design.css'
    }
}

# Make this unique, and don't share it with anybody.
SECRET_KEY = 'n!01nl+318#x75_%le8#s0=-*ysw&amp;y49uc#t=*wvi(9hnyii0z'

# List of callables that know how to import templates from various sources.
TEMPLATE_LOADERS = (
    'django.template.loaders.filesystem.Loader',
    'django.template.loaders.app_directories.Loader',
    #     'django.template.loaders.eggs.Loader',
)

FILE_UPLOAD_HANDLERS = (
    "django.core.files.uploadhandler.MemoryFileUploadHandler",
    "django.core.files.uploadhandler.TemporaryFileUploadHandler",
)

MIDDLEWARE_CLASSES = (
    'django.middleware.common.CommonMiddleware',
    'django.contrib.sessions.middleware.SessionMiddleware',
    'django.middleware.csrf.CsrfViewMiddleware',
    'django.contrib.auth.middleware.AuthenticationMiddleware',
    'django.contrib.messages.middleware.MessageMiddleware',
    # Uncomment the next line for simple clickjacking protection:
    # 'django.middleware.clickjacking.XFrameOptionsMiddleware',
    'zds.utils.ThreadLocals',
<<<<<<< HEAD
=======
    'zds.middlewares.SetLastVisitMiddleware.SetLastVisitMiddleware',
>>>>>>> c71a29ec
)

ROOT_URLCONF = 'zds.urls'

# Python dotted path to the WSGI application used by Django's runserver.
WSGI_APPLICATION = 'zds.wsgi.application'

TEMPLATE_DIRS = [
    # Put strings here, like "/home/html/django_templates" or "C:/www/django/templates".
    # Always use forward slashes, even on Windows.
    # Don't forget to use absolute paths, not relative paths.
    os.path.join(SITE_ROOT, 'templates')
]

TEMPLATE_CONTEXT_PROCESSORS = (
    # Default context processors
    'django.contrib.auth.context_processors.auth',
    'django.core.context_processors.debug',
    'django.core.context_processors.i18n',
    'django.core.context_processors.media',
    'django.core.context_processors.static',
    'django.core.context_processors.request',
    'django.core.context_processors.tz',
    'django.contrib.messages.context_processors.messages'
)

INSTALLED_APPS = (
    'django.contrib.auth',
    'django.contrib.contenttypes',
    'django.contrib.sessions',
    'django.contrib.sites',
    'django.contrib.messages',
    'django.contrib.staticfiles',
    'django.contrib.sitemaps',
    'django.contrib.humanize',

    'south',
    'crispy_forms',
<<<<<<< HEAD
    'email_obfuscator',
    'pipeline',
    'haystack',
=======
    'crispy_forms_foundation',
    'email_obfuscator',
    'pipeline',
    'haystack',
    'munin',
>>>>>>> c71a29ec

    # Apps DB tables are created in THIS order by default
    # --> Order is CRITICAL to properly handle foreign keys
    'zds.utils',
    'zds.pages',
    'zds.gallery',
    'zds.mp',
    'zds.newsletter',
    'zds.article',
    'zds.forum',
    'zds.tutorial',
    'zds.member',
    # Uncomment the next line to enable the admin:
    'django.contrib.admin',
    # Uncomment the next line to enable admin documentation:
    # 'django.contrib.admindocs',
)
<<<<<<< HEAD
=======
if (DEBUG):
    INSTALLED_APPS += (
        'debug_toolbar',
    )
>>>>>>> c71a29ec

# A sample logging configuration. The only tangible logging
# performed by this configuration is to send an email to
# the site admins on every HTTP 500 error when DEBUG=False.
# See http://docs.djangoproject.com/en/dev/topics/logging for
# more details on how to customize your logging configuration.
LOGGING = {
    'version': 1,
    'disable_existing_loggers': False,
    'filters': {
        'require_debug_false': {
            '()': 'django.utils.log.RequireDebugFalse'
        }
    },
    'handlers': {
        'mail_admins': {
            'level': 'ERROR',
            'filters': ['require_debug_false'],
            'class': 'django.utils.log.AdminEmailHandler'
        }
    },
    'loggers': {
        'django.request': {
            'handlers': ['mail_admins'],
            'level': 'ERROR',
            'propagate': True,
        },
    }
}

AUTH_PROFILE_MODULE = 'member.Profile'
LOGIN_URL = '/membres/connexion'

ABSOLUTE_URL_OVERRIDES = {
    'auth.user': lambda u: '/membres/voir/{0}'.format(u.username.encode('utf-8'))
}


# Django fileserve settings (set to True for local dev version only)
SERVE = False

# Max size image upload (in bytes)
IMAGE_MAX_SIZE = 1024 * 1024 * 2

# git directory
REPO_PATH = os.path.join(SITE_ROOT, 'tutoriels-private')
REPO_PATH_PROD = os.path.join(SITE_ROOT, 'tutoriels-public')
REPO_ARTICLE_PATH = os.path.join(SITE_ROOT, 'articles-data')

# Constants for pagination
POSTS_PER_PAGE = 21
TOPICS_PER_PAGE = 21
MEMBERS_PER_PAGE = 36

# Constants to avoid spam
SPAM_LIMIT_SECONDS = 60 * 15
SPAM_LIMIT_PARTICIPANT = 2
FOLLOWED_TOPICS_PER_PAGE = 21

BOT_ACCOUNT = 'admin'

PANDOC_LOC = ''

HAYSTACK_CONNECTIONS = {
    'default': {
        'ENGINE': 'haystack.backends.solr_backend.SolrEngine',
        'URL': 'http://127.0.0.1:8983/solr'
        # ...or for multicore...
        # 'URL': 'http://127.0.0.1:8983/solr/mysite',
    },
}

GEOIP_PATH = os.path.join(SITE_ROOT, 'geodata')

from django.contrib.messages import constants as message_constants
MESSAGE_TAGS = {
    message_constants.DEBUG: 'debug',
    message_constants.INFO: 'info',
    message_constants.SUCCESS: 'success',
    message_constants.WARNING: 'warning',
    message_constants.ERROR: 'alert',
}


MAX_POST_LENGTH = 1000000
<<<<<<< HEAD
=======
SDZ_TUTO_DIR = 'C:\Users\Willy\Desktop\listing'
>>>>>>> c71a29ec

# Load the production settings, overwrite the existing ones if needed
try:
    from settings_prod import *
except ImportError:
    pass<|MERGE_RESOLUTION|>--- conflicted
+++ resolved
@@ -100,7 +100,6 @@
 FIXTURE_DIRS = (os.path.join(SITE_ROOT, 'fixtures'))
 # You will need yuglify to be installed
 PIPELINE_JS = {
-<<<<<<< HEAD
     'modernizr' : {
         'source_filenames': (
             'js/vendor/custom.modernizr.js',
@@ -128,11 +127,6 @@
             'js/custom/modal.js',
             'js/custom/close-alert-box.js',
             'js/custom/keyboard-navigation.js',
-=======
-    'main-js': {
-        'source_filenames': (
-            'js/app.js',
->>>>>>> c71a29ec
         ),
         'output_filename': 'js/main.js'
     }
@@ -141,11 +135,7 @@
 PIPELINE_CSS = {
     'main-css': {
         'source_filenames': (
-<<<<<<< HEAD
             'css/main.css',
-=======
-            'css/zds.css',
->>>>>>> c71a29ec
         ),
         'output_filename': 'css/design.css'
     }
@@ -175,10 +165,7 @@
     # Uncomment the next line for simple clickjacking protection:
     # 'django.middleware.clickjacking.XFrameOptionsMiddleware',
     'zds.utils.ThreadLocals',
-<<<<<<< HEAD
-=======
     'zds.middlewares.SetLastVisitMiddleware.SetLastVisitMiddleware',
->>>>>>> c71a29ec
 )
 
 ROOT_URLCONF = 'zds.urls'
@@ -217,17 +204,10 @@
 
     'south',
     'crispy_forms',
-<<<<<<< HEAD
-    'email_obfuscator',
-    'pipeline',
-    'haystack',
-=======
-    'crispy_forms_foundation',
     'email_obfuscator',
     'pipeline',
     'haystack',
     'munin',
->>>>>>> c71a29ec
 
     # Apps DB tables are created in THIS order by default
     # --> Order is CRITICAL to properly handle foreign keys
@@ -245,13 +225,10 @@
     # Uncomment the next line to enable admin documentation:
     # 'django.contrib.admindocs',
 )
-<<<<<<< HEAD
-=======
 if (DEBUG):
     INSTALLED_APPS += (
         'debug_toolbar',
     )
->>>>>>> c71a29ec
 
 # A sample logging configuration. The only tangible logging
 # performed by this configuration is to send an email to
@@ -337,10 +314,7 @@
 
 
 MAX_POST_LENGTH = 1000000
-<<<<<<< HEAD
-=======
 SDZ_TUTO_DIR = 'C:\Users\Willy\Desktop\listing'
->>>>>>> c71a29ec
 
 # Load the production settings, overwrite the existing ones if needed
 try:
