<<<<<<< HEAD
# coding: utf-8

import locale
import os
import platform


# Python is platform-independent...or is it?
if platform.system() == "Windows":
    locale.setlocale(locale.LC_TIME, 'fra')
else:
    locale.setlocale(locale.LC_TIME, 'fr_FR.UTF-8')

DEBUG = True
TEMPLATE_DEBUG = DEBUG
# INTERNAL_IPS = ('127.0.0.1',)  # debug toolbar


ADMINS = (
    ('user', 'mail'),
)

MANAGERS = ADMINS

DATABASES = {
    'default': {
        'ENGINE': 'django.db.backends.sqlite3',
        'NAME': 'base.db',
        'USER': '',
        'PASSWORD': '',
        'HOST': '',
        'PORT': '',
    }
}

# Local time zone for this installation. Choices can be found here:
# http://en.wikipedia.org/wiki/List_of_tz_zones_by_name
# although not all choices may be available on all operating systems.
# In a Windows environment this must be set to your system time zone.
TIME_ZONE = 'Europe/Paris'

# Language code for this installation. All choices can be found here:
# http://www.i18nguy.com/unicode/language-identifiers.html
LANGUAGE_CODE = 'fr-fr'

SITE_ID = 1

# If you set this to False, Django will make some optimizations so as not
# to load the internationalization machinery.
USE_I18N = True

# If you set this to False, Django will not format dates, numbers and
# calendars according to the current locale.
USE_L10N = True

# If you set this to False, Django will not use timezone-aware datetimes.
USE_TZ = False

SITE_ROOT = os.path.realpath(os.path.dirname(os.path.dirname(__file__)))

SITE_URL = 'http://127.0.0.1:8000'

# Absolute filesystem path to the directory that will hold user-uploaded files.
# Example: "/home/media/media.lawrence.com/media/"
MEDIA_ROOT = os.path.join(SITE_ROOT, 'media')

# URL that handles the media served from MEDIA_ROOT. Make sure to use a
# trailing slash.
# Examples: "http://media.lawrence.com/media/", "http://example.com/media/"
MEDIA_URL = '/media/'

# Absolute path to the directory static files should be collected to.
# Don't put anything in this directory yourself; store your static files
# in apps' "static/" subdirectories and in STATICFILES_DIRS.
# Example: "/home/media/media.lawrence.com/static/"
STATIC_ROOT = os.path.join(SITE_ROOT, 'static')

# URL prefix for static files.
# Example: "http://media.lawrence.com/static/"
STATIC_URL = '/static/'

# Additional locations of static files
STATICFILES_DIRS = (
    # Put strings here, like "/home/html/static" or "C:/www/django/static".
    # Always use forward slashes, even on Windows.
    # Don't forget to use absolute paths, not relative paths.
    os.path.join(SITE_ROOT, 'assets'),
)

# List of finder classes that know how to find static files in
# various locations.
STATICFILES_FINDERS = (
    'django.contrib.staticfiles.finders.FileSystemFinder',
    'django.contrib.staticfiles.finders.AppDirectoriesFinder',
    #    'django.contrib.staticfiles.finders.DefaultStorageFinder',
)

STATICFILES_STORAGE = 'pipeline.storage.PipelineStorage'

FIXTURE_DIRS = (os.path.join(SITE_ROOT, 'fixtures'))
# You will need yuglify to be installed
PIPELINE_JS = {
    'modernizr' : {
        'source_filenames': (
            'js/vendor/custom.modernizr.js',
        ),
        'output_filename': 'js/modernizr.js'
    }, 
    'css3-mediaqueries' : {
        'source_filenames': (
            'js/vendor/css3-mediaqueries.js',
        ),
        'output_filename': 'js/css3-mediaqueries.js'
    },
    'main-js': {
        'source_filenames': (
            'js/vendor/jquery.js',

            'js/custom/editor.js',

            'js/custom/mobile-menu.js',
            'js/custom/accessibility-links.js',
            'js/custom/dropdown-menu.js',
            'js/custom/data-click.js',
            'js/custom/accordeon.js',
        ),
        'output_filename': 'js/main.js'
    }
}

PIPELINE_CSS = {
    'main-css': {
        'source_filenames': (
            'css/main.css',
        ),
        'output_filename': 'css/design.css'
    }
}

# Make this unique, and don't share it with anybody.
SECRET_KEY = 'n!01nl+318#x75_%le8#s0=-*ysw&amp;y49uc#t=*wvi(9hnyii0z'

# List of callables that know how to import templates from various sources.
TEMPLATE_LOADERS = (
    'django.template.loaders.filesystem.Loader',
    'django.template.loaders.app_directories.Loader',
    #     'django.template.loaders.eggs.Loader',
)

FILE_UPLOAD_HANDLERS = (
    "django.core.files.uploadhandler.MemoryFileUploadHandler",
    "django.core.files.uploadhandler.TemporaryFileUploadHandler",
)

MIDDLEWARE_CLASSES = (
    'django.middleware.common.CommonMiddleware',
    'django.contrib.sessions.middleware.SessionMiddleware',
    'django.middleware.csrf.CsrfViewMiddleware',
    'django.contrib.auth.middleware.AuthenticationMiddleware',
    'django.contrib.messages.middleware.MessageMiddleware',
    # Uncomment the next line for simple clickjacking protection:
    # 'django.middleware.clickjacking.XFrameOptionsMiddleware',
    'zds.utils.ThreadLocals',
)

ROOT_URLCONF = 'zds.urls'

# Python dotted path to the WSGI application used by Django's runserver.
WSGI_APPLICATION = 'zds.wsgi.application'

TEMPLATE_DIRS = [
    # Put strings here, like "/home/html/django_templates" or "C:/www/django/templates".
    # Always use forward slashes, even on Windows.
    # Don't forget to use absolute paths, not relative paths.
    os.path.join(SITE_ROOT, 'templates')
]

TEMPLATE_CONTEXT_PROCESSORS = (
    # Default context processors
    'django.contrib.auth.context_processors.auth',
    'django.core.context_processors.debug',
    'django.core.context_processors.i18n',
    'django.core.context_processors.media',
    'django.core.context_processors.static',
    'django.core.context_processors.request',
    'django.core.context_processors.tz',
    'django.contrib.messages.context_processors.messages'
)

INSTALLED_APPS = (
    'django.contrib.auth',
    'django.contrib.contenttypes',
    'django.contrib.sessions',
    'django.contrib.sites',
    'django.contrib.messages',
    'django.contrib.staticfiles',
    'django.contrib.sitemaps',
    'django.contrib.humanize',

    'south',
    'crispy_forms',
    'captcha',
    'email_obfuscator',
    'pipeline',
    'haystack',

    # Apps DB tables are created in THIS order by default
    # --> Order is CRITICAL to properly handle foreign keys
    'zds.utils',
    'zds.pages',
    'zds.gallery',
    'zds.mp',
    'zds.newsletter',
    'zds.article',
    'zds.forum',
    'zds.tutorial',
    'zds.member',
    # Uncomment the next line to enable the admin:
    'django.contrib.admin',
    # Uncomment the next line to enable admin documentation:
    # 'django.contrib.admindocs',
)

# A sample logging configuration. The only tangible logging
# performed by this configuration is to send an email to
# the site admins on every HTTP 500 error when DEBUG=False.
# See http://docs.djangoproject.com/en/dev/topics/logging for
# more details on how to customize your logging configuration.
LOGGING = {
    'version': 1,
    'disable_existing_loggers': False,
    'filters': {
        'require_debug_false': {
            '()': 'django.utils.log.RequireDebugFalse'
        }
    },
    'handlers': {
        'mail_admins': {
            'level': 'ERROR',
            'filters': ['require_debug_false'],
            'class': 'django.utils.log.AdminEmailHandler'
        }
    },
    'loggers': {
        'django.request': {
            'handlers': ['mail_admins'],
            'level': 'ERROR',
            'propagate': True,
        },
    }
}

AUTH_PROFILE_MODULE = 'member.Profile'
LOGIN_URL = '/membres/connexion'

ABSOLUTE_URL_OVERRIDES = {
    'auth.user': lambda u: '/membres/voir/{0}'.format(u.username.encode('utf-8'))
}


# Django fileserve settings (set to True for local dev version only)
SERVE = False

# Max size image upload (in bytes)
IMAGE_MAX_SIZE = 1024 * 1024 * 2

# git directory
REPO_PATH = os.path.join(SITE_ROOT, 'tutoriels-private')
REPO_PATH_PROD = os.path.join(SITE_ROOT, 'tutoriels-public')
REPO_ARTICLE_PATH = os.path.join(SITE_ROOT, 'articles-data')

# Constants for pagination
POSTS_PER_PAGE = 21
TOPICS_PER_PAGE = 21

# Constants to avoid spam
SPAM_LIMIT_SECONDS = 60 * 15
SPAM_LIMIT_PARTICIPANT = 2
FOLLOWED_TOPICS_PER_PAGE = 21

BOT_ACCOUNT = 'admin'

PANDOC_LOC = ''

HAYSTACK_CONNECTIONS = {
    'default': {
        'ENGINE': 'haystack.backends.solr_backend.SolrEngine',
        'URL': 'http://127.0.0.1:8983/solr'
        # ...or for multicore...
        # 'URL': 'http://127.0.0.1:8983/solr/mysite',
    },
}

GEOIP_PATH = os.path.join(SITE_ROOT, 'geodata')

# Load the production settings, overwrite the existing ones if needed
try:
    from settings_prod import *
except ImportError:
    pass
=======
# coding: utf-8

import locale
import os
import platform


# Python is platform-independent...or is it?
if platform.system() == "Windows":
    locale.setlocale(locale.LC_TIME, 'fra')
else:
    locale.setlocale(locale.LC_TIME, 'fr_FR.UTF-8')

DEBUG = True
TEMPLATE_DEBUG = DEBUG
# INTERNAL_IPS = ('127.0.0.1',)  # debug toolbar


ADMINS = (
    ('user', 'mail'),
)

MANAGERS = ADMINS

DATABASES = {
    'default': {
        'ENGINE': 'django.db.backends.sqlite3',
        'NAME': 'base.db',
        'USER': '',
        'PASSWORD': '',
        'HOST': '',
        'PORT': '',
    }
}

# Local time zone for this installation. Choices can be found here:
# http://en.wikipedia.org/wiki/List_of_tz_zones_by_name
# although not all choices may be available on all operating systems.
# In a Windows environment this must be set to your system time zone.
TIME_ZONE = 'Europe/Paris'

# Language code for this installation. All choices can be found here:
# http://www.i18nguy.com/unicode/language-identifiers.html
LANGUAGE_CODE = 'fr-fr'

SITE_ID = 1

# If you set this to False, Django will make some optimizations so as not
# to load the internationalization machinery.
USE_I18N = True

# If you set this to False, Django will not format dates, numbers and
# calendars according to the current locale.
USE_L10N = True

# If you set this to False, Django will not use timezone-aware datetimes.
USE_TZ = False

SITE_ROOT = os.path.realpath(os.path.dirname(os.path.dirname(__file__)))

SITE_URL = 'http://127.0.0.1:8000'

# Absolute filesystem path to the directory that will hold user-uploaded files.
# Example: "/home/media/media.lawrence.com/media/"
MEDIA_ROOT = os.path.join(SITE_ROOT, 'media')

# URL that handles the media served from MEDIA_ROOT. Make sure to use a
# trailing slash.
# Examples: "http://media.lawrence.com/media/", "http://example.com/media/"
MEDIA_URL = '/media/'

# Absolute path to the directory static files should be collected to.
# Don't put anything in this directory yourself; store your static files
# in apps' "static/" subdirectories and in STATICFILES_DIRS.
# Example: "/home/media/media.lawrence.com/static/"
STATIC_ROOT = os.path.join(SITE_ROOT, 'static')

# URL prefix for static files.
# Example: "http://media.lawrence.com/static/"
STATIC_URL = '/static/'

# Additional locations of static files
STATICFILES_DIRS = (
    # Put strings here, like "/home/html/static" or "C:/www/django/static".
    # Always use forward slashes, even on Windows.
    # Don't forget to use absolute paths, not relative paths.
    os.path.join(SITE_ROOT, 'assets'),
)

# List of finder classes that know how to find static files in
# various locations.
STATICFILES_FINDERS = (
    'django.contrib.staticfiles.finders.FileSystemFinder',
    'django.contrib.staticfiles.finders.AppDirectoriesFinder',
    #    'django.contrib.staticfiles.finders.DefaultStorageFinder',
)

STATICFILES_STORAGE = 'pipeline.storage.PipelineStorage'

FIXTURE_DIRS = (os.path.join(SITE_ROOT, 'fixtures'))
# You will need yuglify to be installed
PIPELINE_JS = {
    'main-js': {
        'source_filenames': (
            'js/app.js',
        ),
        'output_filename': 'js/main.js'
    }
}

PIPELINE_CSS = {
    'main-css': {
        'source_filenames': (
            'css/zds.css',
        ),
        'output_filename': 'css/design.css'
    }
}

# Make this unique, and don't share it with anybody.
SECRET_KEY = 'n!01nl+318#x75_%le8#s0=-*ysw&amp;y49uc#t=*wvi(9hnyii0z'

# List of callables that know how to import templates from various sources.
TEMPLATE_LOADERS = (
    'django.template.loaders.filesystem.Loader',
    'django.template.loaders.app_directories.Loader',
    #     'django.template.loaders.eggs.Loader',
)

FILE_UPLOAD_HANDLERS = (
    "django.core.files.uploadhandler.MemoryFileUploadHandler",
    "django.core.files.uploadhandler.TemporaryFileUploadHandler",
)

MIDDLEWARE_CLASSES = (
    'django.middleware.common.CommonMiddleware',
    'django.contrib.sessions.middleware.SessionMiddleware',
    'django.middleware.csrf.CsrfViewMiddleware',
    'django.contrib.auth.middleware.AuthenticationMiddleware',
    'django.contrib.messages.middleware.MessageMiddleware',
    # Uncomment the next line for simple clickjacking protection:
    # 'django.middleware.clickjacking.XFrameOptionsMiddleware',
    'zds.utils.ThreadLocals',
)

ROOT_URLCONF = 'zds.urls'

# Python dotted path to the WSGI application used by Django's runserver.
WSGI_APPLICATION = 'zds.wsgi.application'

TEMPLATE_DIRS = [
    # Put strings here, like "/home/html/django_templates" or "C:/www/django/templates".
    # Always use forward slashes, even on Windows.
    # Don't forget to use absolute paths, not relative paths.
    os.path.join(SITE_ROOT, 'templates')
]

TEMPLATE_CONTEXT_PROCESSORS = (
    # Default context processors
    'django.contrib.auth.context_processors.auth',
    'django.core.context_processors.debug',
    'django.core.context_processors.i18n',
    'django.core.context_processors.media',
    'django.core.context_processors.static',
    'django.core.context_processors.request',
    'django.core.context_processors.tz',
    'django.contrib.messages.context_processors.messages'
)

INSTALLED_APPS = (
    'django.contrib.auth',
    'django.contrib.contenttypes',
    'django.contrib.sessions',
    'django.contrib.sites',
    'django.contrib.messages',
    'django.contrib.staticfiles',
    'django.contrib.sitemaps',
    'django.contrib.humanize',

    'south',
    'crispy_forms',
    'crispy_forms_foundation',
    'email_obfuscator',
    'pipeline',
    'haystack',

    # Apps DB tables are created in THIS order by default
    # --> Order is CRITICAL to properly handle foreign keys
    'zds.utils',
    'zds.pages',
    'zds.gallery',
    'zds.mp',
    'zds.newsletter',
    'zds.article',
    'zds.forum',
    'zds.tutorial',
    'zds.member',
    # Uncomment the next line to enable the admin:
    'django.contrib.admin',
    # Uncomment the next line to enable admin documentation:
    # 'django.contrib.admindocs',
)

# A sample logging configuration. The only tangible logging
# performed by this configuration is to send an email to
# the site admins on every HTTP 500 error when DEBUG=False.
# See http://docs.djangoproject.com/en/dev/topics/logging for
# more details on how to customize your logging configuration.
LOGGING = {
    'version': 1,
    'disable_existing_loggers': False,
    'filters': {
        'require_debug_false': {
            '()': 'django.utils.log.RequireDebugFalse'
        }
    },
    'handlers': {
        'mail_admins': {
            'level': 'ERROR',
            'filters': ['require_debug_false'],
            'class': 'django.utils.log.AdminEmailHandler'
        }
    },
    'loggers': {
        'django.request': {
            'handlers': ['mail_admins'],
            'level': 'ERROR',
            'propagate': True,
        },
    }
}

AUTH_PROFILE_MODULE = 'member.Profile'
LOGIN_URL = '/membres/connexion'

ABSOLUTE_URL_OVERRIDES = {
    'auth.user': lambda u: '/membres/voir/{0}'.format(u.username.encode('utf-8'))
}


# Django fileserve settings (set to True for local dev version only)
SERVE = False

# Max size image upload (in bytes)
IMAGE_MAX_SIZE = 1024 * 1024 * 2

# git directory
REPO_PATH = os.path.join(SITE_ROOT, 'tutoriels-private')
REPO_PATH_PROD = os.path.join(SITE_ROOT, 'tutoriels-public')
REPO_ARTICLE_PATH = os.path.join(SITE_ROOT, 'articles-data')

# Constants for pagination
POSTS_PER_PAGE = 21
TOPICS_PER_PAGE = 21
MEMBERS_PER_PAGE = 36

# Constants to avoid spam
SPAM_LIMIT_SECONDS = 60 * 15
SPAM_LIMIT_PARTICIPANT = 2
FOLLOWED_TOPICS_PER_PAGE = 21

BOT_ACCOUNT = 'admin'

PANDOC_LOC = ''

HAYSTACK_CONNECTIONS = {
    'default': {
        'ENGINE': 'haystack.backends.solr_backend.SolrEngine',
        'URL': 'http://127.0.0.1:8983/solr'
        # ...or for multicore...
        # 'URL': 'http://127.0.0.1:8983/solr/mysite',
    },
}

GEOIP_PATH = os.path.join(SITE_ROOT, 'geodata')

from django.contrib.messages import constants as message_constants
MESSAGE_TAGS = {
    message_constants.DEBUG: 'debug',
    message_constants.INFO: 'info',
    message_constants.SUCCESS: 'success',
    message_constants.WARNING: 'warning',
    message_constants.ERROR: 'alert',
}


MAX_POST_LENGTH = 1000000

# Load the production settings, overwrite the existing ones if needed
try:
    from settings_prod import *
except ImportError:
    pass
>>>>>>> c8102b56
<|MERGE_RESOLUTION|>--- conflicted
+++ resolved
@@ -1,4 +1,3 @@
-<<<<<<< HEAD
 # coding: utf-8
 
 import locale
@@ -200,7 +199,7 @@
 
     'south',
     'crispy_forms',
-    'captcha',
+    'crispy_forms_foundation',
     'email_obfuscator',
     'pipeline',
     'haystack',
@@ -273,6 +272,7 @@
 # Constants for pagination
 POSTS_PER_PAGE = 21
 TOPICS_PER_PAGE = 21
+MEMBERS_PER_PAGE = 36
 
 # Constants to avoid spam
 SPAM_LIMIT_SECONDS = 60 * 15
@@ -294,288 +294,6 @@
 
 GEOIP_PATH = os.path.join(SITE_ROOT, 'geodata')
 
-# Load the production settings, overwrite the existing ones if needed
-try:
-    from settings_prod import *
-except ImportError:
-    pass
-=======
-# coding: utf-8
-
-import locale
-import os
-import platform
-
-
-# Python is platform-independent...or is it?
-if platform.system() == "Windows":
-    locale.setlocale(locale.LC_TIME, 'fra')
-else:
-    locale.setlocale(locale.LC_TIME, 'fr_FR.UTF-8')
-
-DEBUG = True
-TEMPLATE_DEBUG = DEBUG
-# INTERNAL_IPS = ('127.0.0.1',)  # debug toolbar
-
-
-ADMINS = (
-    ('user', 'mail'),
-)
-
-MANAGERS = ADMINS
-
-DATABASES = {
-    'default': {
-        'ENGINE': 'django.db.backends.sqlite3',
-        'NAME': 'base.db',
-        'USER': '',
-        'PASSWORD': '',
-        'HOST': '',
-        'PORT': '',
-    }
-}
-
-# Local time zone for this installation. Choices can be found here:
-# http://en.wikipedia.org/wiki/List_of_tz_zones_by_name
-# although not all choices may be available on all operating systems.
-# In a Windows environment this must be set to your system time zone.
-TIME_ZONE = 'Europe/Paris'
-
-# Language code for this installation. All choices can be found here:
-# http://www.i18nguy.com/unicode/language-identifiers.html
-LANGUAGE_CODE = 'fr-fr'
-
-SITE_ID = 1
-
-# If you set this to False, Django will make some optimizations so as not
-# to load the internationalization machinery.
-USE_I18N = True
-
-# If you set this to False, Django will not format dates, numbers and
-# calendars according to the current locale.
-USE_L10N = True
-
-# If you set this to False, Django will not use timezone-aware datetimes.
-USE_TZ = False
-
-SITE_ROOT = os.path.realpath(os.path.dirname(os.path.dirname(__file__)))
-
-SITE_URL = 'http://127.0.0.1:8000'
-
-# Absolute filesystem path to the directory that will hold user-uploaded files.
-# Example: "/home/media/media.lawrence.com/media/"
-MEDIA_ROOT = os.path.join(SITE_ROOT, 'media')
-
-# URL that handles the media served from MEDIA_ROOT. Make sure to use a
-# trailing slash.
-# Examples: "http://media.lawrence.com/media/", "http://example.com/media/"
-MEDIA_URL = '/media/'
-
-# Absolute path to the directory static files should be collected to.
-# Don't put anything in this directory yourself; store your static files
-# in apps' "static/" subdirectories and in STATICFILES_DIRS.
-# Example: "/home/media/media.lawrence.com/static/"
-STATIC_ROOT = os.path.join(SITE_ROOT, 'static')
-
-# URL prefix for static files.
-# Example: "http://media.lawrence.com/static/"
-STATIC_URL = '/static/'
-
-# Additional locations of static files
-STATICFILES_DIRS = (
-    # Put strings here, like "/home/html/static" or "C:/www/django/static".
-    # Always use forward slashes, even on Windows.
-    # Don't forget to use absolute paths, not relative paths.
-    os.path.join(SITE_ROOT, 'assets'),
-)
-
-# List of finder classes that know how to find static files in
-# various locations.
-STATICFILES_FINDERS = (
-    'django.contrib.staticfiles.finders.FileSystemFinder',
-    'django.contrib.staticfiles.finders.AppDirectoriesFinder',
-    #    'django.contrib.staticfiles.finders.DefaultStorageFinder',
-)
-
-STATICFILES_STORAGE = 'pipeline.storage.PipelineStorage'
-
-FIXTURE_DIRS = (os.path.join(SITE_ROOT, 'fixtures'))
-# You will need yuglify to be installed
-PIPELINE_JS = {
-    'main-js': {
-        'source_filenames': (
-            'js/app.js',
-        ),
-        'output_filename': 'js/main.js'
-    }
-}
-
-PIPELINE_CSS = {
-    'main-css': {
-        'source_filenames': (
-            'css/zds.css',
-        ),
-        'output_filename': 'css/design.css'
-    }
-}
-
-# Make this unique, and don't share it with anybody.
-SECRET_KEY = 'n!01nl+318#x75_%le8#s0=-*ysw&amp;y49uc#t=*wvi(9hnyii0z'
-
-# List of callables that know how to import templates from various sources.
-TEMPLATE_LOADERS = (
-    'django.template.loaders.filesystem.Loader',
-    'django.template.loaders.app_directories.Loader',
-    #     'django.template.loaders.eggs.Loader',
-)
-
-FILE_UPLOAD_HANDLERS = (
-    "django.core.files.uploadhandler.MemoryFileUploadHandler",
-    "django.core.files.uploadhandler.TemporaryFileUploadHandler",
-)
-
-MIDDLEWARE_CLASSES = (
-    'django.middleware.common.CommonMiddleware',
-    'django.contrib.sessions.middleware.SessionMiddleware',
-    'django.middleware.csrf.CsrfViewMiddleware',
-    'django.contrib.auth.middleware.AuthenticationMiddleware',
-    'django.contrib.messages.middleware.MessageMiddleware',
-    # Uncomment the next line for simple clickjacking protection:
-    # 'django.middleware.clickjacking.XFrameOptionsMiddleware',
-    'zds.utils.ThreadLocals',
-)
-
-ROOT_URLCONF = 'zds.urls'
-
-# Python dotted path to the WSGI application used by Django's runserver.
-WSGI_APPLICATION = 'zds.wsgi.application'
-
-TEMPLATE_DIRS = [
-    # Put strings here, like "/home/html/django_templates" or "C:/www/django/templates".
-    # Always use forward slashes, even on Windows.
-    # Don't forget to use absolute paths, not relative paths.
-    os.path.join(SITE_ROOT, 'templates')
-]
-
-TEMPLATE_CONTEXT_PROCESSORS = (
-    # Default context processors
-    'django.contrib.auth.context_processors.auth',
-    'django.core.context_processors.debug',
-    'django.core.context_processors.i18n',
-    'django.core.context_processors.media',
-    'django.core.context_processors.static',
-    'django.core.context_processors.request',
-    'django.core.context_processors.tz',
-    'django.contrib.messages.context_processors.messages'
-)
-
-INSTALLED_APPS = (
-    'django.contrib.auth',
-    'django.contrib.contenttypes',
-    'django.contrib.sessions',
-    'django.contrib.sites',
-    'django.contrib.messages',
-    'django.contrib.staticfiles',
-    'django.contrib.sitemaps',
-    'django.contrib.humanize',
-
-    'south',
-    'crispy_forms',
-    'crispy_forms_foundation',
-    'email_obfuscator',
-    'pipeline',
-    'haystack',
-
-    # Apps DB tables are created in THIS order by default
-    # --> Order is CRITICAL to properly handle foreign keys
-    'zds.utils',
-    'zds.pages',
-    'zds.gallery',
-    'zds.mp',
-    'zds.newsletter',
-    'zds.article',
-    'zds.forum',
-    'zds.tutorial',
-    'zds.member',
-    # Uncomment the next line to enable the admin:
-    'django.contrib.admin',
-    # Uncomment the next line to enable admin documentation:
-    # 'django.contrib.admindocs',
-)
-
-# A sample logging configuration. The only tangible logging
-# performed by this configuration is to send an email to
-# the site admins on every HTTP 500 error when DEBUG=False.
-# See http://docs.djangoproject.com/en/dev/topics/logging for
-# more details on how to customize your logging configuration.
-LOGGING = {
-    'version': 1,
-    'disable_existing_loggers': False,
-    'filters': {
-        'require_debug_false': {
-            '()': 'django.utils.log.RequireDebugFalse'
-        }
-    },
-    'handlers': {
-        'mail_admins': {
-            'level': 'ERROR',
-            'filters': ['require_debug_false'],
-            'class': 'django.utils.log.AdminEmailHandler'
-        }
-    },
-    'loggers': {
-        'django.request': {
-            'handlers': ['mail_admins'],
-            'level': 'ERROR',
-            'propagate': True,
-        },
-    }
-}
-
-AUTH_PROFILE_MODULE = 'member.Profile'
-LOGIN_URL = '/membres/connexion'
-
-ABSOLUTE_URL_OVERRIDES = {
-    'auth.user': lambda u: '/membres/voir/{0}'.format(u.username.encode('utf-8'))
-}
-
-
-# Django fileserve settings (set to True for local dev version only)
-SERVE = False
-
-# Max size image upload (in bytes)
-IMAGE_MAX_SIZE = 1024 * 1024 * 2
-
-# git directory
-REPO_PATH = os.path.join(SITE_ROOT, 'tutoriels-private')
-REPO_PATH_PROD = os.path.join(SITE_ROOT, 'tutoriels-public')
-REPO_ARTICLE_PATH = os.path.join(SITE_ROOT, 'articles-data')
-
-# Constants for pagination
-POSTS_PER_PAGE = 21
-TOPICS_PER_PAGE = 21
-MEMBERS_PER_PAGE = 36
-
-# Constants to avoid spam
-SPAM_LIMIT_SECONDS = 60 * 15
-SPAM_LIMIT_PARTICIPANT = 2
-FOLLOWED_TOPICS_PER_PAGE = 21
-
-BOT_ACCOUNT = 'admin'
-
-PANDOC_LOC = ''
-
-HAYSTACK_CONNECTIONS = {
-    'default': {
-        'ENGINE': 'haystack.backends.solr_backend.SolrEngine',
-        'URL': 'http://127.0.0.1:8983/solr'
-        # ...or for multicore...
-        # 'URL': 'http://127.0.0.1:8983/solr/mysite',
-    },
-}
-
-GEOIP_PATH = os.path.join(SITE_ROOT, 'geodata')
-
 from django.contrib.messages import constants as message_constants
 MESSAGE_TAGS = {
     message_constants.DEBUG: 'debug',
@@ -592,5 +310,4 @@
 try:
     from settings_prod import *
 except ImportError:
-    pass
->>>>>>> c8102b56
+    pass