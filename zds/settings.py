--- conflicted
+++ resolved
@@ -330,15 +330,11 @@
 SERVE = False
 
 PANDOC_LOC = ''
-<<<<<<< HEAD
-PANDOC_PDF_PARAM = "--latex-engine=xelatex --template=../../../assets/tex/template.tex -s -S -N --toc -V documentclass=scrbook -V lang=francais -V mainfont=Merriweather -V monofont=\"Andale Mono\" -V fontsize=12pt -V geometry:margin=1in "
-=======
 PANDOC_PDF_PARAM = ("--latex-engine=xelatex "
                     "--template=../../assets/tex/template.tex -s -S -N "
                     "--toc -V documentclass=scrbook -V lang=francais "
                     "-V mainfont=Merriweather -V monofont=\"Andale Mono\" "
                     "-V fontsize=12pt -V geometry:margin=1in ")
->>>>>>> 9f6d18e4
 # LOG PATH FOR PANDOC LOGGING
 PANDOC_LOG = './pandoc.log'
 PANDOC_LOG_STATE = False
