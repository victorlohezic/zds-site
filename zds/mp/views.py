<<<<<<< HEAD
# coding: utf-8

from datetime import datetime
from django.conf import settings
from django.contrib import messages
from django.contrib.auth.decorators import login_required
from django.contrib.auth.models import User
from django.core.exceptions import PermissionDenied
from django.core.mail import EmailMultiAlternatives
from django.core.paginator import Paginator, PageNotAnInteger, EmptyPage
from django.core.urlresolvers import reverse
from django.db.models import Q
from django.db import transaction
from django.http import Http404
from django.shortcuts import redirect, get_object_or_404
from django.template import Context
from django.template.loader import get_template
from django.views.decorators.http import require_POST
from zds.member.decorator import can_read_now, can_write_and_read_now
from zds.utils import render_template, slugify
from zds.utils.mps import send_mp
from zds.utils.paginator import paginator_range

from .forms import PrivateTopicForm, PrivatePostForm
from .models import PrivateTopic, PrivatePost, \
    never_privateread, mark_read, PrivateTopicRead


@can_read_now
@login_required
def index(request):
    """Display the all private topics."""

    # delete actions
    if request.method == 'POST':
        if 'delete' in request.POST:
            liste = request.POST.getlist('items')
            topics = PrivateTopic.objects.filter(pk__in=liste).all()
            for topic in topics:
                if request.user == topic.author:
                    topic.author = topic.participants.all()[0]
                    topic.participants.remove(topic.participants.all()[0])
                else:
                    topic.participants.remove(request.user)
                topic.save()

    privatetopics = PrivateTopic.objects\
        .filter(Q(participants__in=[request.user]) | Q(author=request.user))\
        .distinct().order_by('-last_message__pubdate').all()

    # Paginator
    paginator = Paginator(privatetopics, settings.TOPICS_PER_PAGE)
    page = request.GET.get('page')

    try:
        shown_privatetopics = paginator.page(page)
        page = int(page)
    except PageNotAnInteger:
        shown_privatetopics = paginator.page(1)
        page = 1
    except EmptyPage:
        shown_privatetopics = paginator.page(paginator.num_pages)
        page = paginator.num_pages

    return render_template('mp/index.html', {
        'privatetopics': shown_privatetopics,
        'pages': paginator_range(page, paginator.num_pages), 'nb': page
    })


@can_read_now
@login_required
def topic(request, topic_pk, topic_slug):
    """Display a thread and its posts using a pager."""

    # TODO: Clean that up
    g_topic = get_object_or_404(PrivateTopic, pk=topic_pk)

    if not g_topic.author == request.user and not request.user in list(g_topic.participants.all()):
        raise PermissionDenied

    # Check link
    if not topic_slug == slugify(g_topic.title):
        return redirect(g_topic.get_absolute_url())

    if request.user.is_authenticated():
        if never_privateread(g_topic):
            mark_read(g_topic)

    posts = PrivatePost.objects.filter(privatetopic__pk=g_topic.pk)\
        .order_by('position_in_topic')\
        .all()

    last_post_pk = g_topic.last_message.pk

    # Handle pagination
    paginator = Paginator(posts, settings.POSTS_PER_PAGE)

    try:
        page_nbr = int(request.GET['page'])
    except KeyError:
        page_nbr = 1

    try:
        posts = paginator.page(page_nbr)
    except PageNotAnInteger:
        posts = paginator.page(1)
    except EmptyPage:
        raise Http404

    res = []
    if page_nbr != 1:
        # Show the last post of the previous page
        last_page = paginator.page(page_nbr - 1).object_list
        last_post = (last_page)[len(last_page) - 1]
        res.append(last_post)

    for post in posts:
        res.append(post)

    # Build form to add an answer for the current topid.
    form = PrivatePostForm(g_topic, request.user)

    return render_template('mp/topic/index.html', {
        'topic': g_topic,
        'posts': res,
        'pages': paginator_range(page_nbr, paginator.num_pages),
        'nb': page_nbr,
        'last_post_pk': last_post_pk,
        'form': form
    })


@can_write_and_read_now
@login_required
def new(request):
    """Creates a new private topic."""

    if request.method == 'POST':
        # If the client is using the "preview" button
        if 'preview' in request.POST:
            form = PrivateTopicForm(initial={
                'participants': request.POST['participants'],
                'title': request.POST['title'],
                'subtitle': request.POST['subtitle'],
                'text': request.POST['text'],
            })
            return render_template('mp/topic/new.html', {
                'form': form,
            })

        form = PrivateTopicForm(request.POST)

        if form.is_valid():
            data = form.data

            # Retrieve all participants of the MP.
            ctrl = []
            list_part = data['participants'].replace(',', ' ').split()
            for part in list_part:
                p = get_object_or_404(User, username=part)
                # We don't the author of the MP.
                if request.user == p:
                    continue
                ctrl.append(p)

            p_topic = send_mp(request.user, 
                              ctrl, 
                              data['title'], 
                              data['subtitle'], 
                              data['text'],
                              True,
                              False)
            
            return redirect(p_topic.get_absolute_url())

        else:
            return render_template('mp/topic/new.html', {
                'form': form,
            })
    else:
        if 'username' in request.GET:
            try:
                # check that username in url is in the database
                dest = User.objects.get(
                    username=request.GET['username']).username
            except:
                dest = None
        else:
            dest = None
        form = PrivateTopicForm(initial={
            'participants': dest
        })
        return render_template('mp/topic/new.html', {
            'form': form,
        })


@can_write_and_read_now
@login_required
@require_POST
def edit(request):
    """Edit the given topic."""
    authenticated_user = request.user

    try:
        topic_pk = request.POST['privatetopic']
    except KeyError:
        raise Http404

    try:
        page = int(request.POST['page'])
    except KeyError:
        page = 1

    data = request.POST

    g_topic = get_object_or_404(PrivateTopic, pk=topic_pk)

    if request.POST['username']:
        u = get_object_or_404(User, username=request.POST['username'])
        if not authenticated_user == u:
            g_topic.participants.add(u)
            g_topic.save()

    return redirect(u'{}?page={}'.format(g_topic.get_absolute_url(), page))


@can_write_and_read_now
@login_required
def answer(request):
    """Adds an answer from an user to a topic."""
    try:
        topic_pk = request.GET['sujet']
    except KeyError:
        raise Http404

    # Retrieve current topic.
    g_topic = get_object_or_404(PrivateTopic, pk=topic_pk)

    # Retrieve 3 last posts of the currenta topic.
    posts = PrivatePost.objects\
        .filter(privatetopic=g_topic)\
        .order_by('-pubdate')[:3]
    last_post_pk = g_topic.last_message.pk

    # User would like preview his post or post a new post on the topic.
    if request.method == 'POST':
        data = request.POST
        newpost = last_post_pk != int(data['last_post'])

        # Using the « preview button », the « more » button or new post
        if 'preview' in data or newpost:
            form = PrivatePostForm(g_topic, request.user, initial={
                'text': data['text']
            })
            return render_template('mp/post/new.html', {
                'topic': g_topic,
                'last_post_pk': last_post_pk,
                'newpost': newpost,
                'form': form,
            })

        # Saving the message
        else:
            form = PrivatePostForm(g_topic, request.user, request.POST)
            if form.is_valid():
                data = form.data

                post = PrivatePost()
                post.privatetopic = g_topic
                post.author = request.user
                post.text = data['text']
                post.pubdate = datetime.now()
                post.position_in_topic = g_topic.get_post_count() + 1
                post.save()

                g_topic.last_message = post
                g_topic.save()

                # send email
                subject = "ZDS - MP: " + g_topic.title
                from_email = 'ZesteDeSavoir <noreply@zestedesavoir.com>'
                parts = list(g_topic.participants.all())
                parts.append(g_topic.author)
                parts.remove(request.user)
                for part in parts:
                    pos = post.position_in_topic - 1
                    last_read = PrivateTopicRead.objects.filter(
                        privatetopic=g_topic,
                        privatepost__position_in_topic=pos,
                        user=part).count()
                    if last_read > 0:
                        message_html = get_template('email/mp/new.html').render(
                            Context({
                                'username': part.username,
                                'url': settings.SITE_URL + g_topic.get_absolute_url(),
                                'author': request.user.username
                            })
                        )
                        message_txt = get_template('email/mp/new.txt').render(
                            Context({
                                'username': part.username,
                                'url': settings.SITE_URL + g_topic.get_absolute_url(),
                                'author': request.user.username
                            })
                        )

                        msg = EmailMultiAlternatives(
                            subject, message_txt, from_email, [
                                part.email])
                        msg.attach_alternative(message_html, "text/html")
                        msg.send()

                return redirect(post.get_absolute_url())
            else:
                return render_template('mp/post/new.html', {
                    'topic': g_topic,
                    'last_post_pk': last_post_pk,
                    'newpost': newpost,
                    'form': form,
                })

    else:
        text = ''

        # Using the quote button
        if 'cite' in request.GET:
            post_cite_pk = request.GET['cite']
            post_cite = PrivatePost.objects.get(pk=post_cite_pk)

            for line in post_cite.text.splitlines():
                text = text + '> ' + line + '\n'

            text = u'{0}\nSource:[{1}]({2})'.format(
                text,
                post_cite.author.username,
                post_cite.get_absolute_url())

        form = PrivatePostForm(g_topic, request.user, initial={
            'text': text
        })
        return render_template('mp/post/new.html', {
            'topic': g_topic,
            'posts': posts,
            'last_post_pk': last_post_pk,
            'form': form
        })


@can_write_and_read_now
@login_required
def edit_post(request):
    """Edit the given user's post."""
    try:
        post_pk = request.GET['message']
    except KeyError:
        raise Http404

    post = get_object_or_404(PrivatePost, pk=post_pk)

    # Only edit last private post
    tp = get_object_or_404(PrivateTopic, pk=post.privatetopic.pk)
    last = get_object_or_404(PrivatePost, pk=tp.last_message.pk)
    if not last.pk == post.pk:
        raise PermissionDenied

    g_topic = None
    if post.position_in_topic >= 1:
        g_topic = get_object_or_404(PrivateTopic, pk=post.privatetopic.pk)

    # Making sure the user is allowed to do that. Author of the post
    # must to be the user logged.
    if post.author != request.user:
        raise PermissionDenied

    if request.method == 'POST':
        if not 'text' in request.POST:
            # if preview mode return on
            if 'preview' in request.POST:
                return redirect(
                    reverse('zds.mp.views.edit_post') +
                    '?message=' +
                    str(post_pk))
            # disallow send mp
            else:
                raise PermissionDenied

        # Using the preview button
        if 'preview' in request.POST:
            form = PrivatePostForm(g_topic, request.user, initial={
                'text': request.POST['text']
            })
            form.helper.form_action = reverse(
                'zds.mp.views.edit_post') + '?message=' + str(post_pk)
            return render_template('mp/post/edit.html', {
                'post': post,
                'topic': g_topic,
                'form': form,
            })

        # The user just sent data, handle them
        post.text = request.POST['text']
        post.update = datetime.now()
        post.save()

        return redirect(post.get_absolute_url())

    else:
        form = PrivatePostForm(g_topic, request.user, initial={
            'text': post.text
        })
        form.helper.form_action = reverse(
            'zds.mp.views.edit_post') + '?message=' + str(post_pk)
        return render_template('mp/post/edit.html', {
            'post': post,
            'topic': g_topic,
            'text': post.text,
            'form': form,
        })

@can_write_and_read_now
@login_required
@require_POST
@transaction.atomic
def leave(request):
    if 'leave' in request.POST:
        ptopic = PrivateTopic.objects.get(pk=request.POST['topic_pk'])
        if ptopic.participants.count() == 0:
            ptopic.delete()
        elif request.user.pk == ptopic.author.pk:
            move = ptopic.participants.first()
            ptopic.author = move
            ptopic.participants.remove(move)
            ptopic.save()
        else : 
            ptopic.participants.remove(request.user)
            ptopic.save()
        
        messages.success(
                request, 'Vous avez quitté la conversation avec succès.')
    
    return redirect(reverse('zds.mp.views.index'))

@can_write_and_read_now
@login_required
@require_POST
@transaction.atomic
def add_participant(request):
    ptopic = PrivateTopic.objects.get(pk=request.POST['topic_pk'])
    try :
        part = User.objects.get(username=request.POST['user_pk'])
        ptopic.participants.add(part)
        ptopic.save()

        messages.success(
                request, 'Le membre a bien été ajouté à la conversation')
    except:
        messages.warning(
                request, 'Le membre que vous avez essayé d\'ajouter n\'existe pas')

    return redirect(reverse('zds.mp.views.topic', args=[
                ptopic.pk,
=======
# coding: utf-8

from datetime import datetime
from django.conf import settings
from django.contrib import messages
from django.contrib.auth.decorators import login_required
from django.contrib.auth.models import User
from django.core.exceptions import PermissionDenied
from django.core.mail import EmailMultiAlternatives
from django.core.paginator import Paginator, PageNotAnInteger, EmptyPage
from django.core.urlresolvers import reverse
from django.db.models import Q
from django.db import transaction
from django.http import Http404
from django.shortcuts import redirect, get_object_or_404
from django.template import Context
from django.template.loader import get_template
from django.views.decorators.http import require_POST
from zds.member.decorator import can_read_now, can_write_and_read_now
from zds.utils import render_template, slugify
from zds.utils.mps import send_mp
from zds.utils.paginator import paginator_range

from .forms import PrivateTopicForm, PrivatePostForm
from .models import PrivateTopic, PrivatePost, \
    never_privateread, mark_read, PrivateTopicRead


@can_read_now
@login_required
def index(request):
    """Display the all private topics."""

    # delete actions
    if request.method == 'POST':
        if 'delete' in request.POST:
            liste = request.POST.getlist('items')
            topics = PrivateTopic.objects.filter(pk__in=liste).all()
            for topic in topics:
                if request.user == topic.author:
                    topic.author = topic.participants.all()[0]
                    topic.participants.remove(topic.participants.all()[0])
                else:
                    topic.participants.remove(request.user)
                topic.save()

    privatetopics = PrivateTopic.objects\
        .filter(Q(participants__in=[request.user]) | Q(author=request.user))\
        .distinct().order_by('-last_message__pubdate').all()

    # Paginator
    paginator = Paginator(privatetopics, settings.TOPICS_PER_PAGE)
    page = request.GET.get('page')

    try:
        shown_privatetopics = paginator.page(page)
        page = int(page)
    except PageNotAnInteger:
        shown_privatetopics = paginator.page(1)
        page = 1
    except EmptyPage:
        shown_privatetopics = paginator.page(paginator.num_pages)
        page = paginator.num_pages


    return render_template('mp/index.html', {
        'privatetopics': shown_privatetopics,
        'pages': paginator_range(page, paginator.num_pages), 'nb': page
    })


@can_read_now
@login_required
def topic(request, topic_pk, topic_slug):
    """Display a thread and its posts using a pager."""

    # TODO: Clean that up
    g_topic = get_object_or_404(PrivateTopic, pk=topic_pk)

    if not g_topic.author == request.user and not request.user in list(g_topic.participants.all()):
        raise PermissionDenied

    # Check link
    if not topic_slug == slugify(g_topic.title):
        return redirect(g_topic.get_absolute_url())

    if request.user.is_authenticated():
        if never_privateread(g_topic):
            mark_read(g_topic)

    posts = PrivatePost.objects.filter(privatetopic__pk=g_topic.pk)\
        .order_by('position_in_topic')\
        .all()

    last_post_pk = g_topic.last_message.pk

    # Handle pagination
    paginator = Paginator(posts, settings.POSTS_PER_PAGE)

    try:
        page_nbr = int(request.GET['page'])
    except KeyError:
        page_nbr = 1

    try:
        posts = paginator.page(page_nbr)
    except PageNotAnInteger:
        posts = paginator.page(1)
    except EmptyPage:
        raise Http404

    res = []
    if page_nbr != 1:
        # Show the last post of the previous page
        last_page = paginator.page(page_nbr - 1).object_list
        last_post = (last_page)[len(last_page) - 1]
        res.append(last_post)

    for post in posts:
        res.append(post)

    # Build form to add an answer for the current topid.
    form = PrivatePostForm(g_topic, request.user)

    return render_template('mp/topic.html', {
        'topic': g_topic,
        'posts': res,
        'pages': paginator_range(page_nbr, paginator.num_pages),
        'nb': page_nbr,
        'last_post_pk': last_post_pk,
        'form': form
    })


@can_read_now
@login_required
def new(request):
    """Creates a new private topic."""

    if request.method == 'POST':
        # If the client is using the "preview" button
        if 'preview' in request.POST:
            form = PrivateTopicForm(initial={
                'participants': request.POST['participants'],
                'title': request.POST['title'],
                'subtitle': request.POST['subtitle'],
                'text': request.POST['text'],
            })
            return render_template('mp/new.html', {
                'form': form,
            })

        form = PrivateTopicForm(request.POST)

        if form.is_valid():
            data = form.data

            # Retrieve all participants of the MP.
            ctrl = []
            list_part = data['participants'].replace(',', ' ').split()
            for part in list_part:
                p = get_object_or_404(User, username=part)
                # We don't the author of the MP.
                if request.user == p:
                    continue
                ctrl.append(p)

            p_topic = send_mp(request.user, 
                              ctrl, 
                              data['title'], 
                              data['subtitle'], 
                              data['text'],
                              True,
                              False)
            
            return redirect(p_topic.get_absolute_url())

        else:
            return render_template('mp/new.html', {
                'form': form,
            })
    else:
        if 'username' in request.GET:
            try:
                # check that username in url is in the database
                dest = User.objects.get(
                    username=request.GET['username']).username
            except:
                dest = None
        else:
            dest = None

        form = PrivateTopicForm(initial={
            'participants': dest
        })
        return render_template('mp/new.html', {
            'form': form,
        })


@can_read_now
@login_required
@require_POST
def edit(request):
    """Edit the given topic."""
    authenticated_user = request.user

    try:
        topic_pk = request.POST['privatetopic']
    except KeyError:
        raise Http404

    try:
        page = int(request.POST['page'])
    except KeyError:
        page = 1

    data = request.POST

    g_topic = get_object_or_404(PrivateTopic, pk=topic_pk)

    if request.POST['username']:
        u = get_object_or_404(User, username=request.POST['username'])
        if not authenticated_user == u:
            g_topic.participants.add(u)
            g_topic.save()

    return redirect(u'{}?page={}'.format(g_topic.get_absolute_url(), page))


@can_read_now
@login_required
def answer(request):
    """Adds an answer from an user to a topic."""
    try:
        topic_pk = request.GET['sujet']
    except KeyError:
        raise Http404

    # Retrieve current topic.
    g_topic = get_object_or_404(PrivateTopic, pk=topic_pk)

    # Retrieve 3 last posts of the currenta topic.
    posts = PrivatePost.objects\
        .filter(privatetopic=g_topic)\
        .order_by('-pubdate')[:3]
    last_post_pk = g_topic.last_message.pk

    # User would like preview his post or post a new post on the topic.
    if request.method == 'POST':
        data = request.POST
        newpost = last_post_pk != int(data['last_post'])

        # Using the « preview button », the « more » button or new post
        if 'preview' in data or newpost:
            form = PrivatePostForm(g_topic, request.user, initial={
                'text': data['text']
            })
            return render_template('mp/answer.html', {
                'topic': g_topic,
                'last_post_pk': last_post_pk,
                'newpost': newpost,
                'form': form,
            })

        # Saving the message
        else:
            form = PrivatePostForm(g_topic, request.user, request.POST)
            if form.is_valid():
                data = form.data

                post = PrivatePost()
                post.privatetopic = g_topic
                post.author = request.user
                post.text = data['text']
                post.pubdate = datetime.now()
                post.position_in_topic = g_topic.get_post_count() + 1
                post.save()

                g_topic.last_message = post
                g_topic.save()

                # send email
                subject = "ZDS - MP: " + g_topic.title
                from_email = 'ZesteDeSavoir <noreply@zestedesavoir.com>'
                parts = list(g_topic.participants.all())
                parts.append(g_topic.author)
                parts.remove(request.user)
                for part in parts:
                    pos = post.position_in_topic - 1
                    last_read = PrivateTopicRead.objects.filter(
                        privatetopic=g_topic,
                        privatepost__position_in_topic=pos,
                        user=part).count()
                    if last_read > 0:
                        message_html = get_template('email/mp.html').render(
                            Context({
                                'username': part.username,
                                'url': settings.SITE_URL + g_topic.get_absolute_url(),
                                'author': request.user.username
                            })
                        )
                        message_txt = get_template('email/mp.txt').render(
                            Context({
                                'username': part.username,
                                'url': settings.SITE_URL + g_topic.get_absolute_url(),
                                'author': request.user.username
                            })
                        )

                        msg = EmailMultiAlternatives(
                            subject, message_txt, from_email, [
                                part.email])
                        msg.attach_alternative(message_html, "text/html")
                        msg.send()

                return redirect(post.get_absolute_url())
            else:
                return render_template('mp/answer.html', {
                    'topic': g_topic,
                    'last_post_pk': last_post_pk,
                    'newpost': newpost,
                    'form': form,
                })

    else:
        text = ''

        # Using the quote button
        if 'cite' in request.GET:
            post_cite_pk = request.GET['cite']
            post_cite = PrivatePost.objects.get(pk=post_cite_pk)

            for line in post_cite.text.splitlines():
                text = text + '> ' + line + '\n'

            text = u'{0}\nSource:[{1}]({2})'.format(
                text,
                post_cite.author.username,
                post_cite.get_absolute_url())

        form = PrivatePostForm(g_topic, request.user, initial={
            'text': text
        })
        return render_template('mp/answer.html', {
            'topic': g_topic,
            'posts': posts,
            'last_post_pk': last_post_pk,
            'form': form
        })


@can_read_now
@login_required
def edit_post(request):
    """Edit the given user's post."""
    try:
        post_pk = request.GET['message']
    except KeyError:
        raise Http404

    post = get_object_or_404(PrivatePost, pk=post_pk)

    # Only edit last private post
    tp = get_object_or_404(PrivateTopic, pk=post.privatetopic.pk)
    last = get_object_or_404(PrivatePost, pk=tp.last_message.pk)
    if not last.pk == post.pk:
        raise PermissionDenied

    g_topic = None
    if post.position_in_topic >= 1:
        g_topic = get_object_or_404(PrivateTopic, pk=post.privatetopic.pk)

    # Making sure the user is allowed to do that. Author of the post
    # must to be the user logged.
    if post.author != request.user:
        raise PermissionDenied

    if request.method == 'POST':
        if not 'text' in request.POST:
            # if preview mode return on
            if 'preview' in request.POST:
                return redirect(
                    reverse('zds.mp.views.edit_post') +
                    '?message=' +
                    str(post_pk))
            # disallow send mp
            else:
                raise PermissionDenied

        # Using the preview button
        if 'preview' in request.POST:
            form = PrivatePostForm(g_topic, request.user, initial={
                'text': request.POST['text']
            })
            form.helper.form_action = reverse(
                'zds.mp.views.edit_post') + '?message=' + str(post_pk)
            return render_template('mp/edit_post.html', {
                'post': post,
                'topic': g_topic,
                'form': form,
            })

        # The user just sent data, handle them
        post.text = request.POST['text']
        post.update = datetime.now()
        post.save()

        return redirect(post.get_absolute_url())

    else:
        form = PrivatePostForm(g_topic, request.user, initial={
            'text': post.text
        })
        form.helper.form_action = reverse(
            'zds.mp.views.edit_post') + '?message=' + str(post_pk)
        return render_template('mp/edit_post.html', {
            'post': post,
            'topic': g_topic,
            'text': post.text,
            'form': form,
        })

@can_read_now
@login_required
@require_POST
@transaction.atomic
def leave(request):
    if 'leave' in request.POST:
        ptopic = PrivateTopic.objects.get(pk=request.POST['topic_pk'])
        if ptopic.participants.count() == 0:
            ptopic.delete()
        elif request.user.pk == ptopic.author.pk:
            move = ptopic.participants.first()
            ptopic.author = move
            ptopic.participants.remove(move)
            ptopic.save()
        else : 
            ptopic.participants.remove(request.user)
            ptopic.save()
        
        messages.success(
                request, 'Vous avez quitté la conversation avec succès.')
    
    return redirect(reverse('zds.mp.views.index'))

@can_read_now
@login_required
@require_POST
@transaction.atomic
def add_participant(request):
    ptopic = PrivateTopic.objects.get(pk=request.POST['topic_pk'])
    try :
        part = User.objects.get(username=request.POST['user_pk'])
        if part.pk == ptopic.author.pk or part in ptopic.participants.all():
            messages.warning(
                request, 'Le membre que vous essayez d\'ajouter à la conversation y est déjà')
        else:
            ptopic.participants.add(part)
            ptopic.save()
    
            messages.success(request, 'Le membre a bien été ajouté à la conversation')
    except:
        messages.warning(
                request, 'Le membre que vous avez essayé d\'ajouter n\'existe pas')

    return redirect(reverse('zds.mp.views.topic', args=[
                ptopic.pk,
>>>>>>> c8102b56
                slugify(ptopic.title)]))<|MERGE_RESOLUTION|>--- conflicted
+++ resolved
@@ -1,4 +1,3 @@
-<<<<<<< HEAD
 # coding: utf-8
 
 from datetime import datetime
@@ -63,6 +62,7 @@
         shown_privatetopics = paginator.page(paginator.num_pages)
         page = paginator.num_pages
 
+
     return render_template('mp/index.html', {
         'privatetopics': shown_privatetopics,
         'pages': paginator_range(page, paginator.num_pages), 'nb': page
@@ -132,7 +132,7 @@
     })
 
 
-@can_write_and_read_now
+@can_read_now
 @login_required
 def new(request):
     """Creates a new private topic."""
@@ -189,6 +189,7 @@
                 dest = None
         else:
             dest = None
+
         form = PrivateTopicForm(initial={
             'participants': dest
         })
@@ -197,7 +198,7 @@
         })
 
 
-@can_write_and_read_now
+@can_read_now
 @login_required
 @require_POST
 def edit(request):
@@ -227,7 +228,7 @@
     return redirect(u'{}?page={}'.format(g_topic.get_absolute_url(), page))
 
 
-@can_write_and_read_now
+@can_read_now
 @login_required
 def answer(request):
     """Adds an answer from an user to a topic."""
@@ -256,472 +257,6 @@
                 'text': data['text']
             })
             return render_template('mp/post/new.html', {
-                'topic': g_topic,
-                'last_post_pk': last_post_pk,
-                'newpost': newpost,
-                'form': form,
-            })
-
-        # Saving the message
-        else:
-            form = PrivatePostForm(g_topic, request.user, request.POST)
-            if form.is_valid():
-                data = form.data
-
-                post = PrivatePost()
-                post.privatetopic = g_topic
-                post.author = request.user
-                post.text = data['text']
-                post.pubdate = datetime.now()
-                post.position_in_topic = g_topic.get_post_count() + 1
-                post.save()
-
-                g_topic.last_message = post
-                g_topic.save()
-
-                # send email
-                subject = "ZDS - MP: " + g_topic.title
-                from_email = 'ZesteDeSavoir <noreply@zestedesavoir.com>'
-                parts = list(g_topic.participants.all())
-                parts.append(g_topic.author)
-                parts.remove(request.user)
-                for part in parts:
-                    pos = post.position_in_topic - 1
-                    last_read = PrivateTopicRead.objects.filter(
-                        privatetopic=g_topic,
-                        privatepost__position_in_topic=pos,
-                        user=part).count()
-                    if last_read > 0:
-                        message_html = get_template('email/mp/new.html').render(
-                            Context({
-                                'username': part.username,
-                                'url': settings.SITE_URL + g_topic.get_absolute_url(),
-                                'author': request.user.username
-                            })
-                        )
-                        message_txt = get_template('email/mp/new.txt').render(
-                            Context({
-                                'username': part.username,
-                                'url': settings.SITE_URL + g_topic.get_absolute_url(),
-                                'author': request.user.username
-                            })
-                        )
-
-                        msg = EmailMultiAlternatives(
-                            subject, message_txt, from_email, [
-                                part.email])
-                        msg.attach_alternative(message_html, "text/html")
-                        msg.send()
-
-                return redirect(post.get_absolute_url())
-            else:
-                return render_template('mp/post/new.html', {
-                    'topic': g_topic,
-                    'last_post_pk': last_post_pk,
-                    'newpost': newpost,
-                    'form': form,
-                })
-
-    else:
-        text = ''
-
-        # Using the quote button
-        if 'cite' in request.GET:
-            post_cite_pk = request.GET['cite']
-            post_cite = PrivatePost.objects.get(pk=post_cite_pk)
-
-            for line in post_cite.text.splitlines():
-                text = text + '> ' + line + '\n'
-
-            text = u'{0}\nSource:[{1}]({2})'.format(
-                text,
-                post_cite.author.username,
-                post_cite.get_absolute_url())
-
-        form = PrivatePostForm(g_topic, request.user, initial={
-            'text': text
-        })
-        return render_template('mp/post/new.html', {
-            'topic': g_topic,
-            'posts': posts,
-            'last_post_pk': last_post_pk,
-            'form': form
-        })
-
-
-@can_write_and_read_now
-@login_required
-def edit_post(request):
-    """Edit the given user's post."""
-    try:
-        post_pk = request.GET['message']
-    except KeyError:
-        raise Http404
-
-    post = get_object_or_404(PrivatePost, pk=post_pk)
-
-    # Only edit last private post
-    tp = get_object_or_404(PrivateTopic, pk=post.privatetopic.pk)
-    last = get_object_or_404(PrivatePost, pk=tp.last_message.pk)
-    if not last.pk == post.pk:
-        raise PermissionDenied
-
-    g_topic = None
-    if post.position_in_topic >= 1:
-        g_topic = get_object_or_404(PrivateTopic, pk=post.privatetopic.pk)
-
-    # Making sure the user is allowed to do that. Author of the post
-    # must to be the user logged.
-    if post.author != request.user:
-        raise PermissionDenied
-
-    if request.method == 'POST':
-        if not 'text' in request.POST:
-            # if preview mode return on
-            if 'preview' in request.POST:
-                return redirect(
-                    reverse('zds.mp.views.edit_post') +
-                    '?message=' +
-                    str(post_pk))
-            # disallow send mp
-            else:
-                raise PermissionDenied
-
-        # Using the preview button
-        if 'preview' in request.POST:
-            form = PrivatePostForm(g_topic, request.user, initial={
-                'text': request.POST['text']
-            })
-            form.helper.form_action = reverse(
-                'zds.mp.views.edit_post') + '?message=' + str(post_pk)
-            return render_template('mp/post/edit.html', {
-                'post': post,
-                'topic': g_topic,
-                'form': form,
-            })
-
-        # The user just sent data, handle them
-        post.text = request.POST['text']
-        post.update = datetime.now()
-        post.save()
-
-        return redirect(post.get_absolute_url())
-
-    else:
-        form = PrivatePostForm(g_topic, request.user, initial={
-            'text': post.text
-        })
-        form.helper.form_action = reverse(
-            'zds.mp.views.edit_post') + '?message=' + str(post_pk)
-        return render_template('mp/post/edit.html', {
-            'post': post,
-            'topic': g_topic,
-            'text': post.text,
-            'form': form,
-        })
-
-@can_write_and_read_now
-@login_required
-@require_POST
-@transaction.atomic
-def leave(request):
-    if 'leave' in request.POST:
-        ptopic = PrivateTopic.objects.get(pk=request.POST['topic_pk'])
-        if ptopic.participants.count() == 0:
-            ptopic.delete()
-        elif request.user.pk == ptopic.author.pk:
-            move = ptopic.participants.first()
-            ptopic.author = move
-            ptopic.participants.remove(move)
-            ptopic.save()
-        else : 
-            ptopic.participants.remove(request.user)
-            ptopic.save()
-        
-        messages.success(
-                request, 'Vous avez quitté la conversation avec succès.')
-    
-    return redirect(reverse('zds.mp.views.index'))
-
-@can_write_and_read_now
-@login_required
-@require_POST
-@transaction.atomic
-def add_participant(request):
-    ptopic = PrivateTopic.objects.get(pk=request.POST['topic_pk'])
-    try :
-        part = User.objects.get(username=request.POST['user_pk'])
-        ptopic.participants.add(part)
-        ptopic.save()
-
-        messages.success(
-                request, 'Le membre a bien été ajouté à la conversation')
-    except:
-        messages.warning(
-                request, 'Le membre que vous avez essayé d\'ajouter n\'existe pas')
-
-    return redirect(reverse('zds.mp.views.topic', args=[
-                ptopic.pk,
-=======
-# coding: utf-8
-
-from datetime import datetime
-from django.conf import settings
-from django.contrib import messages
-from django.contrib.auth.decorators import login_required
-from django.contrib.auth.models import User
-from django.core.exceptions import PermissionDenied
-from django.core.mail import EmailMultiAlternatives
-from django.core.paginator import Paginator, PageNotAnInteger, EmptyPage
-from django.core.urlresolvers import reverse
-from django.db.models import Q
-from django.db import transaction
-from django.http import Http404
-from django.shortcuts import redirect, get_object_or_404
-from django.template import Context
-from django.template.loader import get_template
-from django.views.decorators.http import require_POST
-from zds.member.decorator import can_read_now, can_write_and_read_now
-from zds.utils import render_template, slugify
-from zds.utils.mps import send_mp
-from zds.utils.paginator import paginator_range
-
-from .forms import PrivateTopicForm, PrivatePostForm
-from .models import PrivateTopic, PrivatePost, \
-    never_privateread, mark_read, PrivateTopicRead
-
-
-@can_read_now
-@login_required
-def index(request):
-    """Display the all private topics."""
-
-    # delete actions
-    if request.method == 'POST':
-        if 'delete' in request.POST:
-            liste = request.POST.getlist('items')
-            topics = PrivateTopic.objects.filter(pk__in=liste).all()
-            for topic in topics:
-                if request.user == topic.author:
-                    topic.author = topic.participants.all()[0]
-                    topic.participants.remove(topic.participants.all()[0])
-                else:
-                    topic.participants.remove(request.user)
-                topic.save()
-
-    privatetopics = PrivateTopic.objects\
-        .filter(Q(participants__in=[request.user]) | Q(author=request.user))\
-        .distinct().order_by('-last_message__pubdate').all()
-
-    # Paginator
-    paginator = Paginator(privatetopics, settings.TOPICS_PER_PAGE)
-    page = request.GET.get('page')
-
-    try:
-        shown_privatetopics = paginator.page(page)
-        page = int(page)
-    except PageNotAnInteger:
-        shown_privatetopics = paginator.page(1)
-        page = 1
-    except EmptyPage:
-        shown_privatetopics = paginator.page(paginator.num_pages)
-        page = paginator.num_pages
-
-
-    return render_template('mp/index.html', {
-        'privatetopics': shown_privatetopics,
-        'pages': paginator_range(page, paginator.num_pages), 'nb': page
-    })
-
-
-@can_read_now
-@login_required
-def topic(request, topic_pk, topic_slug):
-    """Display a thread and its posts using a pager."""
-
-    # TODO: Clean that up
-    g_topic = get_object_or_404(PrivateTopic, pk=topic_pk)
-
-    if not g_topic.author == request.user and not request.user in list(g_topic.participants.all()):
-        raise PermissionDenied
-
-    # Check link
-    if not topic_slug == slugify(g_topic.title):
-        return redirect(g_topic.get_absolute_url())
-
-    if request.user.is_authenticated():
-        if never_privateread(g_topic):
-            mark_read(g_topic)
-
-    posts = PrivatePost.objects.filter(privatetopic__pk=g_topic.pk)\
-        .order_by('position_in_topic')\
-        .all()
-
-    last_post_pk = g_topic.last_message.pk
-
-    # Handle pagination
-    paginator = Paginator(posts, settings.POSTS_PER_PAGE)
-
-    try:
-        page_nbr = int(request.GET['page'])
-    except KeyError:
-        page_nbr = 1
-
-    try:
-        posts = paginator.page(page_nbr)
-    except PageNotAnInteger:
-        posts = paginator.page(1)
-    except EmptyPage:
-        raise Http404
-
-    res = []
-    if page_nbr != 1:
-        # Show the last post of the previous page
-        last_page = paginator.page(page_nbr - 1).object_list
-        last_post = (last_page)[len(last_page) - 1]
-        res.append(last_post)
-
-    for post in posts:
-        res.append(post)
-
-    # Build form to add an answer for the current topid.
-    form = PrivatePostForm(g_topic, request.user)
-
-    return render_template('mp/topic.html', {
-        'topic': g_topic,
-        'posts': res,
-        'pages': paginator_range(page_nbr, paginator.num_pages),
-        'nb': page_nbr,
-        'last_post_pk': last_post_pk,
-        'form': form
-    })
-
-
-@can_read_now
-@login_required
-def new(request):
-    """Creates a new private topic."""
-
-    if request.method == 'POST':
-        # If the client is using the "preview" button
-        if 'preview' in request.POST:
-            form = PrivateTopicForm(initial={
-                'participants': request.POST['participants'],
-                'title': request.POST['title'],
-                'subtitle': request.POST['subtitle'],
-                'text': request.POST['text'],
-            })
-            return render_template('mp/new.html', {
-                'form': form,
-            })
-
-        form = PrivateTopicForm(request.POST)
-
-        if form.is_valid():
-            data = form.data
-
-            # Retrieve all participants of the MP.
-            ctrl = []
-            list_part = data['participants'].replace(',', ' ').split()
-            for part in list_part:
-                p = get_object_or_404(User, username=part)
-                # We don't the author of the MP.
-                if request.user == p:
-                    continue
-                ctrl.append(p)
-
-            p_topic = send_mp(request.user, 
-                              ctrl, 
-                              data['title'], 
-                              data['subtitle'], 
-                              data['text'],
-                              True,
-                              False)
-            
-            return redirect(p_topic.get_absolute_url())
-
-        else:
-            return render_template('mp/new.html', {
-                'form': form,
-            })
-    else:
-        if 'username' in request.GET:
-            try:
-                # check that username in url is in the database
-                dest = User.objects.get(
-                    username=request.GET['username']).username
-            except:
-                dest = None
-        else:
-            dest = None
-
-        form = PrivateTopicForm(initial={
-            'participants': dest
-        })
-        return render_template('mp/new.html', {
-            'form': form,
-        })
-
-
-@can_read_now
-@login_required
-@require_POST
-def edit(request):
-    """Edit the given topic."""
-    authenticated_user = request.user
-
-    try:
-        topic_pk = request.POST['privatetopic']
-    except KeyError:
-        raise Http404
-
-    try:
-        page = int(request.POST['page'])
-    except KeyError:
-        page = 1
-
-    data = request.POST
-
-    g_topic = get_object_or_404(PrivateTopic, pk=topic_pk)
-
-    if request.POST['username']:
-        u = get_object_or_404(User, username=request.POST['username'])
-        if not authenticated_user == u:
-            g_topic.participants.add(u)
-            g_topic.save()
-
-    return redirect(u'{}?page={}'.format(g_topic.get_absolute_url(), page))
-
-
-@can_read_now
-@login_required
-def answer(request):
-    """Adds an answer from an user to a topic."""
-    try:
-        topic_pk = request.GET['sujet']
-    except KeyError:
-        raise Http404
-
-    # Retrieve current topic.
-    g_topic = get_object_or_404(PrivateTopic, pk=topic_pk)
-
-    # Retrieve 3 last posts of the currenta topic.
-    posts = PrivatePost.objects\
-        .filter(privatetopic=g_topic)\
-        .order_by('-pubdate')[:3]
-    last_post_pk = g_topic.last_message.pk
-
-    # User would like preview his post or post a new post on the topic.
-    if request.method == 'POST':
-        data = request.POST
-        newpost = last_post_pk != int(data['last_post'])
-
-        # Using the « preview button », the « more » button or new post
-        if 'preview' in data or newpost:
-            form = PrivatePostForm(g_topic, request.user, initial={
-                'text': data['text']
-            })
-            return render_template('mp/answer.html', {
                 'topic': g_topic,
                 'last_post_pk': last_post_pk,
                 'newpost': newpost,
@@ -781,7 +316,7 @@
 
                 return redirect(post.get_absolute_url())
             else:
-                return render_template('mp/answer.html', {
+                return render_template('mp/post/new.html', {
                     'topic': g_topic,
                     'last_post_pk': last_post_pk,
                     'newpost': newpost,
@@ -807,7 +342,7 @@
         form = PrivatePostForm(g_topic, request.user, initial={
             'text': text
         })
-        return render_template('mp/answer.html', {
+        return render_template('mp/post/new.html', {
             'topic': g_topic,
             'posts': posts,
             'last_post_pk': last_post_pk,
@@ -860,7 +395,7 @@
             })
             form.helper.form_action = reverse(
                 'zds.mp.views.edit_post') + '?message=' + str(post_pk)
-            return render_template('mp/edit_post.html', {
+            return render_template('mp/post/edit.html', {
                 'post': post,
                 'topic': g_topic,
                 'form': form,
@@ -879,7 +414,7 @@
         })
         form.helper.form_action = reverse(
             'zds.mp.views.edit_post') + '?message=' + str(post_pk)
-        return render_template('mp/edit_post.html', {
+        return render_template('mp/post/edit.html', {
             'post': post,
             'topic': g_topic,
             'text': post.text,
@@ -931,5 +466,4 @@
 
     return redirect(reverse('zds.mp.views.topic', args=[
                 ptopic.pk,
->>>>>>> c8102b56
                 slugify(ptopic.title)]))