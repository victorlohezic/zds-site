--- conflicted
+++ resolved
@@ -300,16 +300,6 @@
                         if last_read > 0:
                             message_html = get_template('email/mp/new.html') \
                                 .render(
-<<<<<<< HEAD
-                                Context({
-                                    'username': part.username,
-                                    'url': settings.SITE_URL
-                                    + post.get_absolute_url(),
-                                    'author': request.user.username
-                                })
-                            )
-                            message_txt = get_template('email/mp/new.txt').render(
-=======
                                     Context({
                                         'username': part.username,
                                         'url': settings.SITE_URL
@@ -317,8 +307,7 @@
                                         'author': request.user.username
                                     })
                                 )
-                            message_txt = get_template('email/mp.txt').render(
->>>>>>> c813bfb4
+                            message_txt = get_template('email/mp/new.txt').render(
                                 Context({
                                     'username': part.username,
                                     'url': settings.SITE_URL
