--- conflicted
+++ resolved
@@ -16,11 +16,7 @@
 from django.template import Context
 from django.template.loader import get_template
 from django.views.decorators.http import require_POST
-<<<<<<< HEAD
-from zds.member.decorator import can_read_now, can_write_and_read_now
-=======
 from zds.member.decorator import can_read_now
->>>>>>> adeffb66
 from zds.utils import render_template, slugify
 from zds.utils.mps import send_mp
 from zds.utils.paginator import paginator_range
@@ -169,16 +165,6 @@
                     continue
                 ctrl.append(p)
 
-<<<<<<< HEAD
-            p_topic = send_mp(request.user, 
-                              ctrl, 
-                              data['title'], 
-                              data['subtitle'], 
-                              data['text'],
-                              True,
-                              False)
-            
-=======
             p_topic = send_mp(request.user,
                               ctrl,
                               data['title'],
@@ -187,7 +173,6 @@
                               True,
                               False)
 
->>>>>>> adeffb66
             return redirect(p_topic.get_absolute_url())
 
         else:
@@ -450,15 +435,6 @@
             ptopic.author = move
             ptopic.participants.remove(move)
             ptopic.save()
-<<<<<<< HEAD
-        else : 
-            ptopic.participants.remove(request.user)
-            ptopic.save()
-        
-        messages.success(
-                request, 'Vous avez quitté la conversation avec succès.')
-    
-=======
         else :
             ptopic.participants.remove(request.user)
             ptopic.save()
@@ -466,7 +442,6 @@
         messages.success(
                 request, 'Vous avez quitté la conversation avec succès.')
 
->>>>>>> adeffb66
     return redirect(reverse('zds.mp.views.index'))
 
 @can_read_now
@@ -483,11 +458,7 @@
         else:
             ptopic.participants.add(part)
             ptopic.save()
-<<<<<<< HEAD
-    
-=======
-
->>>>>>> adeffb66
+
             messages.success(request, 'Le membre a bien été ajouté à la conversation')
     except:
         messages.warning(
