# coding: utf-8

from crispy_forms.helper import FormHelper
from crispy_forms.layout import Layout, Field, Hidden
from django import forms
from django.core.urlresolvers import reverse

from zds.article.models import Article
from zds.utils.forms import CommonLayoutEditor
from zds.utils.models import SubCategory


class ArticleForm(forms.Form):
    title = forms.CharField(
        label='Titre',
        max_length = Article._meta.get_field('title').max_length,
        widget=forms.TextInput(
            attrs={
                'required': 'required',
            }
        )
    )

    description = forms.CharField(
        max_length = Article._meta.get_field('description').max_length,
        widget=forms.TextInput(
            attrs={
                'required': 'required',
            }
        )
    )

    text = forms.CharField(
        label='Texte',
        widget=forms.Textarea(
            attrs={
                'placeholder': 'Votre message au format Markdown.',
                'required': 'required',
            }
        )
    )

    image = forms.ImageField(
        label='Selectionnez une image',
        required=False
    )

    subcategory = forms.ModelMultipleChoiceField(
        label="Sous catégories de votre article",
        queryset=SubCategory.objects.all(),
        required=False
    )

    def __init__(self, *args, **kwargs):
        super(ArticleForm, self).__init__(*args, **kwargs)
        self.helper = FormHelper()
<<<<<<< HEAD
        self.helper.form_class = 'content-wrapper'
=======
        self.helper.form_class = 'form-alone'
>>>>>>> c71a29ec
        self.helper.form_method = 'post'

        self.helper.layout = Layout(
            Field('title', autocomplete='off'),
            Field('description', autocomplete='off'),
            Field('image'),
            Field('subcategory'),
            CommonLayoutEditor(),
        )

    def clean(self):
        cleaned_data = super(ArticleForm, self).clean()

        title = cleaned_data.get('title')
        description = cleaned_data.get('description')
        text = cleaned_data.get('text')

        if title is not None and title.strip() == '':
            self._errors['title'] = self.error_class(
                [u'Le champ Titre ne peut être vide'])
            if 'title' in cleaned_data:
                del cleaned_data['title']

        if description is not None and description.strip() == '':
            self._errors['description'] = self.error_class(
                [u'Le champ Description ne peut être vide'])
            if 'description' in cleaned_data:
                del cleaned_data['description']

        if text is not None and text.strip() == '':
            self._errors['text'] = self.error_class(
                [u'Le champ Texte ne peut être vide'])
            if 'text' in cleaned_data:
                del cleaned_data['text']

        return cleaned_data


class ReactionForm(forms.Form):
    text = forms.CharField(
        label='',
        widget=forms.Textarea(
            attrs={
                'placeholder': 'Votre message au format Markdown.',
                'required': 'required'
            }
        )
    )

    def __init__(self, article, user, *args, **kwargs):
        super(ReactionForm, self).__init__(*args, **kwargs)
        self.helper = FormHelper()
        self.helper.form_action = reverse(
            'zds.article.views.answer') + '?article=' + str(article.pk)
        self.helper.form_method = 'post'

        self.helper.layout = Layout(
            CommonLayoutEditor(),
            Hidden('last_reaction', '{{ last_reaction_pk }}'),
        )

        if article.antispam(user):
<<<<<<< HEAD
            self.helper['text'].wrap(
                Field,
                placeholder=u'Vous ne pouvez pas encore poster sur cet article (protection antispam de 15 min).',
                disabled=True)
=======
            if 'text' not in self.initial:
                self.helper['text'].wrap(
                    Field,
                    placeholder=u'Vous ne pouvez pas encore poster sur cet article (protection antispam de 15 min).',
                    disabled=True)
>>>>>>> c71a29ec
        elif article.is_locked:
            self.helper['text'].wrap(
                Field,
                placeholder=u'Cet article est verrouillé.',
                disabled=True
            )<|MERGE_RESOLUTION|>--- conflicted
+++ resolved
@@ -54,11 +54,7 @@
     def __init__(self, *args, **kwargs):
         super(ArticleForm, self).__init__(*args, **kwargs)
         self.helper = FormHelper()
-<<<<<<< HEAD
         self.helper.form_class = 'content-wrapper'
-=======
-        self.helper.form_class = 'form-alone'
->>>>>>> c71a29ec
         self.helper.form_method = 'post'
 
         self.helper.layout = Layout(
@@ -121,18 +117,11 @@
         )
 
         if article.antispam(user):
-<<<<<<< HEAD
-            self.helper['text'].wrap(
-                Field,
-                placeholder=u'Vous ne pouvez pas encore poster sur cet article (protection antispam de 15 min).',
-                disabled=True)
-=======
             if 'text' not in self.initial:
                 self.helper['text'].wrap(
                     Field,
                     placeholder=u'Vous ne pouvez pas encore poster sur cet article (protection antispam de 15 min).',
                     disabled=True)
->>>>>>> c71a29ec
         elif article.is_locked:
             self.helper['text'].wrap(
                 Field,
