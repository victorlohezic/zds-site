--- conflicted
+++ resolved
@@ -849,25 +849,14 @@
                 reaction.is_visible = True
                 reaction.text_hidden = ''
 
-<<<<<<< HEAD
         if 'signal_message' in request.POST:
-            if reaction.author != request.user:
-                alert = Alert()
-                alert.author = request.user
-                alert.text = request.POST['signal_text']
-                alert.pubdate = datetime.now()
-                alert.save()
-                reaction.alerts.add(alert)
-=======
-        if 'signal-reaction' in request.POST:
             alert = Alert()
             alert.author = request.user
             alert.comment = reaction
             alert.scope = Alert.ARTICLE
-            alert.text = request.POST['signal-text']
+            alert.text = request.POST['signal_text']
             alert.pubdate = datetime.now()
             alert.save()
->>>>>>> c71a29ec
 
         # Using the preview button
         if 'preview' in request.POST:
