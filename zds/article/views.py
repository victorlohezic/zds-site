--- conflicted
+++ resolved
@@ -961,14 +961,9 @@
 
     if request.method == 'POST':
 
-<<<<<<< HEAD
         if 'delete_message' in request.POST:
-            if reaction.author == request.user or request.user.has_perm('article.change_reaction'):
-=======
-        if 'delete-reaction' in request.POST:
-            if reaction.author == request.user \
+            if reaction.author == request.user
                     or request.user.has_perm('article.change_reaction'):
->>>>>>> 441b6169
                 reaction.alerts.all().delete()
                 reaction.is_visible = False
                 if request.user.has_perm('article.change_reaction'):
@@ -995,27 +990,18 @@
                 'text': request.POST['text']
             })
             form.helper.form_action = reverse(
-<<<<<<< HEAD
-                'zds.article.views.edit_reaction') + '?message=' + str(reaction_pk)
-            return render_template('article/reaction/edit.html', {
-=======
                 'zds.article.views.edit_reaction') + \
                 '?message=' + \
                 str(reaction_pk)
-            return render_template('article/edit_reaction.html', {
->>>>>>> 441b6169
+            return render_template('article/reaction/edit.html', {
                 'reaction': reaction,
                 'article': g_article,
                 'form': form
             })
 
-<<<<<<< HEAD
-        if 'delete_message' not in request.POST and 'signal_message' not in request.POST and 'show_message' not in request.POST:
-=======
-        if 'delete-reaction' not in request.POST \
-                and 'signal-reaction' not in request.POST \
-                and 'show-reaction' not in request.POST:
->>>>>>> 441b6169
+        if 'delete_message' not in request.POST \
+                and 'signal_message' not in request.POST \
+                and 'show_message' not in request.POST:
             # The user just sent data, handle them
             if request.POST['text'].strip() != '':
                 reaction.text = request.POST['text']
