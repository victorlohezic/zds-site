--- conflicted
+++ resolved
@@ -700,12 +700,7 @@
                 self.manager.indexing_of_model(model, force_reindexing=True)
 
     def test_change_topic_impacts_posts(self):
-<<<<<<< HEAD
-
         if not self.manager.connected_to_search_engine:
-=======
-        if not self.manager.connected_to_es:
->>>>>>> 4f60a678
             return
 
         # 1. Create a hidden forum belonging to a hidden group and add staff in it.
@@ -794,12 +789,7 @@
         self.assertEqual(len(response), 0)  # ok
 
     def test_change_publishedcontents_impacts_chapter(self):
-<<<<<<< HEAD
-
         if not self.manager.connected_to_search_engine:
-=======
-        if not self.manager.connected_to_es:
->>>>>>> 4f60a678
             return
 
         # 1. Create middle-size content and index it
