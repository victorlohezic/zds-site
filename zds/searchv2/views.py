from zds import json_handler
import operator

from elasticsearch_dsl import Search
from elasticsearch_dsl.query import Match, MultiMatch, FunctionScore, Term, Terms, Range

from django.conf import settings
from django.core.exceptions import PermissionDenied
from django.contrib import messages
from django.http import HttpResponse
from django.utils.translation import gettext_lazy as _
from django.shortcuts import render
from django.urls import reverse
from django.views.generic import CreateView
from django.views.generic.detail import SingleObjectMixin

from zds.searchv2.forms import SearchForm
from zds.searchv2.models import SearchIndexManager
from zds.utils.paginator import ZdSPagingListView
from zds.utils.templatetags.authorized_forums import get_authorized_forums
from functools import reduce

from .client import client


class SimilarTopicsView(CreateView, SingleObjectMixin):
    search_query = None
    authorized_forums = ""
    index_manager = None

    def __init__(self, **kwargs):
        """Overridden because the index manager must NOT be initialized elsewhere."""

        super().__init__(**kwargs)
        self.index_manager = SearchIndexManager(**settings.SEARCH_INDEX)

    def get(self, request, *args, **kwargs):
        if "q" in request.GET:
            self.search_query = "".join(request.GET["q"])

        results = []
        if self.index_manager.connected_to_search and self.search_query:
            self.authorized_forums = get_authorized_forums(self.request.user)

            search_queryset = Search()
            query = (
                Match(_type="topic")
                & Terms(forum_pk=self.authorized_forums)
                & MultiMatch(query=self.search_query, fields=["title", "subtitle", "tags"])
            )

            functions_score = [
                {"filter": Match(is_solved=True), "weight": settings.ZDS_APP["search"]["boosts"]["topic"]["if_solved"]},
                {"filter": Match(is_sticky=True), "weight": settings.ZDS_APP["search"]["boosts"]["topic"]["if_sticky"]},
                {"filter": Match(is_locked=True), "weight": settings.ZDS_APP["search"]["boosts"]["topic"]["if_locked"]},
            ]

            scored_query = FunctionScore(query=query, boost_mode="multiply", functions=functions_score)
            search_queryset = search_queryset.query(scored_query)[:10]

            # Build the result
            for hit in search_queryset.execute():
                result = {
                    "id": hit.pk,
                    "url": str(hit.get_absolute_url),
                    "title": str(hit.title),
                    "subtitle": str(hit.subtitle),
                    "forumTitle": str(hit.forum_title),
                    "forumUrl": str(hit.forum_get_absolute_url),
                    "pubdate": str(hit.pubdate),
                }
                results.append(result)

        data = {"results": results}
        return HttpResponse(json_handler.dumps(data), content_type="application/json")


class SuggestionContentView(CreateView, SingleObjectMixin):
    search_query = None
    authorized_forums = ""
    index_manager = None

    def __init__(self, **kwargs):
        """Overridden because the index manager must NOT be initialized elsewhere."""

        super().__init__(**kwargs)
        self.index_manager = SearchIndexManager(**settings.SEARCH_INDEX)

    def get(self, request, *args, **kwargs):
        if "q" in request.GET:
            self.search_query = "".join(request.GET["q"])
        excluded_content_ids = request.GET.get("excluded", "").split(",")
        results = []
<<<<<<< HEAD
        # if self.index_manager.connected_to_es and self.search_query:
        if self.search_query:
            search_parameters = {
                "q": self.search_query,
                "query_by": "title,description",
            }
=======
        if self.index_manager.connected_to_search and self.search_query:
            self.authorized_forums = get_authorized_forums(self.request.user)

            search_queryset = Search()
>>>>>>> 1bcfebef
            if len(excluded_content_ids) > 0 and excluded_content_ids != [""]:
                search_parameters["filter_by"] = self._add_a_negative_numerical_filter(
                    "content_pk", excluded_content_ids
                )

            hits = client.collections["publishedcontent"].documents.search(search_parameters)["hits"][:10]

            # Build the result
            for hit in hits:
                document = hit["document"]["_source"]
                result = {
                    "id": document["content_pk"],
                    "pubdate": document["publication_date"],
                    "title": str(document["title"]),
                    "description": str(document["description"]),
                }
                results.append(result)
        data = {"results": results}

        return HttpResponse(json_handler.dumps(data), content_type="application/json")

    def _add_a_negative_numerical_filter(self, field, values):
        """
        Add a filter to the current filter, this filter is used for numerical negation
        Indeed, in 0.24.0, Typesense doesn't allow numerical negation
        field : it's a string with the name of the field to filter
        values : is a list of strings with value that we don't want for the field
        """
        filter = f"({field}:<{values[0]}||{field}:>{values[0]})"
        for value in values[1:]:
            filter += f"&&({field}:<{value}||{field}:>{value})"
        return filter


class SearchView(ZdSPagingListView):
    """Search view."""

    template_name = "searchv2/search.html"
    paginate_by = settings.ZDS_APP["search"]["results_per_page"]

    search_form_class = SearchForm
    search_form = None
    search_query = None
    content_category = None
    content_subcategory = None
    search_content_types = None
    search_content_types_count = None
    search_validated_content = None

    authorized_forums = ""

    index_manager = None

    def __init__(self, **kwargs):
        """Overridden because the index manager must NOT be initialized elsewhere."""

        super().__init__(**kwargs)
        self.index_manager = SearchIndexManager(**settings.SEARCH_INDEX)

    def get(self, request, *args, **kwargs):
        """Overridden to catch the request and fill the form."""

        if "q" in request.GET:
            self.search_query = "".join(request.GET["q"])

        self.search_form = self.search_form_class(data=self.request.GET)

        if self.search_query and not self.search_form.is_valid():
            raise PermissionDenied("research form is invalid")

        return super().get(request, *args, **kwargs)

    def get_queryset(self):
        if not self.index_manager.connected_to_search:
            messages.warning(self.request, _("Impossible de se connecter à Elasticsearch"))
            return []

        if self.search_query:
            # Restrict (sub)category if any
            if self.search_form.cleaned_data["category"]:
                self.content_category = self.search_form.cleaned_data["category"]
            if self.search_form.cleaned_data["subcategory"]:
                self.content_subcategory = self.search_form.cleaned_data["subcategory"]

            # Mark that contents must come from library if required
            self.from_library = False
            if self.search_form.cleaned_data["from_library"] == "on":
                self.from_library = True

            # Check which collections needs to search
            search_collections = self.search_form.cleaned_data["models"]
            search_collection_count = len(search_collections)

            # Check which type of content is needed
            self.search_content_types = self.search_form.cleaned_data["content_types"]
            self.search_content_types_count = len(self.search_content_types)

            # Check if the conent must be validated
            self.search_validated_content = self.search_form.cleaned_data["validated_content"]

            # Typesense Search
            search_requests = {"searches": []}

            searches = {
                "publishedcontent": {
                    "collection": "publishedcontent",
                    "q": self.search_query,
                    "query_by": "title,description,categories,subcategories, tags, text",
                },
                "topic": {"collection": "topic", "q": self.search_query, "query_by": "title,subtitle,tags"},
                "chapter": {"collection": "chapter", "q": self.search_query, "query_by": "title,text"},
                "post": {"collection": "post", "q": self.search_query, "query_by": "text_html"},
            }
            if self.search_content_types:
                searches["publishedcontent"]["filter"] = self._add_a_filter(
                    "content_type", self.search_content_types, ""
                )
                search_collections = ["publishedcontent"]
                search_collection_count = 1

            if self.search_validated_content:
                search_collections = ["publishedcontent"]
                search_collection_count = 1
                if len(self.search_validated_content) == 1:
                    if self.search_validated_content[0] == "validated":
                        self.search_content_types = ["tutorial", "article"]
                        self.search_content_types_count = 2
                    else:
                        self.search_content_types = "opinion"
                        self.search_content_types_count = 1
            result = None
            if search_collection_count == 1:
                result = self._choose_single_collection_method(search_collections[0])
            else:
                if search_collection_count == 0:
                    search_collections = ["publishedcontent", "topic", "chapter", "post"]
                for name in search_collections:
                    search_requests["searches"].append(searches[name])
                result = self.get_queryset_multisearch(search_requests, search_collections)
            return result
        return []

    def get_queryset_multisearch(self, search_requests, collection_names):
        """Return search in several collections
        @search_requests : parameters of search
        @collection_names : name of the collection to search
        """
        results = client.multi_search.perform(search_requests, None)["results"]
        all_collection_result = []

        for k in range(len(results)):
            if "hits" in results[k]:
                for entry in results[k]["hits"]:
                    entry["collection"] = collection_names[k]
                    all_collection_result.append(entry)
        all_collection_result.sort(key=lambda result: result["text_match"], reverse=True)
        return all_collection_result

    def get_queryset_publishedcontents(self):
        """Search in PublishedContent collection."""
        filter = ""
        if self.search_content_types:
            filter = self._add_a_filter("content_type", self.search_content_types, filter)
            # filter += "content_type == [`TUTORIAL`, `ARTICLE`]"

        if self.content_category:
            filter = self._add_a_filter("categories", self.content_category, filter)
            # filter += f"categories == {self.content_category}"

        if self.content_subcategory:
            filter = self._add_a_filter("subcategories", self.content_subcategory, filter)
            # filter += f"subcategories == {self.content_subcategory}"

        search_parameters = {
            "q": self.search_query,
            "query_by": "title,description,categories,subcategories, tags, text",
            "filter_by": filter,
        }

        result = client.collections["publishedcontent"].documents.search(search_parameters)["hits"]

        for entry in result:
            entry["collection"] = "publishedcontent"

        return result

    def get_queryset_chapters(self):
        """Search in chapters collection."""
        filter = ""
        if self.content_category:
            filter = self._add_a_filter("categories", self.content_category, filter)

        if self.content_subcategory:
            filter = self._add_a_filter("subcategories", self.content_subcategory, filter)

        search_parameters = {
            "q": self.search_query,
            "query_by": "title,text",
            "filter": filter,
        }

        result = client.collections["chapter"].documents.search(search_parameters)["hits"]

        for entry in result:
            entry["collection"] = "chapter"

        return result

    def get_queryset_topics(self):
        """Search in topics, and remove the result if the forum is not allowed for the user.

        Score is modified if:

        + topic is solved;
        + topic is sticky;
        + topic is locked.
        """

        # filter = ""
        # filter = self._add_a_filter("forum_pk", self.authorized_forums, filter)
        search_parameters = {
            "q": self.search_query,
            "query_by": "title,subtitle,tags",
            # "filter": filter,
        }

        result = client.collections["topic"].documents.search(search_parameters)["hits"]

        for entry in result:
            entry["collection"] = "topic"

        return result

    def get_queryset_posts(self):
        """Search in posts, and remove result if the forum is not allowed for the user or if the message is invisible.

        Score is modified if:

        + post is the first one in a topic;
        + post is marked as "useful";
        + post has a like/dislike ratio above (has more likes than dislikes) or below (the other way around) 1.0.
        """

        filter = ""
        filter = self._add_a_filter("forum_pk", self.authorized_forums, filter)
        filter = self._add_a_filter("is_visible", True, filter)
        search_parameters = {
            "q": self.search_query,
            "query_by": "text_html",
            # "filter": filter,
        }

        result = client.collections["post"].documents.search(search_parameters)["hits"]

        for entry in result:
            entry["collection"] = "post"

        return result

    def get_context_data(self, **kwargs):
        context = super().get_context_data(**kwargs)
        context["form"] = self.search_form
        context["query"] = self.search_query is not None
        return context

    def _add_a_filter(self, field, value, current_filter):
        """
        Add a filter to the current filter, this filter can't be used for negation
        field : it's a string with the name of the field to filter
        value : is the a string with value of the field
        current_filter : is the current string which represents the value to filter
        """
        if len(current_filter) > 0:
            current_filter += f"&& {field}:{str(value)}"
        else:
            current_filter = f"{field}:{str(value)}"
        return current_filter

    def _choose_single_collection_method(self, name):
        """
        Return the result of search according the @name of the collection
        """
        if name == "publishedcontent":
            return self.get_queryset_publishedcontents()
        elif name == "post":
            return self.get_queryset_posts()
        elif name == "topic":
            return self.get_queryset_topics()
        else:
            raise "Unknown collection name"


def opensearch(request):
    """Generate OpenSearch Description file."""

    return render(
        request,
        "searchv2/opensearch.xml",
        {
            "site_name": settings.ZDS_APP["site"]["literal_name"],
            "site_url": settings.ZDS_APP["site"]["url"],
            "email_contact": settings.ZDS_APP["site"]["email_contact"],
            "language": settings.LANGUAGE_CODE,
            "search_url": settings.ZDS_APP["site"]["url"] + reverse("search:query"),
        },
        content_type="application/opensearchdescription+xml",
    )<|MERGE_RESOLUTION|>--- conflicted
+++ resolved
@@ -91,19 +91,10 @@
             self.search_query = "".join(request.GET["q"])
         excluded_content_ids = request.GET.get("excluded", "").split(",")
         results = []
-<<<<<<< HEAD
-        # if self.index_manager.connected_to_es and self.search_query:
-        if self.search_query:
-            search_parameters = {
-                "q": self.search_query,
-                "query_by": "title,description",
-            }
-=======
         if self.index_manager.connected_to_search and self.search_query:
             self.authorized_forums = get_authorized_forums(self.request.user)
 
             search_queryset = Search()
->>>>>>> 1bcfebef
             if len(excluded_content_ids) > 0 and excluded_content_ids != [""]:
                 search_parameters["filter_by"] = self._add_a_negative_numerical_filter(
                     "content_pk", excluded_content_ids
