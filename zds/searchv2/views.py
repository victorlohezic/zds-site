from zds import json_handler

from datetime import datetime

from django.conf import settings
from django.core.exceptions import PermissionDenied
from django.contrib import messages
from django.http import HttpResponse
from django.utils.translation import gettext_lazy as _
from django.shortcuts import render
from django.urls import reverse
from django.views.generic import CreateView
from django.views.generic.base import View
from django.views.generic.detail import SingleObjectMixin

from zds.searchv2.forms import SearchForm
from zds.searchv2.models import SearchIndexManager
from zds.searchv2.utils import SearchFilter
from zds.utils.paginator import ZdSPagingListView
<<<<<<< HEAD
from zds.utils.templatetags.authorized_forums import get_authorized_forums
=======
from zds.forum.utils import get_authorized_forums_pk
from functools import reduce
>>>>>>> a9320533

from typesense import Client as SearchEngineClient


class SimilarTopicsView(View):
    """
    This view allows you to suggest similar topics when creating a new topic on
    a forum. The idea is to avoid the creation of a topic on a subject already
    treated on the forum.
    """

    def get(self, request, *args, **kwargs):
        results = []
<<<<<<< HEAD
=======
        if self.index_manager.connected_to_es and self.search_query:
            self.authorized_forums = get_authorized_forums_pk(self.request.user)

            search_queryset = Search()
            query = (
                Match(_type="topic")
                & Terms(forum_pk=self.authorized_forums)
                & MultiMatch(query=self.search_query, fields=["title", "subtitle", "tags"])
            )

            functions_score = [
                {"filter": Match(is_solved=True), "weight": settings.ZDS_APP["search"]["boosts"]["topic"]["if_solved"]},
                {"filter": Match(is_sticky=True), "weight": settings.ZDS_APP["search"]["boosts"]["topic"]["if_sticky"]},
                {"filter": Match(is_locked=True), "weight": settings.ZDS_APP["search"]["boosts"]["topic"]["if_locked"]},
            ]
>>>>>>> a9320533

        if settings.SEARCH_ENABLED:
            search_engine = SearchEngineClient(settings.SEARCH_CONNECTION)
            search_engine_manager = SearchIndexManager()

            search_query = request.GET.get("q", "")

            if search_engine_manager.connected_to_search_engine and search_query:
                max_similar_topics = settings.ZDS_APP["forum"]["max_similar_topics"]

                filter_by = SearchFilter()
                filter_by.add_exact_filter("forum_pk", get_authorized_forums(self.request.user))

                search_parameters = {
                    "q": search_query,
                    "query_by": "title,subtitle,tags",
                    "query_by_weights": "{},{},{}".format(
                        settings.ZDS_APP["search"]["boosts"]["topic"]["title"],
                        settings.ZDS_APP["search"]["boosts"]["topic"]["subtitle"],
                        settings.ZDS_APP["search"]["boosts"]["topic"]["tags"],
                    ),
                    "filter_by": str(filter_by),
                    "page": 1,
                    "per_page": max_similar_topics,
                }

                hits = search_engine.collections["topic"].documents.search(search_parameters)["hits"]
                assert len(hits) <= max_similar_topics

                for hit in hits:
                    document = hit["document"]
                    result = {
                        "id": document["forum_pk"],
                        "url": str(document["get_absolute_url"]),
                        "title": str(document["title"]),
                        "subtitle": str(document["subtitle"]),
                        "forumTitle": str(document["forum_title"]),
                        "forumUrl": str(document["forum_get_absolute_url"]),
                        "pubdate": str(datetime.fromtimestamp(document["pubdate"])),
                    }
                    results.append(result)

        data = {"results": results}
        return HttpResponse(json_handler.dumps(data), content_type="application/json")


class SuggestionContentView(CreateView, SingleObjectMixin):
    """
    Staff members can choose at the end of a publication to suggest another content of the site. can choose at the end of a publication to suggest another content of the site.
    When they want to add a suggestion, they write in a text field the name of the content to suggest,
    content proposals are then made, using the search engine through this view.
    """

    search_query = None
    search_engine_manager = None

    def __init__(self, **kwargs):
        """Overridden because the index manager must NOT be initialized elsewhere."""

        super().__init__(**kwargs)
        self.search_engine_manager = SearchIndexManager()

        self.search_engine = None

        if settings.SEARCH_ENABLED:
            self.search_engine = SearchEngineClient(settings.SEARCH_CONNECTION)

    def get(self, request, *args, **kwargs):
        if "q" in request.GET:
            self.search_query = "".join(request.GET["q"])
        excluded_content_ids = request.GET.get("excluded", "").split(",")
        results = []
<<<<<<< HEAD
        if self.search_engine_manager.connected_to_search_engine and self.search_query:
            search_parameters = {
                "q": self.search_query,
                "query_by": "title,description",
            }
=======
        if self.index_manager.connected_to_es and self.search_query:
            self.authorized_forums = get_authorized_forums_pk(self.request.user)
>>>>>>> a9320533

            if len(excluded_content_ids) > 0 and excluded_content_ids != [""]:
                filter_by = SearchFilter()
                filter_by.add_not_numerical_filter("content_pk", excluded_content_ids)
                search_parameters["filter_by"] = str(filter_by)

            hits = self.search_engine.collections["publishedcontent"].documents.search(search_parameters)["hits"][:10]

            # Build the result
            for hit in hits:
                document = hit["document"]["_source"]
                result = {
                    "id": document["content_pk"],
                    "pubdate": document["publication_date"],
                    "title": str(document["title"]),
                    "description": str(document["description"]),
                }
                results.append(result)
        data = {"results": results}

        return HttpResponse(json_handler.dumps(data), content_type="application/json")


class SearchView(ZdSPagingListView):
    """Search view."""

    template_name = "searchv2/search.html"
    paginate_by = settings.ZDS_APP["search"]["results_per_page"]

    search_form_class = SearchForm
    search_form = None
    search_query = None
    content_category = None
    content_subcategory = None
    search_content_types = None
    search_content_types_count = None
    search_validated_content = None

    authorized_forums = ""

    search_engine_manager = None

    def __init__(self, **kwargs):
        """Overridden because the index manager must NOT be initialized elsewhere."""

        super().__init__(**kwargs)
        self.search_engine_manager = SearchIndexManager()

        self.search_engine = None

        if settings.SEARCH_ENABLED:
            self.search_engine = SearchEngineClient(settings.SEARCH_CONNECTION)

    def get(self, request, *args, **kwargs):
        """Overridden to catch the request and fill the form."""

        if "q" in request.GET:
            self.search_query = "".join(request.GET["q"])

        self.authorized_forums = get_authorized_forums(self.request.user)

        self.search_form = self.search_form_class(data=self.request.GET)

        if self.search_query and not self.search_form.is_valid():
            raise PermissionDenied("research form is invalid")

        return super().get(request, *args, **kwargs)

    def get_queryset(self):
<<<<<<< HEAD
        result = []

        if not self.search_engine_manager.connected_to_search_engine:
            messages.warning(self.request, _("Impossible de se connecter au moteur de recherche"))
        elif self.search_query == "*":
            # '*' is used as the search string to return all documents:
            # https://typesense.org/docs/0.23.1/api/search.html#query-parameters
            messages.warning(self.request, _("Recherche invalide"))
        elif self.search_query:
=======
        if not self.index_manager.connected_to_es:
            messages.warning(self.request, _("Impossible de se connecter à Elasticsearch"))
            return []

        if self.search_query:
            # Searches forums the user is allowed to visit
            self.authorized_forums = get_authorized_forums_pk(self.request.user)

            search_queryset = Search()

>>>>>>> a9320533
            # Restrict (sub)category if any
            if self.search_form.cleaned_data["category"]:
                self.content_category = self.search_form.cleaned_data["category"]
            if self.search_form.cleaned_data["subcategory"]:
                self.content_subcategory = self.search_form.cleaned_data["subcategory"]

            # Mark that contents must come from library if required
            self.from_library = False
            if self.search_form.cleaned_data["from_library"] == "on":
                self.from_library = True

            # Check in which collections search is performed
            search_collections = self.search_form.cleaned_data["models"]
            if len(search_collections) == 0:
                # Search in all collections
                search_collections = [c for _, v in settings.ZDS_APP["search"]["search_groups"].items() for c in v[1]]
            else:
                # Search in collections of selected models
                search_collections = [
                    c
                    for k, v in settings.ZDS_APP["search"]["search_groups"].items()
                    for c in v[1]
                    if k in search_collections
                ]

            # Check which content types are searched
            self.search_content_types = self.search_form.cleaned_data["content_types"]

            # Check if the content must be validated
            self.search_validated_content = self.search_form.cleaned_data["validated_content"]
            if self.search_validated_content:
                if "validated" in self.search_validated_content:
                    for t in ["tutorial", "article"]:
                        if t not in self.search_content_types:
                            self.search_content_types.append(t)
                if "no_validated" in self.search_validated_content and "opinion" not in self.search_content_types:
                    self.search_content_types.append("opinion")

            if self.search_content_types:
                if "publishedcontent" not in search_collections:
                    search_collections.append("publishedcontent")
                if "tutorial" in self.search_content_types and "chapter" not in search_collections:
                    search_collections.append("chapter")

            # Setup filters:
            filter_authorized_forums = SearchFilter()
            filter_authorized_forums.add_exact_filter("forum_pk", get_authorized_forums(self.request.user))
            filter_publishedcontent = SearchFilter()
            filter_chapter = SearchFilter()
            if self.content_category:
                filter_publishedcontent.add_exact_filter("categories", [self.content_category])
                filter_chapter.add_exact_filter("categories", [self.content_category])
            if self.content_subcategory:
                filter_publishedcontent.add_exact_filter("subcategories", [self.content_subcategory])
                filter_chapter.add_exact_filter("subcategories", [self.content_subcategory])
            if self.search_content_types:
                filter_publishedcontent.add_exact_filter("content_type", [self.search_content_types])

            search_requests = {"searches": []}

            searches = {
                "publishedcontent": {
                    "collection": "publishedcontent",
                    "q": self.search_query,
                    "query_by": "title,description,categories,subcategories,tags,text",
                    "query_by_weights": "{},{},{},{},{},{}".format(
                        settings.ZDS_APP["search"]["boosts"]["publishedcontent"]["title"],
                        settings.ZDS_APP["search"]["boosts"]["publishedcontent"]["description"],
                        settings.ZDS_APP["search"]["boosts"]["publishedcontent"]["categories"],
                        settings.ZDS_APP["search"]["boosts"]["publishedcontent"]["subcategories"],
                        settings.ZDS_APP["search"]["boosts"]["publishedcontent"]["tags"],
                        settings.ZDS_APP["search"]["boosts"]["publishedcontent"]["text"],
                    ),
                    "filter_by": str(filter_publishedcontent),
                },
                "chapter": {
                    "collection": "chapter",
                    "q": self.search_query,
                    "query_by": "title,text",
                    "query_by_weights": "{},{}".format(
                        settings.ZDS_APP["search"]["boosts"]["chapter"]["title"],
                        settings.ZDS_APP["search"]["boosts"]["chapter"]["text"],
                    ),
                    "filter_by": str(filter_chapter),
                },
                "topic": {
                    "collection": "topic",
                    "q": self.search_query,
                    "query_by": "title,subtitle,tags",
                    "query_by_weights": "{},{},{}".format(
                        settings.ZDS_APP["search"]["boosts"]["topic"]["title"],
                        settings.ZDS_APP["search"]["boosts"]["topic"]["subtitle"],
                        settings.ZDS_APP["search"]["boosts"]["topic"]["tags"],
                    ),
                    "filter_by": str(filter_authorized_forums),
                },
                "post": {
                    "collection": "post",
                    "q": self.search_query,
                    "query_by": "text_html",
                    "query_by_weights": "{}".format(
                        settings.ZDS_APP["search"]["boosts"]["post"]["text_html"],
                    ),
                    "filter_by": str(filter_authorized_forums),
                },
            }

            # Check if the search is in several collections or not
            if len(search_collections) == 1:
                result = self._choose_single_collection_method(search_collections[0])
            else:
                for collection in search_collections:
                    search_requests["searches"].append(searches[collection])
                result = self.get_queryset_multisearch(search_requests, search_collections)

        return result

    def get_queryset_multisearch(self, search_requests, collection_names):
        """Return search in several collections
        @search_requests : parameters of search
        @collection_names : name of the collection to search
        """
        all_collection_result = []

        common_search_params = {
            "prefix": "false",  # Indicates that the last word in the query should be treated as a prefix, and not as a whole word.
        }

        results = self.search_engine.multi_search.perform(search_requests, common_search_params)["results"]
        for k in range(len(results)):
            if "hits" in results[k]:
                for entry in results[k]["hits"]:
                    if "text_match" in entry:
                        entry["collection"] = collection_names[k]
                        entry["document"]["final_score"] = entry["text_match"] * entry["document"]["score"]
                        entry["document"]["highlights"] = entry["highlights"][0]
                        all_collection_result.append(entry)

            all_collection_result.sort(key=lambda result: result["document"]["final_score"], reverse=True)

        return all_collection_result

    def get_queryset_publishedcontents(self):
        """Search in PublishedContent collection."""
        filter_by = SearchFilter()
        if self.search_content_types:
            filter_by.add_exact_filter("content_type", self.search_content_types)

        if self.content_category:
            filter_by.add_exact_filter("categories", self.content_category)

        if self.content_subcategory:
            filter_by.add_exact_filter("subcategories", self.content_subcategory)

        search_parameters = {
            "q": self.search_query,
            "query_by": "title,description,categories,subcategories, tags, text",
            "filter_by": str(filter_by),
            "sort_by": "score:desc",
            "prefix": "false",  # Indicates that the last word in the query should be treated as a prefix, and not as a whole word.
        }

        result = self.search_engine.collections["publishedcontent"].documents.search(search_parameters)["hits"]

        for entry in result:
            entry["collection"] = "publishedcontent"
            entry["document"]["highlights"] = entry["highlights"][0]

        return result

    def get_queryset_chapters(self):
        """Search in chapters collection."""
        filter_by = SearchFilter()
        if self.content_category:
            filter_by.add_exact_filter("categories", self.content_category)

        if self.content_subcategory:
            filter_by.add_exact_filter("subcategories", self.content_subcategory)

        search_parameters = {
            "q": self.search_query,
            "query_by": "title,text",
            "filter_by": str(filter_by),
            "sort_by": "score:desc",
            "prefix": "false",  # Indicates that the last word in the query should be treated as a prefix, and not as a whole word.
        }

        result = self.search_engine.collections["chapter"].documents.search(search_parameters)["hits"]

        for entry in result:
            entry["collection"] = "chapter"
            entry["document"]["highlights"] = entry["highlights"][0]

        return result

    def get_queryset_topics(self):
        """Search in topics, and remove the result if the forum is not allowed for the user.

        Score is modified if:

        + topic is solved;
        + topic is sticky;
        + topic is locked.
        """
        filter_by = SearchFilter()
        filter_by.add_exact_filter("forum_pk", self.authorized_forums)

        search_parameters = {
            "q": self.search_query,
            "query_by": "title,subtitle,tags",
            "filter_by": str(filter_by),
            "sort_by": "score:desc",
            "prefix": "false",  # Indicates that the last word in the query should be treated as a prefix, and not as a whole word.
        }

        result = self.search_engine.collections["topic"].documents.search(search_parameters)["hits"]

        for entry in result:
            entry["collection"] = "topic"
            entry["document"]["highlights"] = entry["highlights"][0]

        return result

    def get_queryset_posts(self):
        """Search in posts, and remove result if the forum is not allowed for the user or if the message is invisible.

        Score is modified if:

        + post is the first one in a topic;
        + post is marked as "useful";
        + post has a like/dislike ratio above (has more likes than dislikes) or below (the other way around) 1.0.
        """

        filter_by = SearchFilter()
        filter_by.add_exact_filter("forum_pk", self.authorized_forums)
        filter_by.add_bool_filter("is_visible", True)
        search_parameters = {
            "q": self.search_query,
            "query_by": "text_html",
            "filter_by": str(filter_by),
            "sort_by": "score:desc",
            "prefix": "false",  # Indicates that the last word in the query should be treated as a prefix, and not as a whole word.
        }

        result = self.search_engine.collections["post"].documents.search(search_parameters)["hits"]

        for entry in result:
            entry["collection"] = "post"
            entry["document"]["highlights"] = entry["highlights"][0]

        return result

    def get_context_data(self, **kwargs):
        context = super().get_context_data(**kwargs)
        context["form"] = self.search_form
        context["query"] = self.search_query is not None
        return context

    def _choose_single_collection_method(self, name):
        """
        Return the result of search according the @name of the collection
        """
        if name == "publishedcontent":
            return self.get_queryset_publishedcontents()
        elif name == "post":
            return self.get_queryset_posts()
        elif name == "topic":
            return self.get_queryset_topics()
        else:
            raise "Unknown collection name"


def opensearch(request):
    """Generate OpenSearch Description file."""

    return render(
        request,
        "searchv2/opensearch.xml",
        {
            "site_name": settings.ZDS_APP["site"]["literal_name"],
            "site_url": settings.ZDS_APP["site"]["url"],
            "email_contact": settings.ZDS_APP["site"]["email_contact"],
            "language": settings.LANGUAGE_CODE,
            "search_url": settings.ZDS_APP["site"]["url"] + reverse("search:query"),
        },
        content_type="application/opensearchdescription+xml",
    )<|MERGE_RESOLUTION|>--- conflicted
+++ resolved
@@ -17,12 +17,7 @@
 from zds.searchv2.models import SearchIndexManager
 from zds.searchv2.utils import SearchFilter
 from zds.utils.paginator import ZdSPagingListView
-<<<<<<< HEAD
-from zds.utils.templatetags.authorized_forums import get_authorized_forums
-=======
 from zds.forum.utils import get_authorized_forums_pk
-from functools import reduce
->>>>>>> a9320533
 
 from typesense import Client as SearchEngineClient
 
@@ -36,24 +31,6 @@
 
     def get(self, request, *args, **kwargs):
         results = []
-<<<<<<< HEAD
-=======
-        if self.index_manager.connected_to_es and self.search_query:
-            self.authorized_forums = get_authorized_forums_pk(self.request.user)
-
-            search_queryset = Search()
-            query = (
-                Match(_type="topic")
-                & Terms(forum_pk=self.authorized_forums)
-                & MultiMatch(query=self.search_query, fields=["title", "subtitle", "tags"])
-            )
-
-            functions_score = [
-                {"filter": Match(is_solved=True), "weight": settings.ZDS_APP["search"]["boosts"]["topic"]["if_solved"]},
-                {"filter": Match(is_sticky=True), "weight": settings.ZDS_APP["search"]["boosts"]["topic"]["if_sticky"]},
-                {"filter": Match(is_locked=True), "weight": settings.ZDS_APP["search"]["boosts"]["topic"]["if_locked"]},
-            ]
->>>>>>> a9320533
 
         if settings.SEARCH_ENABLED:
             search_engine = SearchEngineClient(settings.SEARCH_CONNECTION)
@@ -126,16 +103,11 @@
             self.search_query = "".join(request.GET["q"])
         excluded_content_ids = request.GET.get("excluded", "").split(",")
         results = []
-<<<<<<< HEAD
         if self.search_engine_manager.connected_to_search_engine and self.search_query:
             search_parameters = {
                 "q": self.search_query,
                 "query_by": "title,description",
             }
-=======
-        if self.index_manager.connected_to_es and self.search_query:
-            self.authorized_forums = get_authorized_forums_pk(self.request.user)
->>>>>>> a9320533
 
             if len(excluded_content_ids) > 0 and excluded_content_ids != [""]:
                 filter_by = SearchFilter()
@@ -205,7 +177,6 @@
         return super().get(request, *args, **kwargs)
 
     def get_queryset(self):
-<<<<<<< HEAD
         result = []
 
         if not self.search_engine_manager.connected_to_search_engine:
@@ -215,18 +186,6 @@
             # https://typesense.org/docs/0.23.1/api/search.html#query-parameters
             messages.warning(self.request, _("Recherche invalide"))
         elif self.search_query:
-=======
-        if not self.index_manager.connected_to_es:
-            messages.warning(self.request, _("Impossible de se connecter à Elasticsearch"))
-            return []
-
-        if self.search_query:
-            # Searches forums the user is allowed to visit
-            self.authorized_forums = get_authorized_forums_pk(self.request.user)
-
-            search_queryset = Search()
-
->>>>>>> a9320533
             # Restrict (sub)category if any
             if self.search_form.cleaned_data["category"]:
                 self.content_category = self.search_form.cleaned_data["category"]
