# coding: utf-8

from datetime import datetime
from zds.mp.models import PrivateTopic, PrivatePost
from django.core.mail import EmailMultiAlternatives
from django.conf import settings
from django.template import Context
from django.template.loader import get_template
from zds.utils.templatetags.emarkdown import emarkdown

def send_mp(author, users, title, subtitle, text, send_by_mail=True, leave=True, direct=False):
    """
    Send MP at members
    """
    
    # Creating the thread
    n_topic = PrivateTopic()
    n_topic.title = title
    n_topic.subtitle = subtitle
    n_topic.pubdate = datetime.now()
    n_topic.author = author
    n_topic.save()
    
    # Add all participants on the MP.
    for part in users:
        n_topic.participants.add(part)
    
    # Addi the first message
    post = PrivatePost()
    post.privatetopic = n_topic
    post.author = author
    post.text = text
    post.pubdate = datetime.now()
    post.position_in_topic = 1
    post.save()
    
    n_topic.last_message = post
    n_topic.save()
    
        # send email
    if send_by_mail:
        if direct :
            subject = "ZDS : " + n_topic.title
            from_email = 'ZesteDeSavoir <noreply@zestedesavoir.com>'
            for part in users:
<<<<<<< HEAD
                message_html = get_template('email/mp/direct.html').render(
=======
                message_html = get_template('email/mp_direct.html').render(
>>>>>>> c71a29ec
                    Context({
                        'msg': emarkdown(text)
                    })
                )
<<<<<<< HEAD
                message_txt = get_template('email/mp/direct.txt').render(
=======
                message_txt = get_template('email/mp_direct.txt').render(
>>>>>>> c71a29ec
                    Context({
                        'msg': text
                    })
                )
        
                msg = EmailMultiAlternatives(
                    subject, message_txt, from_email, [
                        part.email])
                msg.attach_alternative(message_html, "text/html")
                try :
                    msg.send()
                except:
                    msg = None
        else:
            subject = "ZDS - MP: " + n_topic.title
            from_email = 'ZesteDeSavoir <noreply@zestedesavoir.com>'
            for part in users:
<<<<<<< HEAD
                message_html = get_template('email/mp/new.html').render(
=======
                message_html = get_template('email/mp.html').render(
>>>>>>> c71a29ec
                    Context({
                        'username': part.username,
                        'url': settings.SITE_URL + n_topic.get_absolute_url(),
                        'author': author.username
                    })
                )
<<<<<<< HEAD
                message_txt = get_template('email/mp/new.txt').render(
=======
                message_txt = get_template('email/mp.txt').render(
>>>>>>> c71a29ec
                    Context({
                        'username': part.username,
                        'url': settings.SITE_URL + n_topic.get_absolute_url(),
                        'author': author.username
                    })
                )
        
                msg = EmailMultiAlternatives(
                    subject, message_txt, from_email, [
                        part.email])
                msg.attach_alternative(message_html, "text/html")
                try :
                    msg.send()
                except:
                    msg = None
    if leave:
        move = n_topic.participants.first()
        n_topic.author = move
        n_topic.participants.remove(move)
        n_topic.save()
<<<<<<< HEAD
=======

>>>>>>> c71a29ec
    return n_topic<|MERGE_RESOLUTION|>--- conflicted
+++ resolved
@@ -43,20 +43,12 @@
             subject = "ZDS : " + n_topic.title
             from_email = 'ZesteDeSavoir <noreply@zestedesavoir.com>'
             for part in users:
-<<<<<<< HEAD
                 message_html = get_template('email/mp/direct.html').render(
-=======
-                message_html = get_template('email/mp_direct.html').render(
->>>>>>> c71a29ec
                     Context({
                         'msg': emarkdown(text)
                     })
                 )
-<<<<<<< HEAD
                 message_txt = get_template('email/mp/direct.txt').render(
-=======
-                message_txt = get_template('email/mp_direct.txt').render(
->>>>>>> c71a29ec
                     Context({
                         'msg': text
                     })
@@ -74,22 +66,14 @@
             subject = "ZDS - MP: " + n_topic.title
             from_email = 'ZesteDeSavoir <noreply@zestedesavoir.com>'
             for part in users:
-<<<<<<< HEAD
                 message_html = get_template('email/mp/new.html').render(
-=======
-                message_html = get_template('email/mp.html').render(
->>>>>>> c71a29ec
                     Context({
                         'username': part.username,
                         'url': settings.SITE_URL + n_topic.get_absolute_url(),
                         'author': author.username
                     })
                 )
-<<<<<<< HEAD
                 message_txt = get_template('email/mp/new.txt').render(
-=======
-                message_txt = get_template('email/mp.txt').render(
->>>>>>> c71a29ec
                     Context({
                         'username': part.username,
                         'url': settings.SITE_URL + n_topic.get_absolute_url(),
@@ -110,8 +94,5 @@
         n_topic.author = move
         n_topic.participants.remove(move)
         n_topic.save()
-<<<<<<< HEAD
-=======
 
->>>>>>> c71a29ec
     return n_topic