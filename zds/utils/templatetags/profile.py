# coding: utf-8

from django import template

from django.contrib.auth.models import User

from zds.member.models import Profile
from zds.utils.models import CommentLike, CommentDislike


register = template.Library()

perms = {'forum.change_post': {}}


@register.filter('profile')
def profile(current_user):
    try:
        current_profile = current_user.profile
    except Profile.DoesNotExist:
        current_profile = None
    return current_profile


@register.filter('user')
def user(user_pk):
    try:
        current_user = User.objects.get(pk=user_pk)
    except User.DoesNotExist:
        current_user = None
    return current_user


@register.filter('state')
def state(current_user):
    try:
<<<<<<< HEAD
        profile = user.profile
        if not profile.user.is_active:
            state = 'DOWN'
        elif not profile.can_read_now():
            state = 'BAN'
        elif not profile.can_write_now():
            state = 'LS'
        elif user.pk in perms['forum.change_post'] and perms['forum.change_post'][user.pk]:
            state = 'STAFF'
        elif user.pk not in perms['forum.change_post']:
            perms['forum.change_post'][user.pk] = user.has_perm('forum.change_post')
            state = None
            if perms['forum.change_post'][user.pk]:
                state = 'STAFF'
=======
        user_profile = current_user.profile
        if not user_profile.user.is_active:
            user_state = 'DOWN'
        elif not user_profile.can_read_now():
            user_state = 'BAN'
        elif not user_profile.can_write_now():
            user_state = 'LS'
        elif current_user.pk in perms['forum.change_post'] and perms['forum.change_post'][current_user.pk]:
            user_state = 'STAFF'
        elif current_user.pk not in perms['forum.change_post']:
            perms['forum.change_post'][current_user.pk] = current_user.has_perm('forum.change_post')
            user_state = None
            if perms['forum.change_post'][current_user.pk]:
                user_state = 'STAFF'
>>>>>>> 9f6d18e4
        else:
            user_state = None
    except Profile.DoesNotExist:
        user_state = None
    return user_state


@register.filter('liked')
def liked(current_user, comment_pk):
    return CommentLike.objects.filter(comments__pk=comment_pk, user=current_user).exists()


@register.filter('disliked')
def disliked(current_user, comment_pk):
    return CommentDislike.objects.filter(comments__pk=comment_pk, user=current_user).exists()<|MERGE_RESOLUTION|>--- conflicted
+++ resolved
@@ -34,22 +34,6 @@
 @register.filter('state')
 def state(current_user):
     try:
-<<<<<<< HEAD
-        profile = user.profile
-        if not profile.user.is_active:
-            state = 'DOWN'
-        elif not profile.can_read_now():
-            state = 'BAN'
-        elif not profile.can_write_now():
-            state = 'LS'
-        elif user.pk in perms['forum.change_post'] and perms['forum.change_post'][user.pk]:
-            state = 'STAFF'
-        elif user.pk not in perms['forum.change_post']:
-            perms['forum.change_post'][user.pk] = user.has_perm('forum.change_post')
-            state = None
-            if perms['forum.change_post'][user.pk]:
-                state = 'STAFF'
-=======
         user_profile = current_user.profile
         if not user_profile.user.is_active:
             user_state = 'DOWN'
@@ -64,7 +48,6 @@
             user_state = None
             if perms['forum.change_post'][current_user.pk]:
                 user_state = 'STAFF'
->>>>>>> 9f6d18e4
         else:
             user_state = None
     except Profile.DoesNotExist:
