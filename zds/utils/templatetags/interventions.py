--- conflicted
+++ resolved
@@ -75,25 +75,12 @@
 
 @register.filter('followed_topics')
 def followed_topics(user):
-<<<<<<< HEAD
-    topics_followed = TopicAnswerSubscription.objects.filter(user=user,
-                                                             content_type__model='topic',
-                                                             is_active=True)\
-        .order_by('-last_notification__pubdate')[:10]
+    topics_followed = TopicAnswerSubscription.objects.get_objects_followed_by(user)[:10]
     # periods is a map associating a period (Today, Yesterday, Last n days)
     # with its corresponding number of days: (humane_delta index, number of days).
     # (3, 7) thus means that passing 3 to humane_delta would return "This week", for which
     # we'd like pubdate not to exceed 7 days.
     periods = ((1, 0), (2, 1), (3, 7), (4, 30), (5, 365))
-=======
-    topics_followed = TopicAnswerSubscription.objects.get_objects_followed_by(user)[:10]
-    # This period is a map for link a moment (Today, yesterday, this week, this month, etc.) with
-    # the number of days for which we can say we're still in the period
-    # for exemple, the tuple (2, 1) means for the period "2" corresponding to "Yesterday" according
-    # to humane_delta, means if your pubdate hasn't exceeded one day, we are always at "Yesterday"
-    # Number is use for index for sort map easily
-    periods = ((1, 0), (2, 1), (3, 7), (4, 30), (5, 360))
->>>>>>> 10ea5241
     topics = {}
     for topic in topics_followed:
         for period in periods:
