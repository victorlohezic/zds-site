# coding: utf-8

from django import template

from zds.article.models import never_read as never_read_article
from zds.forum.models import TopicFollowed, never_read as never_read_topic, Post, Topic
from zds.mp.models import PrivateTopic, never_privateread
from zds.utils.models import Alert
from zds.tutorial.models import never_read as never_read_tutorial


register = template.Library()


@register.filter('is_read')
<<<<<<< HEAD
def is_read(topic_f):
    tp = Topic.objects.get(pk=topic_f.topic.pk)
    if never_read_topic(tp):
=======
def is_read(topic):
    if never_read_topic(topic):
>>>>>>> a60516f4
        return False
    else:
        return True
    
@register.filter('followed_topics')
def followed_topics(user):
    topicsfollowed = TopicFollowed.objects.filter(user=user)\
        .order_by('-topic__last_message__pubdate')[:10]
<<<<<<< HEAD
    return topicsfollowed
=======
    topics = []
    for tf in topicsfollowed:
        topics.append(tf.topic)
    return topics
>>>>>>> a60516f4

@register.filter('interventions_topics')
def interventions_topics(user):
    topicsfollowed = TopicFollowed.objects.filter(user=user)\
        .order_by('-topic__last_message__pubdate')
    topics_unread = []
    topics_read = []

    for topicfollowed in topicsfollowed:
        if never_read_topic(topicfollowed.topic):
            topics_unread.append(topicfollowed.topic)
        else:
            topics_read.append(topicfollowed.topic)

    read_topics_count = 5 - \
        (len(topics_unread) if len(topics_unread) < 5 else 5)
    return {'unread': topics_unread,
            'read': topics_read[:read_topics_count]}


@register.filter('interventions_privatetopics')
def interventions_privatetopics(user):
    topicsfollowed = PrivateTopic.objects.filter(author=user)\
        .order_by('-last_message__pubdate')
    topicspart = PrivateTopic.objects.filter(participants__in=[user])\
        .order_by('-last_message__pubdate')
    privatetopics_unread = []
    privatetopics_read = []

    for topicfollowed in topicsfollowed:
        if never_privateread(topicfollowed):
            privatetopics_unread.append(topicfollowed)
        else:
            privatetopics_read.append(topicfollowed)

    for topicpart in topicspart:
        if never_privateread(topicpart):
            privatetopics_unread.append(topicpart)
        else:
            privatetopics_read.append(topicpart)

    privateread_topics_count = 5 - \
        (len(privatetopics_unread) if len(privatetopics_unread) < 5 else 5)
    return {'unread': privatetopics_unread,
            'read': privatetopics_read[:privateread_topics_count]}


@register.simple_tag(name='reads_topic')
def reads_topic(topic, user):
    if user.is_authenticated():
        if never_read_topic(topic, user):
            return ''
        else:
            return 'secondary'
    else:
        return ''


@register.simple_tag(name='reads_article')
def reads_article(article, user):
    if user.is_authenticated():
        if never_read_article(article, user):
            return ''
        else:
            return 'secondary'
    else:
        return ''


@register.simple_tag(name='reads_tutorial')
def reads_tutorial(tutorial, user):
    if user.is_authenticated():
        if never_read_tutorial(tutorial, user):
            return ''
        else:
            return 'secondary'
    else:
        return ''


@register.filter(name='alerts_topic')
def alerts_topic(user):
    if user.is_authenticated():
        return Post.objects.filter(alerts__isnull=False).distinct()
    else:
        return ''

@register.filter(name='alerts_count')
def alerts_count(user):
    if user.is_authenticated():
        return Alert.objects.all().count()
    else:
        return ''<|MERGE_RESOLUTION|>--- conflicted
+++ resolved
@@ -13,14 +13,8 @@
 
 
 @register.filter('is_read')
-<<<<<<< HEAD
-def is_read(topic_f):
-    tp = Topic.objects.get(pk=topic_f.topic.pk)
-    if never_read_topic(tp):
-=======
 def is_read(topic):
     if never_read_topic(topic):
->>>>>>> a60516f4
         return False
     else:
         return True
@@ -29,14 +23,10 @@
 def followed_topics(user):
     topicsfollowed = TopicFollowed.objects.filter(user=user)\
         .order_by('-topic__last_message__pubdate')[:10]
-<<<<<<< HEAD
-    return topicsfollowed
-=======
     topics = []
     for tf in topicsfollowed:
         topics.append(tf.topic)
     return topics
->>>>>>> a60516f4
 
 @register.filter('interventions_topics')
 def interventions_topics(user):
