--- conflicted
+++ resolved
@@ -132,36 +132,27 @@
     alerts = Alert.objects.all().order_by('-pubdate')[:10]
     for alert in alerts:
         if alert.scope == Alert.FORUM:
-<<<<<<< HEAD
-            post = Post.objects.get(pk = alert.comment.pk)
-            total.append({'title': post.topic.title, 'url':post.get_absolute_url(), 'pubdate' : post.pubdate, 'author' : alert.author, 'text': alert.text})
-        if alert.scope == Alert.ARTICLE:
-            reaction = Reaction.objects.get(pk = alert.comment.pk)
-            total.append({'title': reaction.article.title, 'url':reaction.get_absolute_url(), 'pubdate' : reaction.pubdate, 'author' : alert.author, 'text': alert.text})
-        if alert.scope == Alert.TUTORIAL:
-            note = Note.objects.get(pk = alert.comment.pk)
-            total.append({'title': note.tutorial.title, 'url':note.get_absolute_url(), 'pubdate' : note.pubdate, 'author' : alert.author, 'text': alert.text})
-    
-=======
             post = Post.objects.get(pk=alert.comment.pk)
             total.append({'title': post.topic.title,
                           'url': post.get_absolute_url(),
                           'pubdate': post.pubdate,
-                          'author': alert.author})
+                          'author': alert.author,
+                          'text': alert.text})
         if alert.scope == Alert.ARTICLE:
             reaction = Reaction.objects.get(pk=alert.comment.pk)
             total.append({'title': reaction.article.title,
                           'url': reaction.get_absolute_url(),
                           'pubdate': reaction.pubdate,
-                          'author': alert.author})
+                          'author': alert.author,
+                          'text': alert.text})
         if alert.scope == Alert.TUTORIAL:
             note = Note.objects.get(pk=alert.comment.pk)
             total.append({'title': note.tutorial.title,
                           'url': note.get_absolute_url(),
                           'pubdate': note.pubdate,
-                          'author': alert.author})
+                          'author': alert.author,
+                          'text': alert.text})
 
->>>>>>> 441b6169
     return total
 
 
