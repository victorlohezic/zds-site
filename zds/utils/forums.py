--- conflicted
+++ resolved
@@ -15,8 +15,6 @@
 from zds.utils.models import CommentVote
 
 
-<<<<<<< HEAD
-=======
 def get_tag_by_title(title):
     """
     Extract tags from title.
@@ -66,7 +64,6 @@
     return tags, title.strip()
 
 
->>>>>>> 7da461ca
 def create_topic(
         request,
         author,
