# coding: utf-8

import os
from django.conf import settings
from django.contrib.auth.models import User, Group
from django.core import mail
from django.core.urlresolvers import reverse
from django.test import TestCase
from django.test.utils import override_settings

<<<<<<< HEAD
from shutil import rmtree
from zds.settings import ANONYMOUS_USER, EXTERNAL_USER, SITE_ROOT
=======
from zds.forum.factories import CategoryFactory, ForumFactory, TopicFactory
from zds.forum.models import TopicFollowed
from zds.member.factories import ProfileFactory, StaffProfileFactory, NonAsciiProfileFactory
from zds.member.models import Profile
>>>>>>> a504ee90

from zds.member.factories import ProfileFactory, StaffProfileFactory, NonAsciiProfileFactory, UserFactory
from zds.mp.factories import PrivateTopicFactory, PrivatePostFactory
from zds.member.models import Profile
from zds.mp.models import PrivatePost, PrivateTopic
from zds.member.models import TokenRegister, Ban
from zds.tutorial.factories import MiniTutorialFactory
from zds.tutorial.models import Tutorial, Validation
from zds.article.factories import ArticleFactory
from zds.article.models import Article
from zds.forum.factories import CategoryFactory, ForumFactory, TopicFactory, PostFactory
from zds.forum.models import Topic, Post
from zds.article.models import Validation as ArticleValidation


@override_settings(MEDIA_ROOT=os.path.join(SITE_ROOT, 'media-test'))
@override_settings(REPO_PATH=os.path.join(SITE_ROOT, 'tutoriels-private-test'))
@override_settings(REPO_PATH_PROD=os.path.join(SITE_ROOT, 'tutoriels-public-test'))
@override_settings(REPO_ARTICLE_PATH=os.path.join(SITE_ROOT, 'articles-data-test'))
class MemberTests(TestCase):

    def setUp(self):
        settings.EMAIL_BACKEND = \
            'django.core.mail.backends.locmem.EmailBackend'
        self.mas = ProfileFactory()
        settings.BOT_ACCOUNT = self.mas.user.username
        self.anonymous = UserFactory(username=ANONYMOUS_USER, password="anything")
        self.external = UserFactory(username=EXTERNAL_USER, password="anything")
        self.category1 = CategoryFactory(position=1)
        self.forum11 = ForumFactory(
            category=self.category1,
            position_in_category=1)
        self.staff = StaffProfileFactory().user

    def test_login(self):
        """To test user login."""
        user = ProfileFactory()

        result = self.client.post(
            reverse('zds.member.views.login_view'),
            {'username': user.user.username,
             'password': 'hostel',
             'remember': 'remember'},
            follow=False)
        # bad password then no redirection
        self.assertEqual(result.status_code, 200)

        result = self.client.post(
            reverse('zds.member.views.login_view'),
            {'username': user.user.username,
             'password': 'hostel77',
             'remember': 'remember'},
            follow=False)
        # good password then redirection
        self.assertEqual(result.status_code, 302)

    def test_register(self):
        """To test user registration."""

        result = self.client.post(
            reverse('zds.member.views.register_view'),
            {
                'username': 'firm1',
                'password': 'flavour',
                'password_confirm': 'flavour',
                'email': 'firm1@zestedesavoir.com'},
            follow=False)

        self.assertEqual(result.status_code, 200)

        # check email has been sent
        self.assertEquals(len(mail.outbox), 1)

        # clic on the link which has been sent in mail
        user = User.objects.get(username='firm1')
        self.assertFalse(user.is_active)

        token = TokenRegister.objects.get(user=user)
        result = self.client.get(
            settings.SITE_URL + token.get_absolute_url(),
            follow=False)

        self.assertEqual(result.status_code, 200)
        self.assertEquals(len(mail.outbox), 2)

        self.assertTrue(User.objects.get(username='firm1').is_active)

    def test_unregister(self):
        """Tests that unregistering user is working"""
        user = ProfileFactory()
        login_check = self.client.login(
            username=user.user.username,
            password='hostel77')
        self.assertEqual(login_check, True)
        result = self.client.post(
            reverse('zds.member.views.unregister'),
            follow=False)
        self.assertEqual(result.status_code, 302)
        self.assertEqual(User.objects.filter(username=user.user.username).count(), 0)
        user = ProfileFactory()
        user2 = ProfileFactory()
        # first case : a published tutorial with only one author
        publishedTutorialAlone = MiniTutorialFactory()
        publishedTutorialAlone.authors.add(user.user)
        publishedTutorialAlone.save()
        # second case : a published tutorial with two authors
        publishedTutorial2 = MiniTutorialFactory()
        publishedTutorial2.authors.add(user.user)
        publishedTutorial2.authors.add(user2.user)
        publishedTutorial2.save()
        # third case : a private tutorial with only one author
        writingTutorialAlone = MiniTutorialFactory()
        writingTutorialAlone.authors.add(user.user)
        writingTutorialAlone.save()
        writingTutorialAlonePath = writingTutorialAlone.get_path()
        # fourth case : a private tutorial with at least two authors
        writingTutorial2 = MiniTutorialFactory()
        writingTutorial2.authors.add(user.user)
        writingTutorial2.authors.add(user2.user)
        writingTutorial2.save()
        self.client.login(username=self.staff.username, password="hostel77")
        pub = self.client.post(
            reverse('zds.tutorial.views.ask_validation'),
            {
                'tutorial': publishedTutorialAlone.pk,
                'text': u'Ce tuto est excellent',
                'version': publishedTutorialAlone.sha_draft,
                'source': 'http://zestedesavoir.com',
            },
            follow=False)
        self.assertEqual(pub.status_code, 302)
        # reserve tutorial
        validation = Validation.objects.get(
            tutorial__pk=publishedTutorialAlone.pk)
        pub = self.client.post(
            reverse('zds.tutorial.views.reservation', args=[validation.pk]),
            follow=False)
        self.assertEqual(pub.status_code, 302)
        # publish tutorial
        pub = self.client.post(
            reverse('zds.tutorial.views.valid_tutorial'),
            {
                'tutorial': publishedTutorialAlone.pk,
                'text': u'Ce tuto est excellent',
                'is_major': True,
                'source': 'http://zestedesavoir.com',
            },
            follow=False)
        pub = self.client.post(
            reverse('zds.tutorial.views.ask_validation'),
            {
                'tutorial': publishedTutorial2.pk,
                'text': u'Ce tuto est excellent',
                'version': publishedTutorial2.sha_draft,
                'source': 'http://zestedesavoir.com',
            },
            follow=False)
        self.assertEqual(pub.status_code, 302)
        # reserve tutorial
        validation = Validation.objects.get(
            tutorial__pk=publishedTutorial2.pk)
        pub = self.client.post(
            reverse('zds.tutorial.views.reservation', args=[validation.pk]),
            follow=False)
        self.assertEqual(pub.status_code, 302)
        # publish tutorial
        pub = self.client.post(
            reverse('zds.tutorial.views.valid_tutorial'),
            {
                'tutorial': publishedTutorial2.pk,
                'text': u'Ce tuto est excellent',
                'is_major': True,
                'source': 'http://zestedesavoir.com',
            },
            follow=False)
        # same thing for articles
        publishedArticleAlone = ArticleFactory()
        publishedArticleAlone.authors.add(user.user)
        publishedArticleAlone.save()
        publishedArticle2 = ArticleFactory()
        publishedArticle2.authors.add(user.user)
        publishedArticle2.authors.add(user2.user)
        publishedArticle2.save()

        writingArticleAlone = ArticleFactory()
        writingArticleAlone.authors.add(user.user)
        writingArticleAlone.save()
        writingArticle2 = MiniTutorialFactory()
        writingArticle2.authors.add(user.user)
        writingArticle2.authors.add(user2.user)
        writingArticle2.save()
        # ask public article
        pub = self.client.post(
            reverse('zds.article.views.modify'),
            {
                'article': publishedArticleAlone.pk,
                'comment': u'Valides moi ce bébé',
                'pending': 'Demander validation',
                'version': publishedArticleAlone.sha_draft,
                'is_major': True
            },
            follow=False)
        self.assertEqual(pub.status_code, 302)

        login_check = self.client.login(
            username=self.staff.username,
            password='hostel77')
        self.assertEqual(login_check, True)

        # reserve article
        validation = ArticleValidation.objects.get(
            article__pk=publishedArticleAlone.pk)
        pub = self.client.post(
            reverse('zds.article.views.reservation', args=[validation.pk]),
            follow=False)
        self.assertEqual(pub.status_code, 302)

        # publish article
        pub = self.client.post(
            reverse('zds.article.views.modify'),
            {
                'article': publishedArticleAlone.pk,
                'comment-v': u'Cet article est excellent',
                'valid-article': 'Demander validation',
                'is_major': True
            },
            follow=False)
        self.assertEqual(pub.status_code, 302)
        # ask public article
        pub = self.client.post(
            reverse('zds.article.views.modify'),
            {
                'article': publishedArticle2.pk,
                'comment': u'Valides moi ce bébé',
                'pending': 'Demander validation',
                'version': publishedArticle2.sha_draft,
                'is_major': True
            },
            follow=False)
        self.assertEqual(pub.status_code, 302)

        login_check = self.client.login(
            username=self.staff.username,
            password='hostel77')
        self.assertEqual(login_check, True)

        # reserve article
        validation = ArticleValidation.objects.get(
            article__pk=publishedArticle2.pk)
        pub = self.client.post(
            reverse('zds.article.views.reservation', args=[validation.pk]),
            follow=False)
        self.assertEqual(pub.status_code, 302)

        # publish article
        pub = self.client.post(
            reverse('zds.article.views.modify'),
            {
                'article': publishedArticle2.pk,
                'comment-v': u'Cet article est excellent',
                'valid-article': 'Demander validation',
                'is_major': True
            },
            follow=False)
        self.assertEqual(pub.status_code, 302)
        # about posts and topics
        authoredTopic = TopicFactory(author=user.user, forum=self.forum11)
        answeredTopic = TopicFactory(author=user2.user, forum=self.forum11)
        PostFactory(topic=answeredTopic, author=user.user, position=2)
        editedAnswer = PostFactory(topic=answeredTopic, author=user.user, position=3)
        editedAnswer.editor = user.user
        editedAnswer.save()
        privateTopic = PrivateTopicFactory(author=user.user)
        privateTopic.participants.add(user2.user)
        privateTopic.save()
        PrivatePostFactory(author=user.user, privatetopic=privateTopic, position_in_topic=1)
        login_check = self.client.login(
            username=user.user.username,
            password='hostel77')
        self.assertEqual(login_check, True)
        result = self.client.post(
            reverse('zds.member.views.unregister'),
            follow=False)
        self.assertEqual(result.status_code, 302)
        self.assertEqual(publishedTutorialAlone.authors.count(), 1)
        self.assertEqual(publishedTutorialAlone.authors.first().username, EXTERNAL_USER)
        self.assertEqual(publishedTutorial2.authors.count(), 1)
        self.assertEqual(publishedTutorial2.authors.filter(username=EXTERNAL_USER).count(), 0)
        self.assertEqual(Tutorial.objects.filter(pk=writingTutorialAlone.pk).count(), 0)
        self.assertEqual(writingTutorial2.authors.count(), 1)
        self.assertEqual(writingTutorial2.authors.filter(username=EXTERNAL_USER).count(), 0)
        self.assertEqual(publishedArticleAlone.authors.count(), 1)
        self.assertEqual(publishedArticleAlone.authors.first().username, EXTERNAL_USER)
        self.assertEqual(publishedArticle2.authors.count(), 1)
        self.assertEqual(publishedArticle2.authors.filter(username=EXTERNAL_USER).count(), 0)
        self.assertEqual(Article.objects.filter(pk=writingArticleAlone.pk).count(), 0)
        self.assertEqual(writingArticle2.authors.count(), 1)
        self.assertEqual(writingArticle2.authors.filter(username=EXTERNAL_USER).count(), 0)
        self.assertEqual(Topic.objects.filter(author__username=user.user.username).count(), 0)
        self.assertEqual(Post.objects.filter(author__username=user.user.username).count(), 0)
        self.assertEqual(Post.objects.filter(editor__username=user.user.username).count(), 0)
        self.assertEqual(PrivatePost.objects.filter(author__username=user.user.username).count(), 0)
        self.assertEqual(PrivateTopic.objects.filter(author__username=user.user.username).count(), 0)
        self.assertFalse(os.path.exists(writingTutorialAlonePath))
        self.assertIsNotNone(Topic.objects.get(pk=authoredTopic.pk))
        self.assertIsNotNone(PrivateTopic.objects.get(pk=privateTopic.pk))

    def test_sanctions(self):
        """Test various sanctions."""

        staff = StaffProfileFactory()
        login_check = self.client.login(
            username=staff.user.username,
            password='hostel77')
        self.assertEqual(login_check, True)

        # Test: LS
        user_ls = ProfileFactory()
        result = self.client.post(
            reverse(
                'zds.member.views.modify_profile', kwargs={
                    'user_pk': user_ls.user.id}), {
                'ls': '', 'ls-text': 'Texte de test pour LS'}, follow=False)
        user = Profile.objects.get(id=user_ls.id)    # Refresh profile from DB
        self.assertEqual(result.status_code, 302)
        self.assertFalse(user.can_write)
        self.assertTrue(user.can_read)
        self.assertIsNone(user.end_ban_write)
        self.assertIsNone(user.end_ban_read)
        ban = Ban.objects.filter(user__id=user.user.id).order_by('-pubdate')[0]
        self.assertEqual(ban.type, 'Lecture Seule')
        self.assertEqual(ban.text, 'Texte de test pour LS')
        self.assertEquals(len(mail.outbox), 1)

        # Test: Un-LS
        result = self.client.post(
            reverse(
                'zds.member.views.modify_profile', kwargs={
                    'user_pk': user_ls.user.id}), {
                'un-ls': '', 'unls-text': 'Texte de test pour un-LS'},
            follow=False)
        user = Profile.objects.get(id=user_ls.id)    # Refresh profile from DB
        self.assertEqual(result.status_code, 302)
        self.assertTrue(user.can_write)
        self.assertTrue(user.can_read)
        self.assertIsNone(user.end_ban_write)
        self.assertIsNone(user.end_ban_read)
        ban = Ban.objects.filter(user__id=user.user.id).order_by('-id')[0]
        self.assertEqual(ban.type, u'Autorisation d\'écrire')
        self.assertEqual(ban.text, 'Texte de test pour un-LS')
        self.assertEquals(len(mail.outbox), 2)

        # Test: LS temp
        user_ls_temp = ProfileFactory()
        result = self.client.post(
            reverse(
                'zds.member.views.modify_profile', kwargs={
                    'user_pk': user_ls_temp.user.id}), {
                'ls-temp': '', 'ls-jrs': 10,
                'ls-temp-text': 'Texte de test pour LS TEMP'},
            follow=False)
        user = Profile.objects.get(
            id=user_ls_temp.id)    # Refresh profile from DB
        self.assertEqual(result.status_code, 302)
        self.assertFalse(user.can_write)
        self.assertTrue(user.can_read)
        self.assertIsNotNone(user.end_ban_write)
        self.assertIsNone(user.end_ban_read)
        ban = Ban.objects.filter(user__id=user.user.id).order_by('-id')[0]
        self.assertEqual(ban.type, 'Lecture Seule Temporaire')
        self.assertEqual(ban.text, 'Texte de test pour LS TEMP')
        self.assertEquals(len(mail.outbox), 3)

        # Test: BAN
        user_ban = ProfileFactory()
        result = self.client.post(
            reverse(
                'zds.member.views.modify_profile', kwargs={
                    'user_pk': user_ban.user.id}), {
                'ban': '', 'ban-text': 'Texte de test pour BAN'}, follow=False)
        user = Profile.objects.get(id=user_ban.id)    # Refresh profile from DB
        self.assertEqual(result.status_code, 302)
        self.assertTrue(user.can_write)
        self.assertFalse(user.can_read)
        self.assertIsNone(user.end_ban_write)
        self.assertIsNone(user.end_ban_read)
        ban = Ban.objects.filter(user__id=user.user.id).order_by('-id')[0]
        self.assertEqual(ban.type, u'Ban définitif')
        self.assertEqual(ban.text, 'Texte de test pour BAN')
        self.assertEquals(len(mail.outbox), 4)

        # Test: un-BAN
        result = self.client.post(
            reverse(
                'zds.member.views.modify_profile', kwargs={
                    'user_pk': user_ban.user.id}),
            {'un-ban': '',
             'unban-text': 'Texte de test pour BAN'},
            follow=False)
        user = Profile.objects.get(id=user_ban.id)    # Refresh profile from DB
        self.assertEqual(result.status_code, 302)
        self.assertTrue(user.can_write)
        self.assertTrue(user.can_read)
        self.assertIsNone(user.end_ban_write)
        self.assertIsNone(user.end_ban_read)
        ban = Ban.objects.filter(user__id=user.user.id).order_by('-id')[0]
        self.assertEqual(ban.type, 'Autorisation de se connecter')
        self.assertEqual(ban.text, 'Texte de test pour BAN')
        self.assertEquals(len(mail.outbox), 5)

        # Test: BAN temp
        user_ban_temp = ProfileFactory()
        result = self.client.post(
            reverse('zds.member.views.modify_profile',
                    kwargs={'user_pk': user_ban_temp.user.id}),
            {'ban-temp': '', 'ban-jrs': 10,
             'ban-temp-text': 'Texte de test pour BAN TEMP'},
            follow=False)
        user = Profile.objects.get(
            id=user_ban_temp.id)    # Refresh profile from DB
        self.assertEqual(result.status_code, 302)
        self.assertTrue(user.can_write)
        self.assertFalse(user.can_read)
        self.assertIsNone(user.end_ban_write)
        self.assertIsNotNone(user.end_ban_read)
        ban = Ban.objects.filter(user__id=user.user.id).order_by('-id')[0]
        self.assertEqual(ban.type, 'Ban Temporaire')
        self.assertEqual(ban.text, 'Texte de test pour BAN TEMP')
        self.assertEquals(len(mail.outbox), 6)

    def test_nonascii(self):
        user = NonAsciiProfileFactory()
        result = self.client.get(reverse('zds.member.views.login_view') + '?next='
                                 + reverse('zds.member.views.details', args=[user.user.username]),
                                 follow=False)
        self.assertEqual(result.status_code, 200)

<<<<<<< HEAD
    def tearDown(self):
        Profile.objects.all().delete()
        if os.path.isdir(settings.REPO_ARTICLE_PATH):
            rmtree(settings.REPO_ARTICLE_PATH)
        if os.path.isdir(settings.MEDIA_ROOT):
            rmtree(settings.MEDIA_ROOT)
        if os.path.isdir(settings.REPO_PATH):
            rmtree(settings.REPO_PATH)
        if os.path.isdir(settings.REPO_PATH_PROD):
            rmtree(settings.REPO_PATH_PROD)
        if os.path.isdir(settings.REPO_ARTICLE_PATH):
            rmtree(settings.REPO_ARTICLE_PATH)
        if os.path.isdir(settings.MEDIA_ROOT):
            rmtree(settings.MEDIA_ROOT)
=======
    def test_promote_interface(self):
        """Test promotion interface"""

        # create users (one regular and one staff and superuser)
        tester = ProfileFactory()
        staff = StaffProfileFactory()
        tester.user.is_active = False
        tester.user.save()
        staff.user.is_superuser = True
        staff.user.save()

        # create groups
        group = Group.objects.create(name="DummyGroup_1")
        groupbis = Group.objects.create(name="DummyGroup_2")

        # create Forums, Posts and subscribe member to them
        category1 = CategoryFactory(position=1)
        forum1 = ForumFactory(
            category=category1,
            position_in_category=1)
        forum1.group.add(group)
        forum1.save()
        forum2 = ForumFactory(
            category=category1,
            position_in_category=2)
        forum2.group.add(groupbis)
        forum2.save()
        forum3 = ForumFactory(
            category=category1,
            position_in_category=3)
        topic1 = TopicFactory(forum=forum1, author=staff.user)
        topic2 = TopicFactory(forum=forum2, author=staff.user)
        topic3 = TopicFactory(forum=forum3, author=staff.user)

        # LET THE TEST BEGIN !

        # tester shouldn't be able to connect
        login_check = self.client.login(
            username=tester.user.username,
            password='hostel77')
        self.assertEqual(login_check, False)

        # connect as staff (superuser)
        login_check = self.client.login(
            username=staff.user.username,
            password='hostel77')
        self.assertEqual(login_check, True)

        # check that we can go through the page
        result = self.client.get(
            reverse('zds.member.views.settings_promote',
                    kwargs={'user_pk': tester.user.id}), follow=False)
        self.assertEqual(result.status_code, 200)

        # give user rights and groups thanks to staff (but account still not activated)
        result = self.client.post(
            reverse('zds.member.views.settings_promote',
                    kwargs={'user_pk': tester.user.id}),
            {
                'groups': [group.id, groupbis.id],
                'superuser': "on",
            }, follow=False)
        self.assertEqual(result.status_code, 302)
        tester = Profile.objects.get(id=tester.id)  # refresh

        self.assertEqual(len(tester.user.groups.all()), 2)
        self.assertFalse(tester.user.is_active)
        self.assertTrue(tester.user.is_superuser)

        # Now our tester is going to follow one post in every forum (3)
        TopicFollowed(topic=topic1, user=tester.user).save()
        TopicFollowed(topic=topic2, user=tester.user).save()
        TopicFollowed(topic=topic3, user=tester.user).save()

        self.assertEqual(TopicFollowed.objects.filter(user=tester).count(), 3)

        # retract all right, keep one group only and activate account
        result = self.client.post(
            reverse('zds.member.views.settings_promote',
                    kwargs={'user_pk': tester.user.id}),
            {
                'groups': [group.id],
                'activation': "on"
            }, follow=False)
        self.assertEqual(result.status_code, 302)
        tester = Profile.objects.get(id=tester.id)  # refresh

        self.assertEqual(len(tester.user.groups.all()), 1)
        self.assertTrue(tester.user.is_active)
        self.assertFalse(tester.user.is_superuser)
        self.assertEqual(TopicFollowed.objects.filter(user=tester).count(), 2)

        # no groups specified
        result = self.client.post(
            reverse('zds.member.views.settings_promote',
                    kwargs={'user_pk': tester.user.id}),
            {
                'activation': "on"
            }, follow=False)
        self.assertEqual(result.status_code, 302)
        tester = Profile.objects.get(id=tester.id)  # refresh
        self.assertEqual(TopicFollowed.objects.filter(user=tester).count(), 1)

        # check that staff can't take away it's own super user rights
        result = self.client.post(
            reverse('zds.member.views.settings_promote',
                    kwargs={'user_pk': staff.user.id}),
            {
                'activation': "on"
            }, follow=False)
        self.assertEqual(result.status_code, 302)
        staff = Profile.objects.get(id=staff.id)  # refresh
        self.assertTrue(staff.user.is_superuser)  # still superuser !

        # Finally, check that user can connect and can not access the interface
        login_check = self.client.login(
            username=tester.user.username,
            password='hostel77')
        self.assertEqual(login_check, True)
        result = self.client.post(
            reverse('zds.member.views.settings_promote',
                    kwargs={'user_pk': staff.user.id}),
            {
                'activation': "on"
            }, follow=False)
        self.assertEqual(result.status_code, 403)  # forbidden !
>>>>>>> a504ee90
<|MERGE_RESOLUTION|>--- conflicted
+++ resolved
@@ -8,16 +8,10 @@
 from django.test import TestCase
 from django.test.utils import override_settings
 
-<<<<<<< HEAD
 from shutil import rmtree
+
 from zds.settings import ANONYMOUS_USER, EXTERNAL_USER, SITE_ROOT
-=======
-from zds.forum.factories import CategoryFactory, ForumFactory, TopicFactory
 from zds.forum.models import TopicFollowed
-from zds.member.factories import ProfileFactory, StaffProfileFactory, NonAsciiProfileFactory
-from zds.member.models import Profile
->>>>>>> a504ee90
-
 from zds.member.factories import ProfileFactory, StaffProfileFactory, NonAsciiProfileFactory, UserFactory
 from zds.mp.factories import PrivateTopicFactory, PrivatePostFactory
 from zds.member.models import Profile
@@ -454,22 +448,6 @@
                                  follow=False)
         self.assertEqual(result.status_code, 200)
 
-<<<<<<< HEAD
-    def tearDown(self):
-        Profile.objects.all().delete()
-        if os.path.isdir(settings.REPO_ARTICLE_PATH):
-            rmtree(settings.REPO_ARTICLE_PATH)
-        if os.path.isdir(settings.MEDIA_ROOT):
-            rmtree(settings.MEDIA_ROOT)
-        if os.path.isdir(settings.REPO_PATH):
-            rmtree(settings.REPO_PATH)
-        if os.path.isdir(settings.REPO_PATH_PROD):
-            rmtree(settings.REPO_PATH_PROD)
-        if os.path.isdir(settings.REPO_ARTICLE_PATH):
-            rmtree(settings.REPO_ARTICLE_PATH)
-        if os.path.isdir(settings.MEDIA_ROOT):
-            rmtree(settings.MEDIA_ROOT)
-=======
     def test_promote_interface(self):
         """Test promotion interface"""
 
@@ -596,4 +574,18 @@
                 'activation': "on"
             }, follow=False)
         self.assertEqual(result.status_code, 403)  # forbidden !
->>>>>>> a504ee90
+
+    def tearDown(self):
+        Profile.objects.all().delete()
+        if os.path.isdir(settings.REPO_ARTICLE_PATH):
+            rmtree(settings.REPO_ARTICLE_PATH)
+        if os.path.isdir(settings.MEDIA_ROOT):
+            rmtree(settings.MEDIA_ROOT)
+        if os.path.isdir(settings.REPO_PATH):
+            rmtree(settings.REPO_PATH)
+        if os.path.isdir(settings.REPO_PATH_PROD):
+            rmtree(settings.REPO_PATH_PROD)
+        if os.path.isdir(settings.REPO_ARTICLE_PATH):
+            rmtree(settings.REPO_ARTICLE_PATH)
+        if os.path.isdir(settings.MEDIA_ROOT):
+            rmtree(settings.MEDIA_ROOT)