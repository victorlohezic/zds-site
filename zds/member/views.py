--- conflicted
+++ resolved
@@ -192,17 +192,6 @@
             ban.text = request.POST["unban-text"]
             profile.can_read = True
             detail = u"vous pouvez désormais vous connecter sur le site."
-<<<<<<< HEAD
-
-        
-        profile.save()
-        ban.save()
-
-
-        #send register message
-        if 'un-ls' in request.POST or 'un-ban' in request.POST:
-            msg = u"Bonjour **{0}**,\n\n**Bonne Nouvelle**, la sanction qui pesait sur vous a été levée par **{1}**.\n\nCe qui signifie que {2}\n\nLe motif de votre sanction est : \n\n`{3}`\n\nCordialement, L'équipe ZesteDeSavoir.\n\n".format(ban.user, ban.moderator, detail, ban.text)
-=======
         profile.save()
         ban.save()
 
@@ -224,7 +213,6 @@
 
 """.format(ban.user,
                     ban.moderator, detail, ban.text)
->>>>>>> 441b6169
         else:
             msg = \
                 u"""Bonjour **{0}**,
@@ -276,16 +264,9 @@
         user_tutorials = profile.get_public_tutos()
     else:
         user_tutorials = profile.get_tutos()
-<<<<<<< HEAD
-
-    return render_template('tutorial/member/index.html', {
-        'tutorials': user_tutorials,
-        'type': type,
-    })
-=======
-    return render_template("tutorial/index_member.html",
+
+    return render_template("tutorial/member/index.html",
                            {"tutorials": user_tutorials, "type": type})
->>>>>>> 441b6169
 
 
 @can_read_now
@@ -310,16 +291,9 @@
         user_articles = profile.get_public_articles()
     else:
         user_articles = profile.get_articles()
-<<<<<<< HEAD
-
-    return render_template('article/member/index.html', {
-        'articles': user_articles,
-        'type': type,
-    })
-=======
-    return render_template("article/index_member.html",
+
+    return render_template("article/member/index.html",
                            {"articles": user_articles, "type": type})
->>>>>>> 441b6169
 
 
 @can_read_now
@@ -371,28 +345,7 @@
             return redirect(reverse("zds.member.views.details",
                                     args=[profile.user.username]))
         else:
-<<<<<<< HEAD
-            return render_to_response(
-                'member/settings/profile.html',
-                c,
-                RequestContext(request))
-    else:
-        form = MiniProfileForm(initial={
-            'biography': profile.biography,
-            'site': profile.site,
-            'avatar_url': profile.avatar_url,
-            'sign': profile.sign}
-        )
-        c = {
-            'form': form,
-            'profile': profile,
-        }
-        return render_to_response(
-            'member/settings/profile.html',
-            c,
-            RequestContext(request))
-=======
-            return render_to_response("member/settings_mini_profile.html", c,
+            return render_to_response("member/settings/profile.html", c,
                                       RequestContext(request))
     else:
         form = MiniProfileForm(initial={
@@ -402,10 +355,9 @@
             "sign": profile.sign,
         })
         c = {"form": form, "profile": profile}
-        return render_to_response("member/settings_mini_profile.html", c,
+        return render_to_response("member/settings/profile.html", c,
                                   RequestContext(request))
 
->>>>>>> 441b6169
 
 @can_write_and_read_now
 @login_required
@@ -443,31 +395,7 @@
                              "Le profil a correctement été mis à jour.")
             return redirect(reverse("zds.member.views.settings_profile"))
         else:
-<<<<<<< HEAD
-            return render_to_response(
-                'member/settings/profile.html',
-                c,
-                RequestContext(request))
-    else:
-        form = ProfileForm(initial={
-            'biography': profile.biography,
-            'site': profile.site,
-            'avatar_url': profile.avatar_url,
-            'show_email': profile.show_email,
-            'show_sign': profile.show_sign,
-            'hover_or_click': profile.hover_or_click,
-            'email_for_answer': profile.email_for_answer,
-            'sign': profile.sign}
-        )
-        c = {
-            'form': form
-        }
-        return render_to_response(
-            'member/settings/profile.html',
-            c,
-            RequestContext(request))
-=======
-            return render_to_response("member/settings_profile.html", c,
+            return render_to_response("member/settings/profile.html", c,
                                       RequestContext(request))
     else:
         form = ProfileForm(initial={
@@ -481,7 +409,7 @@
             "sign": profile.sign,
         })
         c = {"form": form}
-        return render_to_response("member/settings_profile.html", c,
+        return render_to_response("member/settings/profile.html", c,
                                   RequestContext(request))
 
 
@@ -505,7 +433,6 @@
         messages.success(request, "L'avatar a correctement été mis à jour.")
 
     return redirect(reverse("zds.member.views.settings_profile"))
->>>>>>> 441b6169
 
 
 @can_write_and_read_now
@@ -527,29 +454,13 @@
                 messages.error(request, "Une erreur est survenue.")
                 return redirect(reverse("zds.member.views.settings_account"))
         else:
-<<<<<<< HEAD
-            return render_to_response(
-                'member/settings/account.html',
-                c,
-                RequestContext(request))
-    else:
-        form = ChangePasswordForm(request.user)
-        c = {
-            'form': form,
-        }
-        return render_to_response(
-            'member/settings/account.html',
-            c,
-            RequestContext(request))
-=======
-            return render_to_response("member/settings_account.html", c,
+            return render_to_response("member/settings/account.html", c,
                                       RequestContext(request))
     else:
         form = ChangePasswordForm(request.user)
         c = {"form": form}
-        return render_to_response("member/settings_account.html", c,
+        return render_to_response("member/settings/account.html", c,
                                   RequestContext(request))
->>>>>>> 441b6169
 
 
 @can_write_and_read_now
@@ -580,29 +491,13 @@
             old.save()
             return redirect(profile.get_absolute_url())
         else:
-<<<<<<< HEAD
-            return render_to_response(
-                'member/settings/user.html',
-                c,
-                RequestContext(request))
-    else:
-        form = ChangeUserForm()
-        c = {
-            'form': form,
-        }
-        return render_to_response(
-            'member/settings/user.html',
-            c,
-            RequestContext(request))
-=======
-            return render_to_response("member/settings_user.html", c,
+            return render_to_response("member/settings/user.html", c,
                                       RequestContext(request))
     else:
         form = ChangeUserForm()
         c = {"form": form}
-        return render_to_response("member/settings_user.html", c,
+        return render_to_response("member/settings/user.html", c,
                                   RequestContext(request))
->>>>>>> 441b6169
 
 
 @can_read_now
@@ -716,25 +611,11 @@
                 msg.send()
             except:
                 msg = None
-<<<<<<< HEAD
-
-            return render_template('member/register/success.html', {
-            })
-        else:
-            return render_template('member/register/index.html', {
-                'form': form
-            })
+            return render_template("member/register/success.html", {})
+        else:
+            return render_template("member/register/index.html", {"form": form})
     form = RegisterForm()
-    return render_template('member/register/index.html', {
-        'form': form
-    })
-=======
-            return render_template("member/register_success.html", {})
-        else:
-            return render_template("member/register.html", {"form": form})
-    form = RegisterForm()
-    return render_template("member/register.html", {"form": form})
->>>>>>> 441b6169
+    return render_template("member/register/index.html", {"form": form})
 
 
 @can_read_now
@@ -769,24 +650,12 @@
                                          [usr.email])
             msg.attach_alternative(message_html, "text/html")
             msg.send()
-<<<<<<< HEAD
-            return render_template('member/forgot_password/success.html')
-        else:
-            return render_template(
-                'member/forgot_password/index.html', {'form': form})
-
-    form = ForgotPasswordForm()
-    return render_template('member/forgot_password/index.html', {
-        'form': form
-    })
-=======
-            return render_template("member/forgot_password_success.html")
+            return render_template("member/forgot_password/success.html")
         else:
             return render_template("member/forgot_password.html",
                                    {"form": form})
     form = ForgotPasswordForm()
-    return render_template("member/forgot_password.html", {"form": form})
->>>>>>> 441b6169
+    return render_template("member/forgot_password/index.html", {"form": form})
 
 
 @can_read_now
@@ -804,34 +673,17 @@
             data = form.data
             password = data["password"]
             # User can't confirm his request if it is too late.
-<<<<<<< HEAD
+
             if datetime.now() > token.date_end:
-                return render_template('member/new_password/failed.html')
-=======
->>>>>>> 441b6169
-
-            if datetime.now() > token.date_end:
-                return render_template("member/new_password_failed.html")
+                return render_template("member/new_password/failed.html")
             token.user.set_password(password)
             token.user.save()
             token.delete()
-<<<<<<< HEAD
-
-            return render_template('member/new_password/success.html')
-        else:
-            return render_template('member/new_password/index.html', {'form': form})
-
-    form = NewPasswordForm()
-    return render_template('member/new_password/index.html', {
-        'form': form
-    })
-=======
-            return render_template("member/new_password_success.html")
+            return render_template("member/new_password/success.html")
         else:
             return render_template("member/new_password.html", {"form": form})
     form = NewPasswordForm(identifier=token.user.username)
-    return render_template("member/new_password.html", {"form": form})
->>>>>>> 441b6169
+    return render_template("member/new_password/index.html", {"form": form})
 
 
 def active_account(request):
@@ -847,7 +699,7 @@
     # User can't confirm his request if it is too late.
 
     if datetime.now() > token.date_end:
-        return render_template("member/token_account_failed.html",
+        return render_template("member/register/token_failed.html",
                                {"token": token})
     usr.is_active = True
     usr.save()
@@ -855,12 +707,6 @@
     # send register message
 
     bot = get_object_or_404(User, username=settings.BOT_ACCOUNT)
-<<<<<<< HEAD
-    msg = u"Bonjour **{0}**,\n\nTon compte a été activé, et tu es donc officiellement membre de la communauté de ZesteDeSavoir.\n\nZesteDeSavoir est une communauté dont le but est de diffuser des connaissances au plus grand nombre.\n\nSur ce site, tu trouveras un ensemble de [tutoriels]({1}) dans plusieurs domaines et plus particulièrement autour de l'informatique et des sciences. Tu y retrouveras aussi des [articles]({2}) traitant de sujets d'actualités ou non, qui, tout comme les tutoriels, sont écrits par des [membres]({3}) de la communauté. Pendant tes lectures et ton apprentissage, si jamais tu as des questions à poser, tu retrouveras sur les [forums]({4}) des personnes prêtes à te filer un coup de main et ainsi t'éviter de passer plusieurs heures sur un problème.\n\nL'ensemble du contenu disponible sur le site est et sera toujours gratuit, car la communauté de ZesteDeSavoir est attachée aux valeurs du libre partage et désire apporter le savoir à tout le monde quelques soit ses moyens.\n\nEn espérant que tu t'y plaira ici, je te laisse maintenant faire le tour".format(usr.username,settings.SITE_URL+reverse('zds.tutorial.views.index'),settings.SITE_URL+reverse('zds.article.views.index'),settings.SITE_URL+reverse('zds.member.views.index'),settings.SITE_URL+reverse('zds.forum.views.index'))
-    send_mp(bot, [usr], u"Bienvenue sur ZesteDeSavoir", u"Le manuel du nouveau membre", msg, True, True, False)
-    return render_template('member/register/token_success.html', {'usr': usr})
-
-=======
     msg = \
         u"""Bonjour **{0}**,
 
@@ -900,8 +746,7 @@
         True,
         False,
     )
-    return render_template("member/token_account_success.html", {"usr": usr})
->>>>>>> 441b6169
+    return render_template("member/register/token_success.html", {"usr": usr})
     token.delete()
 
 
@@ -940,13 +785,7 @@
         msg.send()
     except:
         msg = None
-    return render_template("member/register_success.html", {})
-
-<<<<<<< HEAD
-    return render_template('member/register/token_success.html', {
-    })
-=======
->>>>>>> 441b6169
+    return render_template('member/register/token_success.html', {})
 
 def get_client_ip(request):
     """Retrieve the real IP address of the client."""
@@ -1020,6 +859,7 @@
         last += "{0}".format(str(olds[i]))
     profile.sdz_tutorial = last
     profile.save()
+
     messages.success(request,
                      "Le tutoriel a bien été retiré u\
                      uau membre {0}".format(profile.user.username))
