#!/usr/bin/python
# -*- coding: utf-8 -*-
from datetime import datetime, timedelta
import os
import uuid

from django.conf import settings
from django.contrib import messages
from django.contrib.auth import authenticate, login, logout
from django.contrib.auth.decorators import login_required
from django.contrib.auth.models import User, SiteProfileNotAvailable
from django.core.context_processors import csrf
from django.core.exceptions import PermissionDenied
from django.core.mail import EmailMultiAlternatives
from django.core.paginator import Paginator, PageNotAnInteger, EmptyPage
from django.core.urlresolvers import reverse
from django.db import transaction
from django.http import Http404, HttpResponse
from django.shortcuts import redirect, get_object_or_404, render_to_response
from django.template import Context, RequestContext
from django.template.loader import get_template
from django.views.decorators.http import require_POST
import json
import pygal

from forms import LoginForm, MiniProfileForm, ProfileForm, RegisterForm, \
    ChangePasswordForm, ChangeUserForm, ForgotPasswordForm, NewPasswordForm, \
    OldTutoForm
from models import Profile, TokenForgotPassword, Ban, TokenRegister, \
    get_info_old_tuto, logout_user
from zds.gallery.forms import ImageAsAvatarForm
from zds.article.models import Article
from zds.forum.models import Topic
from zds.member.decorator import can_write_and_read_now
from zds.tutorial.models import Tutorial
from zds.utils import render_template
from zds.utils.mps import send_mp
from zds.utils.paginator import paginator_range
from zds.utils.tokens import generate_token



def index(request):
    """Displays the list of registered users."""

    if request.is_ajax():
        q = request.GET.get('q', '')
        members = User.objects.filter(username__icontains=q)[:20]
        results = []
        for member in members:
            member_json = {}
            member_json['id'] = member.pk
            member_json['label'] = member.username
            member_json['value'] = member.username
            results.append(member_json)
        data = json.dumps(results)

        return HttpResponse(data, mimetype)

    else:
        members = User.objects.order_by("-date_joined")
        # Paginator

        paginator = Paginator(members, settings.MEMBERS_PER_PAGE)
        page = request.GET.get("page")
        try:
            shown_members = paginator.page(page)
            page = int(page)
        except PageNotAnInteger:
            shown_members = paginator.page(1)
            page = 1
        except EmptyPage:
            shown_members = paginator.page(paginator.num_pages)
            page = paginator.num_pages
        return render_template("member/index.html", {
            "members": shown_members,
            "count": members.count(),
            "pages": paginator_range(page, paginator.num_pages),
            "nb": page,
        })



def details(request, user_name):
    """Displays details about a profile."""

    usr = get_object_or_404(User, username=user_name)
    try:
        profile = usr.profile
        bans = Ban.objects.filter(user=usr).order_by("-pubdate")
    except SiteProfileNotAvailable:
        raise Http404

    # refresh moderation chart

    dot_chart = pygal.Dot(x_label_rotation=30)
    dot_chart.title = u"Messages postés par période"
    dot_chart.x_labels = [
        u"Dimanche",
        u"Lundi",
        u"Mardi",
        u"Mercredi",
        u"Jeudi",
        u"Vendredi",
        u"Samedi",
    ]
    dot_chart.show_legend = False
    dates = date_to_chart(profile.get_posts())
    for i in range(0, 24):
        dot_chart.add(str(i) + " h", dates[(i + 1) % 24])
    img_path = os.path.join(settings.MEDIA_ROOT, "pygal")
    if not os.path.isdir(img_path):
        os.makedirs(img_path, mode=0o777)
    fchart = os.path.join(img_path, "mod-{}.svg".format(str(usr.pk)))
    dot_chart.render_to_file(fchart)
    my_articles = Article.objects.filter(sha_public__isnull=False).order_by(
        "-pubdate").filter(authors__in=[usr]).all()
    my_tutorials = \
        Tutorial.objects.filter(sha_public__isnull=False) \
        .filter(authors__in=[usr]) \
        .order_by("-pubdate"
                  ).all()
    my_topics = Topic.objects.filter(author__pk=usr.pk).order_by("-pubdate"
                                                                 ).all()
    tops = []
    for top in my_topics:
        if not top.forum.can_read(request.user):
            continue
        else:
            tops.append(top)
            if len(tops) >= 5:
                break
    form = OldTutoForm(profile)
    oldtutos = []
    if profile.sdz_tutorial:
        olds = profile.sdz_tutorial.strip().split(":")
    else:
        olds = []
    for old in olds:
        oldtutos.append(get_info_old_tuto(old))
    return render_template("member/profile.html", {
        "usr": usr,
        "profile": profile,
        "bans": bans,
        "articles": my_articles,
        "tutorials": my_tutorials,
        "topics": tops,
        "form": form,
        "old_tutos": oldtutos,
    })


@can_write_and_read_now
@login_required
@transaction.atomic
def modify_profile(request, user_pk):
    """Modifies sanction of a user if there is a POST request."""

    profile = get_object_or_404(Profile, user__pk=user_pk)
    if request.method == "POST":
        ban = Ban()
        ban.moderator = request.user
        ban.user = profile.user
        ban.pubdate = datetime.now()
        if "ls" in request.POST:
            profile.can_write = False
            ban.type = u"Lecture Seule"
            ban.text = request.POST["ls-text"]
            detail = (u'Vous ne pouvez plus poster dans les forums, ni dans les '
                u'commentaires d\'articles et de tutoriels.')
        if "ls-temp" in request.POST:
            ban.type = u"Lecture Seule Temporaire"
            ban.text = request.POST["ls-temp-text"]
            profile.can_write = False
            profile.end_ban_write = datetime.now() \
                + timedelta(days=int(request.POST["ls-jrs"]), hours=0,
                            minutes=0, seconds=0)
            detail = (u'Vous ne pouvez plus poster dans les forums, ni dans les '
                u'commentaires d\'articles et de tutoriels pendant {0} jours.'
                .format(request.POST["ls-jrs"]))
        if "ban-temp" in request.POST:
            ban.type = u"Ban Temporaire"
            ban.text = request.POST["ban-temp-text"]
            profile.can_read = False
            profile.end_ban_read = datetime.now() \
                + timedelta(days=int(request.POST["ban-jrs"]), hours=0,
                            minutes=0, seconds=0)
<<<<<<< HEAD
            detail = (u'Vous ne pouvez plus vous connecter sur ZesteDeSavoir '
                u'pendant {0} jours.'.format(request.POST["ban-jrs"]))
=======
            detail = \
                u"vous ne pouvez plus vous connecter sur ZesteDeSavoir u\
                upendant " + request.POST["ban-jrs"] + " jours."
            logout_user(profile.user.username)
>>>>>>> 66370a60
        if "ban" in request.POST:
            ban.type = u"Ban définitif"
            ban.text = request.POST["ban-text"]
            profile.can_read = False
            detail = u"vous ne pouvez plus vous connecter sur ZesteDeSavoir."
            logout_user(profile.user.username)
        if "un-ls" in request.POST:
            ban.type = u"Autorisation d'écrire"
            ban.text = request.POST["unls-text"]
            profile.can_write = True
            detail = (u'Vous pouvez désormais poster sur les forums, dans les '
                u'commentaires d\'articles et tutoriels.')
        if "un-ban" in request.POST:
            ban.type = u"Autorisation de se connecter"
            ban.text = request.POST["unban-text"]
            profile.can_read = True
            detail = u"vous pouvez désormais vous connecter sur le site."
        profile.save()
        ban.save()

        # send register message

        if "un-ls" in request.POST or "un-ban" in request.POST:
            msg = \
                u"""Bonjour **{0}**,

**Bonne Nouvelle**, la sanction qui pesait sur vous a été levée par **{1}**.

Ce qui signifie que {2}

Le motif de votre sanction est :

`{3}`

Cordialement, L'équipe ZesteDeSavoir.

""".format(ban.user,
                    ban.moderator, detail, ban.text)
        else:
            msg = \
                u"""Bonjour **{0}**,

Vous avez été santionné par **{1}**.

La sanction est de type *{2}*, ce qui signifie que {3}

Le motif de votre sanction est :

`{4}`

Cordialement, L'équipe ZesteDeSavoir.

""".format(ban.user,
                    ban.moderator, ban.type, detail, ban.text)
        bot = get_object_or_404(User, username=settings.BOT_ACCOUNT)
        send_mp(
            bot,
            [ban.user],
            ban.type,
            "Sanction",
            msg,
            True,
            direct=True,
        )
    return redirect(profile.get_absolute_url())



@login_required
def tutorials(request):
    """Returns all tutorials of the authenticated user."""

    # The type indicate what the user would like to display. We can display
    # public, draft or all user's tutorials.

    try:
        type = request.GET["type"]
    except KeyError:
        type = None

    # Retrieves all tutorials of the current user.

    profile = request.user.profile
    if type == "draft":
        user_tutorials = profile.get_draft_tutos()
    elif type == "public":
        user_tutorials = profile.get_public_tutos()
    else:
        user_tutorials = profile.get_tutos()

    return render_template("tutorial/member/index.html",
                           {"tutorials": user_tutorials, "type": type})



@login_required
def articles(request):
    """Returns all articles of the authenticated user."""

    # The type indicate what the user would like to display. We can display
    # public, draft or all user's articles.

    try:
        type = request.GET["type"]
    except KeyError:
        type = None

    # Retrieves all articles of the current user.

    profile = request.user.profile
    if type == "draft":
        user_articles = profile.get_draft_articles()
    elif type == "public":
        user_articles = profile.get_public_articles()
    else:
        user_articles = profile.get_articles()

    return render_template("article/member/index.html",
                           {"articles": user_articles, "type": type})



@login_required
def actions(request):
    """Show avaible actions for current user, like a customized homepage.

    This may be very temporary.

    """

    # TODO: Seriously improve this page, and see if cannot be merged in
    # zds.pages.views.home since it will be more coherent to give an enhanced
    # homepage for registered users

    return render_template("member/actions.html")


# settings for public profile

@can_write_and_read_now
@login_required
def settings_mini_profile(request, user_name):
    """Minimal settings of users for staff."""

    # extra information about the current user

    profile = Profile.objects.get(user__username=user_name)
    if request.method == "POST":
        form = MiniProfileForm(request.POST)
        c = {"form": form, "profile": profile}
        if form.is_valid():
            profile.biography = form.data["biography"]
            profile.site = form.data["site"]
            profile.avatar_url = form.data["avatar_url"]
            profile.sign = form.data["sign"]

            # Save the profile and redirect the user to the configuration space
            # with message indicate the state of the operation

            try:
                profile.save()
            except:
                messages.error(request, "Une erreur est survenue.")
                return redirect(reverse("zds.member.views.settings_mini_profil"
                                        "e"))
            messages.success(request,
                             "Le profil a correctement été mis à jour.")
            return redirect(reverse("zds.member.views.details",
                                    args=[profile.user.username]))
        else:
            return render_to_response("member/settings/profile.html", c,
                                      RequestContext(request))
    else:
        form = MiniProfileForm(initial={
            "biography": profile.biography,
            "site": profile.site,
            "avatar_url": profile.avatar_url,
            "sign": profile.sign,
        })
        c = {"form": form, "profile": profile}
        return render_to_response("member/settings/profile.html", c,
                                  RequestContext(request))


@can_write_and_read_now
@login_required
def settings_profile(request):
    """User's settings about his personal information."""

    # extra information about the current user

    profile = request.user.profile
    if request.method == "POST":
        form = ProfileForm(request.POST)
        c = {"form": form}
        if form.is_valid():
            profile.biography = form.data["biography"]
            profile.site = form.data["site"]
            profile.show_email = "show_email" \
                in form.cleaned_data.get("options")
            profile.show_sign = "show_sign" in form.cleaned_data.get("options")
            profile.hover_or_click = "hover_or_click" \
                in form.cleaned_data.get("options")
            profile.email_for_answer = "email_for_answer" \
                in form.cleaned_data.get("options")
            profile.avatar_url = form.data["avatar_url"]
            profile.sign = form.data["sign"]

            # Save the profile and redirect the user to the configuration space
            # with message indicate the state of the operation

            try:
                profile.save()
            except:
                messages.error(request, "Une erreur est survenue.")
                return redirect(reverse("zds.member.views.settings_profile"))
            messages.success(request,
                             "Le profil a correctement été mis à jour.")
            return redirect(reverse("zds.member.views.settings_profile"))
        else:
            return render_to_response("member/settings/profile.html", c,
                                      RequestContext(request))
    else:
        form = ProfileForm(initial={
            "biography": profile.biography,
            "site": profile.site,
            "avatar_url": profile.avatar_url,
            "show_email": profile.show_email,
            "show_sign": profile.show_sign,
            "hover_or_click": profile.hover_or_click,
            "email_for_answer": profile.email_for_answer,
            "sign": profile.sign,
        })
        c = {"form": form}
        return render_to_response("member/settings/profile.html", c,
                                  RequestContext(request))


@can_write_and_read_now
@login_required
@require_POST
def update_avatar(request):
    """
    Update avatar from gallery.
    Specific method instead using settings_profile() to avoid to handle all required fields.
    """
    profile = request.user.profile
    form = ImageAsAvatarForm(request.POST)
    if form.is_valid():
        profile.avatar_url = form.data["avatar_url"]
        try:
            profile.save()
        except:
            messages.error(request, "Une erreur est survenue.")
            return redirect(reverse("zds.member.views.settings_profile"))
        messages.success(request, "L'avatar a correctement été mis à jour.")

    return redirect(reverse("zds.member.views.settings_profile"))


@can_write_and_read_now
@login_required
def settings_account(request):
    """User's settings about his account."""

    if request.method == "POST":
        form = ChangePasswordForm(request.user, request.POST)
        c = {"form": form}
        if form.is_valid():
            try:
                request.user.set_password(form.data["password_new"])
                request.user.save()
                messages.success(request, "Le mot de passe a bien été modifié."
                                 )
                return redirect(reverse("zds.member.views.settings_account"))
            except:
                messages.error(request, "Une erreur est survenue.")
                return redirect(reverse("zds.member.views.settings_account"))
        else:
            return render_to_response("member/settings/account.html", c,
                                      RequestContext(request))
    else:
        form = ChangePasswordForm(request.user)
        c = {"form": form}
        return render_to_response("member/settings/account.html", c,
                                  RequestContext(request))


@can_write_and_read_now
@login_required
def settings_user(request):
    """User's settings about his email."""

    profile = request.user.profile
    if request.method == "POST":
        form = ChangeUserForm(request.POST)
        c = {"form": form}
        if form.is_valid():
            email_exist = User.objects.filter(email=form.data["username_new"
                                                              ]).count()
            username_exist = \
                User.objects.filter(username=form.data["username_new"]).count()
            old = User.objects.filter(pk=request.user.pk).all()[0]
            if form.data["username_new"] and username_exist > 0:
                raise Http404
            elif form.data["username_new"]:
                if form.data["username_new"].strip() != "":
                    old.username = form.data["username_new"]
            if form.data["email_new"] and email_exist > 0:
                raise Http404
            elif form.data["email_new"]:
                if form.data["email_new"].strip() != "":
                    old.email = form.data["email_new"]
            old.save()
            return redirect(profile.get_absolute_url())
        else:
            return render_to_response("member/settings/user.html", c,
                                      RequestContext(request))
    else:
        form = ChangeUserForm()
        c = {"form": form}
        return render_to_response("member/settings/user.html", c,
                                  RequestContext(request))



def login_view(request):
    """Log in user."""

    csrf_tk = {}
    csrf_tk.update(csrf(request))
    error = False

    # Redirecting user once logged in?

    if "next" in request.GET:
        next_page = request.GET["next"]
    else:
        next_page = None
    if request.method == "POST":
        form = LoginForm(request.POST)
        username = request.POST["username"]
        password = request.POST["password"]
        user = authenticate(username=username, password=password)
        if user is not None:
            profile = get_object_or_404(Profile, user=user)
            if user.is_active:
                if profile.can_read_now():
                    login(request, user)
                    request.session["get_token"] = generate_token()
                    if "remember" not in request.POST:
                        request.session.set_expiry(0)

                    # redirect the user if needed

                    try:
                        return redirect(next_page)
                    except:
                        return redirect(reverse("zds.pages.views.home"))
                else:
                    messages.error(request,
                                   "Vous n'êtes pas autorisé à vous connecter "
                                   "sur le site, vous avez été banni par un "
                                   "modérateur")
            else:
                messages.error(request,
                               "Vous n'avez pas encore activé votre compte, "
                               "vous devez le faire pour pouvoir vous "
                               "connecter sur le site. Regardez dans vos "
                               "mails : " + str(user.email))
        else:
            messages.error(request,
                           "Les identifiants fournis ne sont pas valides")
    form = LoginForm()
    form.helper.form_action = reverse("zds.member.views.login_view") \
        + "?next=" + str(next_page)
    csrf_tk["error"] = error
    csrf_tk["form"] = form
    csrf_tk["next_page"] = next_page
    return render_template("member/login.html",
                           {"form": form,
                            "csrf_tk": csrf_tk,
                            "next_page": next_page})


@login_required
@require_POST
def logout_view(request):
    """Log out user."""

    logout(request)
    request.session.clear()
    return redirect(reverse("zds.pages.views.home"))


def register_view(request):
    """Register a new user."""

    if request.method == "POST":
        form = RegisterForm(request.POST)
        if form.is_valid():
            data = form.data
            user = User.objects.create_user(data["username"], data["email"],
                                            data["password"])
            user.is_active = False
            user.save()
            profile = Profile(user=user, show_email=False, show_sign=True,
                              hover_or_click=True, email_for_answer=False)
            profile.last_ip_address = get_client_ip(request)
            profile.save()
            user.backend = "django.contrib.auth.backends.ModelBackend"

            # Generate a valid token during one hour.

            uuidToken = str(uuid.uuid4())
            date_end = datetime.now() + timedelta(days=0, hours=1, minutes=0,
                                                  seconds=0)
            token = TokenRegister(user=user, token=uuidToken,
                                  date_end=date_end)
            token.save()

            # send email

            subject = "ZDS - Confirmation d'inscription"
            from_email = "Zeste de Savoir <{0}>".format(settings.MAIL_NOREPLY)
            message_html = get_template("email/register/confirm.html").render(Context(
                {"username": user.username, "url": settings.SITE_URL + token.get_absolute_url()}))
            message_txt = get_template("email/register/confirm.txt") .render(Context(
                {"username": user.username, "url": settings.SITE_URL + token.get_absolute_url()}))
            msg = EmailMultiAlternatives(subject, message_txt, from_email,
                                         [user.email])
            msg.attach_alternative(message_html, "text/html")
            try:
                msg.send()
            except:
                msg = None
            return render_template("member/register/success.html", {})
        else:
            return render_template("member/register/index.html", {"form": form})
    form = RegisterForm()
    return render_template("member/register/index.html", {"form": form})



def forgot_password(request):
    """If the user forgot his password, he can have a new one."""

    if request.method == "POST":
        form = ForgotPasswordForm(request.POST)
        if form.is_valid():
            data = form.data
            username = data["username"]
            usr = get_object_or_404(User, username=username)

            # Generate a valid token during one hour.

            uuidToken = str(uuid.uuid4())
            date_end = datetime.now() + timedelta(days=0, hours=1, minutes=0,
                                                  seconds=0)
            token = TokenForgotPassword(user=usr, token=uuidToken,
                                        date_end=date_end)
            token.save()

            # send email

            subject = "ZDS - Mot de passe oublié"
            from_email = "ZesteDeSavoir <{0}>".format(settings.MAIL_NOREPLY)
            message_html = get_template("email/forgot_password/confirm.html").render(Context(
                {"username": usr.username, "url": settings.SITE_URL + token.get_absolute_url()}))
            message_txt = get_template("email/forgot_password/confirm.txt") .render(Context(
                {"username": usr.username, "url": settings.SITE_URL + token.get_absolute_url()}))
            msg = EmailMultiAlternatives(subject, message_txt, from_email,
                                         [usr.email])
            msg.attach_alternative(message_html, "text/html")
            msg.send()
            return render_template("member/forgot_password/success.html")
        else:
            return render_template("member/forgot_password/index.html",
                                   {"form": form})
    form = ForgotPasswordForm()
    return render_template("member/forgot_password/index.html", {"form": form})



def new_password(request):
    """Create a new password for a user."""

    try:
        token = request.GET["token"]
    except KeyError:
        return redirect(reverse("zds.pages.views.home"))
    token = get_object_or_404(TokenForgotPassword, token=token)
    if request.method == "POST":
        form = NewPasswordForm(token.user.username, request.POST)
        if form.is_valid():
            data = form.data
            password = data["password"]
            # User can't confirm his request if it is too late.

            if datetime.now() > token.date_end:
                return render_template("member/new_password/failed.html")
            token.user.set_password(password)
            token.user.save()
            token.delete()
            return render_template("member/new_password/success.html")
        else:
            return render_template("member/new_password.html", {"form": form})
    form = NewPasswordForm(identifier=token.user.username)
    return render_template("member/new_password/index.html", {"form": form})


def active_account(request):
    """Active token for a user."""

    try:
        token = request.GET["token"]
    except KeyError:
        return redirect(reverse("zds.pages.views.home"))
    token = get_object_or_404(TokenRegister, token=token)
    usr = token.user

    # User can't confirm his request if it is too late.

    if datetime.now() > token.date_end:
        return render_template("member/register/token_failed.html",
                               {"token": token})
    usr.is_active = True
    usr.save()

    # send register message

    bot = get_object_or_404(User, username=settings.BOT_ACCOUNT)
    msg = (
        u'Bonjour **{0}**,'
        u'\n\n'
        u'Ton compte a été activé, et tu es donc officiellement '
        u'membre de la communauté de ZesteDeSavoir.'
        u'\n\n'
        u'ZesteDeSavoir est une communauté dont le but est de diffuser des '
        u'connaissances au plus grand nombre.'
        u'\n\n'
        u'Sur ce site, tu trouveras un ensemble de [tutoriels]({1}) dans '
        u'plusieurs domaines et plus particulièrement autour de l\'informatique '
        u'et des sciences. Tu y retrouveras aussi des [articles]({2}) '
        u'traitant de sujets d\'actualités ou non, qui, tout comme les tutoriels, s'
        u'ont écrits par des [membres]({3}) de la communauté. '
        u'Pendant tes lectures et ton apprentissage, si jamais tu as des '
        u'questions à poser, tu retrouveras sur les [forums]({4}) des personnes '
        u'prêtes à te filer un coup de main et ainsi t\'éviter de passer '
        u'plusieurs heures sur un problème.'
        u'\n\n'
        u'L\'ensemble du contenu disponible sur le site est et sera toujours gratuit, '
        u'car la communauté de ZesteDeSavoir est attachée aux valeurs du libre '
        u'partage et désire apporter le savoir à tout le monde quelques soit ses moyens.'
        u'\n\n'
        u'En espérant que tu te plaira ici, '
        u'je te laisse maintenant faire le tour'
        .format(usr.username,
                settings.SITE_URL + reverse("zds.tutorial.views.index"),
                settings.SITE_URL + reverse("zds.article.views.index"),
                settings.SITE_URL + reverse("zds.member.views.index"),
                settings.SITE_URL + reverse("zds.forum.views.index")))
    send_mp(
        bot,
        [usr],
        u"Bienvenue sur ZesteDeSavoir",
        u"Le manuel du nouveau membre",
        msg,
        True,
        True,
        False,
    )
    return render_template("member/register/token_success.html", {"usr": usr})
    token.delete()


def generate_token_account(request):
    """Generate token for account."""

    try:
        token = request.GET["token"]
    except KeyError:
        return redirect(reverse("zds.pages.views.home"))
    token = get_object_or_404(TokenRegister, token=token)

    # push date

    date_end = datetime.now() + timedelta(days=0, hours=1, minutes=0,
                                          seconds=0)
    token.date_end = date_end
    token.save()

    # send email

    subject = "ZDS - Confirmation d'inscription"
    from_email = "ZesteDeSavoir <{0}>".format(settings.MAIL_NOREPLY)
    message_html = get_template("email/confirm_register.html"
                                ) \
        .render(Context({"username": token.user.username,
                         "url": settings.SITE_URL + token.get_absolute_url()}))
    message_txt = get_template("email/confirm_register.txt"
                               ) \
        .render(Context({"username": token.user.username,
                         "url": settings.SITE_URL + token.get_absolute_url()}))
    msg = EmailMultiAlternatives(subject, message_txt, from_email,
                                 [token.user.email])
    msg.attach_alternative(message_html, "text/html")
    try:
        msg.send()
    except:
        msg = None
    return render_template('member/register/token_success.html', {})


def get_client_ip(request):
    """Retrieve the real IP address of the client."""

    if "HTTP_X_REAL_IP" in request.META:  # nginx
        return request.META.get("HTTP_X_REAL_IP")
    elif "REMOTE_ADDR" in request.META:
        # other
        return request.META.get("REMOTE_ADDR")
    else:
        # should never happend
        return "0.0.0.0"


def date_to_chart(posts):
    lst = 24 * [0]
    for i in range(len(lst)):
        lst[i] = 7 * [0]
    for post in posts:
        t = post.pubdate.timetuple()
        lst[t.tm_hour][(t.tm_wday + 1) % 7] = lst[t.tm_hour][(t.tm_wday + 1)
                                                             % 7] + 1
    return lst



@login_required
@require_POST
def add_oldtuto(request):
    id = request.POST["id"]
    profile_pk = request.POST["profile_pk"]
    profile = get_object_or_404(Profile, pk=profile_pk)
    if profile.sdz_tutorial:
        olds = profile.sdz_tutorial.strip().split(":")
    else:
        olds = []
    last = str(id)
    for old in olds:
        last += ":{0}".format(old)
    profile.sdz_tutorial = last
    profile.save()
    messages.success(request,
                     u'Le tutoriel a bien été lié au '
                     u'membre {0}'.format(profile.user.username))
    return redirect(reverse("zds.member.views.details",
                            args=[profile.user.username]))



@login_required
def remove_oldtuto(request):
    if "id" in request.GET:
        id = request.GET["id"]
    else:
        raise Http404
    if "profile" in request.GET:
        profile_pk = request.GET["profile"]
    else:
        raise Http404
    profile = get_object_or_404(Profile, pk=profile_pk)
    if profile.sdz_tutorial \
            or not request.user.has_perm("member.change_profile"):
        olds = profile.sdz_tutorial.strip().split(":")
        olds.remove(str(id))
    else:
        raise PermissionDenied
    last = ""
    for i in range(len(olds)):
        if i > 0:
            last += ":"
        last += "{0}".format(str(olds[i]))
    profile.sdz_tutorial = last
    profile.save()

    messages.success(request,
                     u'Le tutoriel a bien été retiré '
                     u'au membre {0}'.format(profile.user.username))
    return redirect(reverse("zds.member.views.details",
                            args=[profile.user.username]))<|MERGE_RESOLUTION|>--- conflicted
+++ resolved
@@ -185,15 +185,10 @@
             profile.end_ban_read = datetime.now() \
                 + timedelta(days=int(request.POST["ban-jrs"]), hours=0,
                             minutes=0, seconds=0)
-<<<<<<< HEAD
             detail = (u'Vous ne pouvez plus vous connecter sur ZesteDeSavoir '
                 u'pendant {0} jours.'.format(request.POST["ban-jrs"]))
-=======
-            detail = \
-                u"vous ne pouvez plus vous connecter sur ZesteDeSavoir u\
-                upendant " + request.POST["ban-jrs"] + " jours."
             logout_user(profile.user.username)
->>>>>>> 66370a60
+
         if "ban" in request.POST:
             ban.type = u"Ban définitif"
             ban.text = request.POST["ban-text"]
