--- conflicted
+++ resolved
@@ -757,12 +757,7 @@
     return render(request, "member/new_password/index.html", {"form": form})
 
 
-<<<<<<< HEAD
-def active_account(request):
-=======
-@https_required
 def activate_account(request):
->>>>>>> c649be85
     """Active token for a user."""
     try:
         token = request.GET["token"]
