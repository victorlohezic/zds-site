--- conflicted
+++ resolved
@@ -74,15 +74,8 @@
         usr = context['usr']
         profile = usr.profile
         context['profile'] = profile
-<<<<<<< HEAD
-        context['topics'] = Topic.objects.last_topics_of_a_member(usr, self.request.user)
         context['articles'] = PublishedContent.objects.last_articles_of_a_member_loaded(usr)
         context['tutorials'] = PublishedContent.objects.last_tutorials_of_a_member_loaded(usr)
-=======
-        context['topics'] = list(Topic.objects.last_topics_of_a_member(usr, self.request.user))
-        context['articles'] = Article.objects.last_articles_of_a_member_loaded(usr)
-        context['tutorials'] = Tutorial.objects.last_tutorials_of_a_member_loaded(usr)
->>>>>>> 3ddf2bf4
         context['old_tutos'] = Profile.objects.all_old_tutos_from_site_du_zero(profile)
         context['karmanotes'] = KarmaNote.objects.filter(user=usr).order_by('-create_at')
         context['karmaform'] = KarmaForm(profile)
