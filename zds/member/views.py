# coding: utf-8

from datetime import datetime, timedelta
import os
import uuid

from django.conf import settings
from django.contrib import messages
from django.contrib.auth import authenticate, login, logout
from django.contrib.auth.decorators import login_required
from django.contrib.auth.models import User, SiteProfileNotAvailable
from django.core.context_processors import csrf
from django.core.mail import EmailMultiAlternatives
from django.core.urlresolvers import reverse
from django.db import transaction
from django.http import Http404
from django.shortcuts import redirect, get_object_or_404, render_to_response
from django.template import Context, RequestContext
from django.template.loader import get_template
from django.views.decorators.http import require_POST

import pygal
from zds.article.models import Article
from zds.forum.models import Topic
from zds.member.decorator import can_read_now, can_write_and_read_now
from zds.tutorial.models import Tutorial
from zds.utils import render_template
from zds.utils.tokens import generate_token

from .forms import LoginForm, ProfileForm, RegisterForm, ChangePasswordForm, \
    ChangeUserForm, ForgotPasswordForm, NewPasswordForm
from .models import Profile, TokenForgotPassword, Ban, TokenRegister


@can_read_now
def index(request):
    """Displays the list of registered users."""
    members = User.objects.order_by('date_joined')
    return render_template('member/index.html', {
        'members': members
    })


@can_read_now
def details(request, user_name):
    """Displays details about a profile."""
    usr = get_object_or_404(User, username=user_name)

    try:
        profile = usr.get_profile()
        bans = Ban.objects.filter(user=usr).order_by('-pubdate')

    except SiteProfileNotAvailable:
        raise Http404

    # refresh moderation chart
    dot_chart = pygal.Dot(x_label_rotation=30)
    dot_chart.title = u'Messages postés par période'
    dot_chart.x_labels = [
        u'Dimanche',
        u'Lundi',
        u'Mardi',
        u'Mercredi',
        u'Jeudi',
        u'Vendredi',
        u'Samedi']
    dot_chart.show_legend = False

    dates = date_to_chart(profile.get_posts())

    for i in range(0, 24):
        dot_chart.add(str(i) + ' h', dates[(i + 1) % 24])
    img_path = os.path.join(settings.MEDIA_ROOT, 'pygal')
    if not os.path.isdir(img_path):
        os.makedirs(img_path, mode=0o777)
    fchart = os.path.join(img_path, 'mod-{}.svg'.format(str(usr.pk)))

    dot_chart.render_to_file(fchart)

    my_articles = Article.objects\
        .filter(sha_public__isnull=False)\
        .order_by('-pubdate')\
        .filter(authors__in=[usr])\
        .all()

    my_tutorials = Tutorial.objects\
        .filter(sha_public__isnull=False)\
        .filter(authors__in=[usr])\
        .order_by('-pubdate')\
        .all()

    my_topics = Topic.objects\
        .filter(author__pk=usr.pk)\
        .order_by('-pubdate')\
        .all()

    return render_template('member/profile.html', {
        'usr': usr, 'profile': profile, 'bans': bans,
        'articles': my_articles, 'tutorials': my_tutorials,
        'topics': my_topics
    })


@can_write_and_read_now
@login_required
@transaction.atomic
def modify_profile(request, user_pk):
    """Modifies sanction of a user if there is a POST request."""
    profile = get_object_or_404(Profile, user__pk=user_pk)
    if request.method == 'POST':
        ban = Ban()
        ban.moderator = request.user
        ban.user = profile.user
        ban.pubdate = datetime.now()

        if 'ls' in request.POST:
            profile.can_write = False
            ban.type = 'Lecture Seule'
            ban.text = request.POST['ls-text']
        if 'ls-temp' in request.POST:
            ban.type = 'Lecture Seule Temporaire'
            ban.text = request.POST['ls-temp-text']
            profile.can_write = False
            profile.end_ban_write = datetime.now(
            ) + timedelta(days=int(request.POST['ls-jrs']), hours=0, minutes=0, seconds=0)
        if 'ban-temp' in request.POST:
            ban.type = 'Ban Temporaire'
            ban.text = request.POST['ban-temp-text']
            profile.can_read = False
            profile.end_ban_read = datetime.now(
            ) + timedelta(days=int(request.POST['ban-jrs']), hours=0, minutes=0, seconds=0)
        if 'ban' in request.POST:
            ban.type = 'Ban définitif'
            ban.text = request.POST['ban-text']
            profile.can_read = False
        if 'un-ls' in request.POST:
            ban.type = 'Authorisation d\'écrire'
            ban.text = request.POST['unls-text']
            profile.can_write = True
        if 'un-ban' in request.POST:
            ban.type = 'Authorisation de se connecter'
            ban.text = request.POST['unban-text']
            profile.can_read = True

        profile.save()
        ban.save()

    return redirect(profile.get_absolute_url())


@can_read_now
@login_required
def tutorials(request):
    """Returns all tutorials of the authenticated user."""
    # The type indicate what the user would like to display.
    # We can display public, draft or all user's tutorials.
    try:
        type = request.GET['type']
    except KeyError:
        type = None

    # Retrieves all tutorials of the current user.
    profile = Profile.objects.get(user=request.user)
    if type == 'draft':
        user_tutorials = profile.get_draft_tutos()
    elif type == 'public':
        user_tutorials = profile.get_public_tutos()
    else:
        user_tutorials = profile.get_tutos()

    return render_template('tutorial/index_member.html', {
        'tutorials': user_tutorials,
        'type': type,
    })


@can_read_now
@login_required
def articles(request):
    """Returns all articles of the authenticated user."""
    # The type indicate what the user would like to display.
    # We can display public, draft or all user's articles.
    try:
        type = request.GET['type']
    except KeyError:
        type = None

    # Retrieves all articles of the current user.
    profile = Profile.objects.get(user=request.user)
    if type == 'draft':
        user_articles = profile.get_draft_articles()
    elif type == 'public':
        user_articles = profile.get_public_articles()
    else:
        user_articles = profile.get_articles()

    return render_template('article/index_member.html', {
        'articles': user_articles,
        'type': type,
    })


@can_read_now
@login_required
def actions(request):
    """Show avaible actions for current user, like a customized homepage.

<<<<<<< HEAD
from datetime import datetime, timedelta
from django.conf import settings
from django.db import transaction
from django.http import Http404
from django.template import Context
from django.template import RequestContext
import os
import uuid

from django.contrib import messages
from django.contrib.auth import authenticate, login, logout
from django.contrib.auth.decorators import login_required
from django.contrib.auth.models import User, SiteProfileNotAvailable
from django.core.context_processors import csrf
from django.core.mail import EmailMultiAlternatives
from django.core.urlresolvers import reverse
from django.shortcuts import redirect, get_object_or_404, render_to_response
from django.template.loader import get_template
import pygal

from zds.member.decorator import can_read_now, can_write_and_read_now
from zds.utils import render_template
from zds.utils.tokens import generate_token

from .forms import LoginForm, ProfileForm, RegisterForm, ChangePasswordForm, \
    ChangeUserForm, ForgotPasswordForm, NewPasswordForm
from .models import Profile, TokenForgotPassword, Ban, TokenRegister


@can_read_now
def index(request):
    '''Displays the list of registered users'''
    members = User.objects.order_by('date_joined')
    return render_template('member/index.html', {
        'members': members
    })

@can_read_now
def details(request, user_name):
    '''Displays details about a profile'''
    usr = get_object_or_404(User, username=user_name)

    try:
        profile = usr.get_profile()
        bans= Ban.objects.filter(user=usr).order_by('-pubdate')
        
    except SiteProfileNotAvailable:
        raise Http404
    
    #refresh moderation chart
    dot_chart = pygal.Dot(x_label_rotation=30)
    dot_chart.title = u'Messages postés par période'
    dot_chart.x_labels = [u'Dimanche', u'Lundi', u'Mardi', u'Mercredi', u'Jeudi', u'Vendredi', u'Samedi']
    dot_chart.show_legend = False
    
    dates = date_to_chart(profile.get_posts()) 
    
    for i in range(0,24):
        dot_chart.add(str(i)+' h', dates[(i+1)%24])
    img_path = os.path.join(settings.MEDIA_ROOT, 'pygal')
    if not os.path.isdir(img_path) :
        os.makedirs(img_path, mode=0777)
    fchart = os.path.join(img_path, 'mod-{}.svg'.format(str(usr.pk)))
    
    dot_chart.render_to_file(fchart)

    return render_template('member/profile.html', {
        'usr': usr, 'profile': profile, 'bans': bans
    })

@can_write_and_read_now
@login_required
@transaction.atomic
def modify_profile(request, user_pk):
    '''Modifies sanction of a user if there is a POST request'''
    profile = get_object_or_404(Profile, user__pk=user_pk)
    if request.method == 'POST':
        ban= Ban()
        ban.moderator=request.user
        ban.user=profile.user
        ban.pubdate = datetime.now()
        
        if 'ls' in request.POST:
            profile.can_write=False
            ban.type='Lecture Seule'
            ban.text = request.POST['ls-text']
        if 'ls-temp' in request.POST:
            ban.type='Lecture Seule Temporaire'
            ban.text = request.POST['ls-temp-text']
            profile.can_write=False
            profile.end_ban_write = datetime.now() + timedelta(days=int(request.POST['ls-jrs']),hours=0, minutes=0, seconds=0) 
        if 'ban-temp' in request.POST:
            ban.type='Ban Temporaire'
            ban.text = request.POST['ban-temp-text']
            profile.can_read=False
            profile.end_ban_read = datetime.now() + timedelta(days=int(request.POST['ban-jrs']),hours=0, minutes=0, seconds=0)
        if 'ban' in request.POST:
            ban.type='Ban définitif'
            ban.text = request.POST['ban-text']
            profile.can_read=False
        if 'un-ls' in request.POST:
            ban.type='Autorisation d\'écrire'
            ban.text = request.POST['unls-text']
            profile.can_write=True
        if 'un-ban' in request.POST:
            ban.type='Autorisation de se connecter'
            ban.text = request.POST['unban-text']
            profile.can_read=True
            
        profile.save()
        ban.save()
        
    return redirect(profile.get_absolute_url())

@can_read_now
@login_required
def tutorials(request):
    '''Returns all tutorials of the authenticated user'''
    # The type indicate what the user would like to display.
    # We can display public, draft or all user's tutorials.
    try:
        type = request.GET['type']
    except KeyError:
        type = None

    # Retrieves all tutorials of the current user.
    profile = Profile.objects.get(user=request.user)
    if type == 'draft':
        user_tutorials = profile.get_draft_tutos()
    elif type == 'public':
        user_tutorials = profile.get_public_tutos()
    else:
        user_tutorials = profile.get_tutos()

    return render_template('tutorial/admin/index.html', {
        'tutorials': user_tutorials,
        'type': type,
    })

@can_read_now
@login_required
def articles(request):
    '''Returns all articles of the authenticated user'''
    # The type indicate what the user would like to display.
    # We can display public, draft or all user's articles.
    try:
        type = request.GET['type']
    except KeyError:
        type = None

    # Retrieves all articles of the current user.
    profile = Profile.objects.get(user=request.user)
    if type == 'draft':
        user_articles = profile.get_draft_articles()
    elif type == 'public':
        user_articles = profile.get_public_articles()
    else:
        user_articles = profile.get_articles()

    return render_template('article/admin/index.html', {
        'articles': user_articles,
        'type': type,
    })

# settings for public profile

@can_write_and_read_now
@login_required
def settings_profile(request):
    '''User's settings about his personal information'''
    # extra information about the current user
    profile = Profile.objects.get(user=request.user)

    if request.method == 'POST':
        form = ProfileForm(request.POST)
        c = {
            'form': form,
        }
        if form.is_valid():
            profile.biography = form.data['biography']
            profile.site = form.data['site']
            profile.show_email = 'show_email' in form.cleaned_data.get('options')
            profile.show_sign = 'show_sign' in form.cleaned_data.get('options')
            profile.hover_or_click = 'hover_or_click' in form.cleaned_data.get('options')
            profile.avatar_url = form.data['avatar_url']
            profile.sign = form.data['sign']

            # Save the profile
            # and redirect the user to the configuration space
            # with message indicate the state of the operation
            try:
                profile.save()
            except:
                messages.error(request, 'Une erreur est survenue.')
                return redirect(reverse('zds.member.views.settings_profile'))

            messages.success(
                request, 'Le profil a correctement été mis à jour.')
            return redirect(reverse('zds.member.views.settings_profile'))
        else:
            return render_to_response('member/settings/profile.html', c, RequestContext(request))
    else:
        form = ProfileForm(initial={
            'biography': profile.biography,
            'site': profile.site,
            'avatar_url': profile.avatar_url,
            'show_email': profile.show_email,
            'show_sign': profile.show_sign,
            'sign': profile.sign}
        )
        c = {
            'form': form
        }
        return render_to_response('member/settings/profile.html', c, RequestContext(request))

@can_write_and_read_now
@login_required
def settings_account(request):
    '''User's settings about his account'''
    if request.method == 'POST':
        form = ChangePasswordForm(request.user, request.POST)
        c = {
            'form': form,
        }
        if form.is_valid():
            try:
                request.user.set_password(form.data['password_new'])
                request.user.save()
                messages.success(
                    request, 'Le mot de passe a bien été modifié.')
                return redirect(reverse('zds.member.views.settings_account'))
            except:
                messages.error(request, 'Une erreur est survenue.')
                return redirect(reverse('zds.member.views.settings_account'))
        else:
            return render_to_response('member/settings/account.html', c, RequestContext(request))
    else:
        form = ChangePasswordForm(request.user)
        c = {
            'form': form,
        }
        return render_to_response('member/settings/account.html', c, RequestContext(request))

@can_write_and_read_now
@login_required
def settings_user(request):
    '''User's settings about his email'''
    profile = get_object_or_404(Profile, user__pk=request.user.pk)
    
    if request.method == 'POST':
        form = ChangeUserForm(request.POST)
        c = {
            'form': form,
        }
        if form.is_valid():
            email_exist = User.objects.filter(email = form.data['username_new']).count()
            username_exist = User.objects.filter(username = form.data['username_new']).count()
            
            old = User.objects.filter(pk = request.user.pk).all()[0]
            if form.data['username_new'] and username_exist > 0:
                raise Http404
            elif form.data['username_new']:
                if form.data['username_new'].strip() != '':
                    old.username = form.data['username_new']
                
            if form.data['email_new'] and email_exist > 0:
                raise Http404
            elif form.data['email_new']:
                if form.data['email_new'].strip() != '':
                    old.email = form.data['email_new']
                
            old.save()
            
            return redirect(profile.get_absolute_url())
        
        else:
            return render_to_response('member/settings/user.html', c, RequestContext(request))
    else:
        form = ChangeUserForm()
        c = {
            'form': form,
        }
        return render_to_response('member/settings/user.html', c, RequestContext(request))

@can_read_now
def login_view(request):
    '''Log in user'''
    csrf_tk = {}
    csrf_tk.update(csrf(request))

    error = False

    # Redirecting user once logged in?
    if request.GET.has_key('next'):
        next_page = request.GET['next']
    else:
        next_page = None

    if request.method == 'POST':
        form = LoginForm(request.POST)
        if form.is_valid():
            username = request.POST['username']
            password = request.POST['password']
            user = authenticate(username=username, password=password)
            if user is not None:
                login(request, user)
                request.session['get_token'] = generate_token()
                if not 'remember' in request.POST:
                    request.session.set_expiry(0)
                
                try:
                    profile = get_object_or_404(Profile, user=request.user)
                    profile.last_ip_address = get_client_ip(request)
                    profile.save()
                    # Annotation isn't possible for this method. So we check
                    # if the user is ban when we retrieved him.
                    if not profile.can_read_now():
                        logout_view(request)
                except :
                    profile= None

                # redirect the user if needed
                try:
                    return redirect(next_page)
                except:
                    return redirect(reverse('zds.pages.views.home'))
            else:
                error = 'Les identifiants fournis ne sont pas valides'
        else:
            error = 'Veuillez spécifier votre identifiant et votre mot de passe'
    else:

        form = LoginForm()
    csrf_tk['error'] = error
    csrf_tk['form'] = form
    csrf_tk['next_page'] = next_page
    return render_template('member/login.html', {
        'form': form,
        'csrf_tk': csrf_tk,
    })

@login_required
def logout_view(request):
    '''Log out user'''
    logout(request)
    request.session.clear()
    return redirect(reverse('zds.pages.views.home'))


def register_view(request):
    '''Register a new user'''
    if request.method == 'POST':
        form = RegisterForm(request.POST)
        if form.is_valid():
            data = form.data
            user = User.objects.create_user(
                data['username'],
                data['email'],
                data['password'])
            user.is_active=False
            user.save()
            profile = Profile(user=user, show_email=False, show_sign=True, hover_or_click=True)
            profile.last_ip_address = get_client_ip(request)
            profile.save()
            user.backend = 'django.contrib.auth.backends.ModelBackend'
            
            # Generate a valid token during one hour.
            uuidToken = str(uuid.uuid4())
            date_end = datetime.now() + timedelta(days=0, hours=1, minutes=0, seconds=0)
            token = TokenRegister(user=user, token = uuidToken, date_end = date_end)
            token.save()

            #send email
            subject = "ZDS - Confirmation d'inscription"
            from_email = 'ZesteDeSavoir <noreply@zestedesavoir.com>'
            message_html = get_template('email/register/confirm.html').render(
                            Context({
                                'username': user.username,
                                'url': settings.SITE_URL+token.get_absolute_url(),
                            })
                        )
            message_txt = get_template('email/register/confirm.txt').render(
                            Context({
                                'username': user.username,
                                'url': settings.SITE_URL+token.get_absolute_url(),
                            })
                        )

            msg = EmailMultiAlternatives(subject, message_txt, from_email, [user.email])
            msg.attach_alternative(message_html, "text/html")
            msg.send()
            
            return render_template('member/register/success.html', {
                'user': user
            })


    form = RegisterForm()
    return render_template('member/register/index.html', {
        'form': form
    })

@can_read_now
def forgot_password(request):
    '''If the user forgot his password, he can have a new one'''
    if request.method == 'POST':
        form = ForgotPasswordForm(request.POST)
        if form.is_valid():
            data = form.data
            username = data['username']

            usr = get_object_or_404(User, username=username)

            # Generate a valid token during one hour.
            uuidToken = str(uuid.uuid4())
            date_end = datetime.now() + timedelta(days=0, hours=1, minutes=0, seconds=0)
            token = TokenForgotPassword(user=usr, token = uuidToken, date_end = date_end)
            token.save()

            #send email
            subject = "ZDS - Mot de passe oublié"
            from_email = 'ZesteDeSavoir <noreply@zestedesavoir.com>'
            message_html = get_template('email/forgot_password/confirm.html').render(
                            Context({
                                'username': usr.username,
                                'url': settings.SITE_URL+token.get_absolute_url(),
                            })
                        )
            message_txt = get_template('email/forgot_password/confirm.txt').render(
                            Context({
                                'username': usr.username,
                                'url': settings.SITE_URL+token.get_absolute_url(),
                            })
                        )
                
            msg = EmailMultiAlternatives(subject, message_txt, from_email, [usr.email])
            msg.attach_alternative(message_html, "text/html")
            msg.send()
            return render_template('member/forgot_password/success.html')
        else:
            return render_template('member/forgot_password/index.html', {'form': form})

    form = ForgotPasswordForm()
    return render_template('member/forgot_password/index.html', {
        'form': form
    })

@can_read_now
def new_password(request):
    '''Create a new password for a user'''
    try:
        token = request.GET['token']
    except KeyError:
        return redirect(reverse('zds.pages.views.home'))

    if request.method == 'POST':
        form = NewPasswordForm(request.POST)
        if form.is_valid():
            data = form.data
            password = data['password']

            token = get_object_or_404(TokenForgotPassword, token = token)

            # User can't confirm his request if it is too late.
            if datetime.now() > token.date_end:
                return render_template('member/new_password/failed.html')

            token.user.set_password(password)
            token.user.save()
            token.delete()

            return render_template('member/new_password/success.html')
        else:
            return render_template('member/new_password/index.html', {'form': form})

    form = NewPasswordForm()
    return render_template('member/new_password/index.html', {
        'form': form
    })

def active_account(request):
    '''Active token for a user'''
    try:
        token = request.GET['token']
    except KeyError:
        return redirect(reverse('zds.pages.views.home'))

    token = get_object_or_404(TokenRegister, token = token)
    usr = token.user
    # User can't confirm his request if it is too late.
    if datetime.now() > token.date_end:
        return render_template('member/register/token_failed.html')    
    
    usr.is_active = True
    usr.save()
    
    token.delete()
    
    
    return render_template('member/register/token_success.html', {'user':usr})
    
def get_client_ip(request):
    '''Retrieve the real IP address of the client'''
    if request.META.has_key('HTTP_X_REAL_IP'): # nginx
        return request.META.get('HTTP_X_REAL_IP')
    elif request.META.has_key('REMOTE_ADDR'): # other
        return request.META.get('REMOTE_ADDR')
    else: # should never happend
        return '0.0.0.0'
=======
    This may be very temporary.
>>>>>>> a60516f4

    """

    # TODO: Seriously improve this page, and see if cannot be merged in
    #       zds.pages.views.home since it will be more coherent to give an
    #       enhanced homepage for registered users

    return render_template('member/actions.html')

# settings for public profile


@can_write_and_read_now
@login_required
def settings_profile(request):
    """User's settings about his personal information."""
    # extra information about the current user
    profile = Profile.objects.get(user=request.user)

    if request.method == 'POST':
        form = ProfileForm(request.POST)
        c = {
            'form': form,
        }
        if form.is_valid():
            profile.biography = form.data['biography']
            profile.site = form.data['site']
            profile.show_email = 'show_email' in form.cleaned_data.get(
                'options')
            profile.show_sign = 'show_sign' in form.cleaned_data.get('options')
            profile.hover_or_click = 'hover_or_click' in form.cleaned_data.get(
                'options')
            profile.avatar_url = form.data['avatar_url']
            profile.sign = form.data['sign']

            # Save the profile
            # and redirect the user to the configuration space
            # with message indicate the state of the operation
            try:
                profile.save()
            except:
                messages.error(request, 'Une erreur est survenue.')
                return redirect(reverse('zds.member.views.settings_profile'))

            messages.success(
                request, 'Le profil a correctement été mis à jour.')
            return redirect(reverse('zds.member.views.settings_profile'))
        else:
            return render_to_response(
                'member/settings_profile.html',
                c,
                RequestContext(request))
    else:
        form = ProfileForm(initial={
            'biography': profile.biography,
            'site': profile.site,
            'avatar_url': profile.avatar_url,
            'show_email': profile.show_email,
            'show_sign': profile.show_sign,
            'hover_or_click': profile.hover_or_click,
            'sign': profile.sign}
        )
        c = {
            'form': form
        }
        return render_to_response(
            'member/settings_profile.html',
            c,
            RequestContext(request))


@can_write_and_read_now
@login_required
def settings_account(request):
    """User's settings about his account."""
    if request.method == 'POST':
        form = ChangePasswordForm(request.user, request.POST)
        c = {
            'form': form,
        }
        if form.is_valid():
            try:
                request.user.set_password(form.data['password_new'])
                request.user.save()
                messages.success(
                    request, 'Le mot de passe a bien été modifié.')
                return redirect(reverse('zds.member.views.settings_account'))
            except:
                messages.error(request, 'Une erreur est survenue.')
                return redirect(reverse('zds.member.views.settings_account'))
        else:
            return render_to_response(
                'member/settings_account.html',
                c,
                RequestContext(request))
    else:
        form = ChangePasswordForm(request.user)
        c = {
            'form': form,
        }
        return render_to_response(
            'member/settings_account.html',
            c,
            RequestContext(request))


@can_write_and_read_now
@login_required
def settings_user(request):
    """User's settings about his email."""
    profile = get_object_or_404(Profile, user__pk=request.user.pk)

    if request.method == 'POST':
        form = ChangeUserForm(request.POST)
        c = {
            'form': form,
        }
        if form.is_valid():
            email_exist = User.objects.filter(
                email=form.data['username_new']).count()
            username_exist = User.objects.filter(
                username=form.data['username_new']).count()

            old = User.objects.filter(pk=request.user.pk).all()[0]
            if form.data['username_new'] and username_exist > 0:
                raise Http404
            elif form.data['username_new']:
                if form.data['username_new'].strip() != '':
                    old.username = form.data['username_new']

            if form.data['email_new'] and email_exist > 0:
                raise Http404
            elif form.data['email_new']:
                if form.data['email_new'].strip() != '':
                    old.email = form.data['email_new']

            old.save()

            return redirect(profile.get_absolute_url())

        else:
            return render_to_response(
                'member/settings_user.html',
                c,
                RequestContext(request))
    else:
        form = ChangeUserForm()
        c = {
            'form': form,
        }
        return render_to_response(
            'member/settings_user.html',
            c,
            RequestContext(request))


@can_read_now
def login_view(request):
    """Log in user."""
    csrf_tk = {}
    csrf_tk.update(csrf(request))

    error = False

    # Redirecting user once logged in?
    if 'next' in request.GET:
        next_page = request.GET['next']
    else:
        next_page = None

    if request.method == 'POST':
        form = LoginForm(request.POST)
        username = request.POST['username']
        password = request.POST['password']
        user = authenticate(username=username, password=password)
        if user is not None:
            login(request, user)
            request.session['get_token'] = generate_token()
            if not 'remember' in request.POST:
                request.session.set_expiry(0)

            try:
                profile = get_object_or_404(Profile, user=request.user)
                profile.save()
                # Annotation isn't possible for this method. So we check
                # if the user is ban when we retrieved him.
                if not profile.can_read_now():
                    logout_view(request)
            except:
                profile = None
            # redirect the user if needed
            try:
                return redirect(next_page)
            except:
                return redirect(reverse('zds.pages.views.home'))
        else:
            error = 'Les identifiants fournis ne sont pas valides'
    else:
        form = LoginForm()
        form.helper.form_action = reverse(
            'zds.member.views.login_view') + "?next=" + str(next_page)

    csrf_tk['error'] = error
    csrf_tk['form'] = form
    csrf_tk['next_page'] = next_page
    return render_template('member/login.html', {
        'form': form,
        'csrf_tk': csrf_tk,
        'next_page': next_page,
    })


@login_required
@require_POST
def logout_view(request):
    """Log out user."""

    if 'next' in request.GET:
        next_page = request.GET['next']
    else:
        next_page = None

    logout(request)
    request.session.clear()

    try:
        return redirect(next_page)
    except:
        return redirect(reverse('zds.pages.views.home'))


def register_view(request):
    """Register a new user."""
    if request.method == 'POST':
        form = RegisterForm(request.POST)
        if form.is_valid():
            data = form.data
            user = User.objects.create_user(
                data['username'],
                data['email'],
                data['password'])
            user.is_active = False
            user.save()
            profile = Profile(
                user=user,
                show_email=False,
                show_sign=True,
                hover_or_click=True)
            profile.last_ip_address = get_client_ip(request)
            profile.save()
            user.backend = 'django.contrib.auth.backends.ModelBackend'

            # Generate a valid token during one hour.
            uuidToken = str(uuid.uuid4())
            date_end = datetime.now() + timedelta(days=0,
                                                  hours=1,
                                                  minutes=0,
                                                  seconds=0)
            token = TokenRegister(
                user=user,
                token=uuidToken,
                date_end=date_end)
            token.save()

            # send email
            subject = "ZDS - Confirmation d'inscription"
            from_email = 'ZesteDeSavoir <noreply@zestedesavoir.com>'
            message_html = get_template('email/confirm_register.html').render(
                Context({
                    'username': user.username,
                    'url': settings.SITE_URL + token.get_absolute_url(),
                })
            )
            message_txt = get_template('email/confirm_register.txt').render(
                Context({
                    'username': user.username,
                    'url': settings.SITE_URL + token.get_absolute_url(),
                })
            )

            msg = EmailMultiAlternatives(
                subject, message_txt, from_email, [
                    user.email])
            msg.attach_alternative(message_html, "text/html")
            msg.send()

            return render_template('member/register_success.html', {
                'user': user
            })

    form = RegisterForm()
    return render_template('member/register.html', {
        'form': form
    })


@can_read_now
def forgot_password(request):
    """If the user forgot his password, he can have a new one."""
    if request.method == 'POST':
        form = ForgotPasswordForm(request.POST)
        if form.is_valid():
            data = form.data
            username = data['username']

            usr = get_object_or_404(User, username=username)

            # Generate a valid token during one hour.
            uuidToken = str(uuid.uuid4())
            date_end = datetime.now() + timedelta(days=0,
                                                  hours=1,
                                                  minutes=0,
                                                  seconds=0)
            token = TokenForgotPassword(
                user=usr,
                token=uuidToken,
                date_end=date_end)
            token.save()

            # send email
            subject = "ZDS - Mot de passe oublié"
            from_email = 'ZesteDeSavoir <noreply@zestedesavoir.com>'
            message_html = get_template('email/confirm_forgot_password.html').render(
                Context({
                    'username': usr.username,
                    'url': settings.SITE_URL + token.get_absolute_url(),
                })
            )
            message_txt = get_template('email/confirm_forgot_password.txt').render(
                Context({
                    'username': usr.username,
                    'url': settings.SITE_URL + token.get_absolute_url(),
                })
            )

            msg = EmailMultiAlternatives(
                subject, message_txt, from_email, [
                    usr.email])
            msg.attach_alternative(message_html, "text/html")
            msg.send()
            return render_template('member/forgot_password_success.html')
        else:
            return render_template(
                'member/forgot_password.html', {'form': form})

    form = ForgotPasswordForm()
    return render_template('member/forgot_password.html', {
        'form': form
    })


@can_read_now
def new_password(request):
    """Create a new password for a user."""
    try:
        token = request.GET['token']
    except KeyError:
        return redirect(reverse('zds.pages.views.home'))

    if request.method == 'POST':
        form = NewPasswordForm(request.POST)
        if form.is_valid():
            data = form.data
            password = data['password']

            token = get_object_or_404(TokenForgotPassword, token=token)

            # User can't confirm his request if it is too late.
            if datetime.now() > token.date_end:
                return render_template('member/new_password_failed.html')

            token.user.set_password(password)
            token.user.save()
            token.delete()

            return render_template('member/new_password_success.html')
        else:
            return render_template('member/new_password.html', {'form': form})

    form = NewPasswordForm()
    return render_template('member/new_password.html', {
        'form': form
    })


def active_account(request):
    """Active token for a user."""
    try:
        token = request.GET['token']
    except KeyError:
        return redirect(reverse('zds.pages.views.home'))

    token = get_object_or_404(TokenRegister, token=token)
    usr = token.user
    # User can't confirm his request if it is too late.
    if datetime.now() > token.date_end:
        return render_template('member/token_account_failed.html')

    usr.is_active = True
    usr.save()

    token.delete()

    return render_template('member/token_account_success.html', {'user': usr})


def get_client_ip(request):
    """Retrieve the real IP address of the client."""
    if 'HTTP_X_REAL_IP' in request.META:  # nginx
        return request.META.get('HTTP_X_REAL_IP')
    elif 'REMOTE_ADDR' in request.META:  # other
        return request.META.get('REMOTE_ADDR')
    else:  # should never happend
        return '0.0.0.0'


def date_to_chart(posts):
    lst = 24 * [0]
    for i in range(len(lst)):
        lst[i] = 7 * [0]

    for post in posts:
        t = post.pubdate.timetuple()
        lst[t.tm_hour][(t.tm_wday + 1) %
                       7] = lst[t.tm_hour][(t.tm_wday + 1) %
                                           7] + 1

    return lst
<|MERGE_RESOLUTION|>--- conflicted
+++ resolved
@@ -168,7 +168,7 @@
     else:
         user_tutorials = profile.get_tutos()
 
-    return render_template('tutorial/index_member.html', {
+    return render_template('tutorial/admin/index.html', {
         'tutorials': user_tutorials,
         'type': type,
     })
@@ -194,530 +194,18 @@
     else:
         user_articles = profile.get_articles()
 
-    return render_template('article/index_member.html', {
-        'articles': user_articles,
-        'type': type,
-    })
-
-
-@can_read_now
-@login_required
-def actions(request):
-    """Show avaible actions for current user, like a customized homepage.
-
-<<<<<<< HEAD
-from datetime import datetime, timedelta
-from django.conf import settings
-from django.db import transaction
-from django.http import Http404
-from django.template import Context
-from django.template import RequestContext
-import os
-import uuid
-
-from django.contrib import messages
-from django.contrib.auth import authenticate, login, logout
-from django.contrib.auth.decorators import login_required
-from django.contrib.auth.models import User, SiteProfileNotAvailable
-from django.core.context_processors import csrf
-from django.core.mail import EmailMultiAlternatives
-from django.core.urlresolvers import reverse
-from django.shortcuts import redirect, get_object_or_404, render_to_response
-from django.template.loader import get_template
-import pygal
-
-from zds.member.decorator import can_read_now, can_write_and_read_now
-from zds.utils import render_template
-from zds.utils.tokens import generate_token
-
-from .forms import LoginForm, ProfileForm, RegisterForm, ChangePasswordForm, \
-    ChangeUserForm, ForgotPasswordForm, NewPasswordForm
-from .models import Profile, TokenForgotPassword, Ban, TokenRegister
-
-
-@can_read_now
-def index(request):
-    '''Displays the list of registered users'''
-    members = User.objects.order_by('date_joined')
-    return render_template('member/index.html', {
-        'members': members
-    })
-
-@can_read_now
-def details(request, user_name):
-    '''Displays details about a profile'''
-    usr = get_object_or_404(User, username=user_name)
-
-    try:
-        profile = usr.get_profile()
-        bans= Ban.objects.filter(user=usr).order_by('-pubdate')
-        
-    except SiteProfileNotAvailable:
-        raise Http404
-    
-    #refresh moderation chart
-    dot_chart = pygal.Dot(x_label_rotation=30)
-    dot_chart.title = u'Messages postés par période'
-    dot_chart.x_labels = [u'Dimanche', u'Lundi', u'Mardi', u'Mercredi', u'Jeudi', u'Vendredi', u'Samedi']
-    dot_chart.show_legend = False
-    
-    dates = date_to_chart(profile.get_posts()) 
-    
-    for i in range(0,24):
-        dot_chart.add(str(i)+' h', dates[(i+1)%24])
-    img_path = os.path.join(settings.MEDIA_ROOT, 'pygal')
-    if not os.path.isdir(img_path) :
-        os.makedirs(img_path, mode=0777)
-    fchart = os.path.join(img_path, 'mod-{}.svg'.format(str(usr.pk)))
-    
-    dot_chart.render_to_file(fchart)
-
-    return render_template('member/profile.html', {
-        'usr': usr, 'profile': profile, 'bans': bans
-    })
-
-@can_write_and_read_now
-@login_required
-@transaction.atomic
-def modify_profile(request, user_pk):
-    '''Modifies sanction of a user if there is a POST request'''
-    profile = get_object_or_404(Profile, user__pk=user_pk)
-    if request.method == 'POST':
-        ban= Ban()
-        ban.moderator=request.user
-        ban.user=profile.user
-        ban.pubdate = datetime.now()
-        
-        if 'ls' in request.POST:
-            profile.can_write=False
-            ban.type='Lecture Seule'
-            ban.text = request.POST['ls-text']
-        if 'ls-temp' in request.POST:
-            ban.type='Lecture Seule Temporaire'
-            ban.text = request.POST['ls-temp-text']
-            profile.can_write=False
-            profile.end_ban_write = datetime.now() + timedelta(days=int(request.POST['ls-jrs']),hours=0, minutes=0, seconds=0) 
-        if 'ban-temp' in request.POST:
-            ban.type='Ban Temporaire'
-            ban.text = request.POST['ban-temp-text']
-            profile.can_read=False
-            profile.end_ban_read = datetime.now() + timedelta(days=int(request.POST['ban-jrs']),hours=0, minutes=0, seconds=0)
-        if 'ban' in request.POST:
-            ban.type='Ban définitif'
-            ban.text = request.POST['ban-text']
-            profile.can_read=False
-        if 'un-ls' in request.POST:
-            ban.type='Autorisation d\'écrire'
-            ban.text = request.POST['unls-text']
-            profile.can_write=True
-        if 'un-ban' in request.POST:
-            ban.type='Autorisation de se connecter'
-            ban.text = request.POST['unban-text']
-            profile.can_read=True
-            
-        profile.save()
-        ban.save()
-        
-    return redirect(profile.get_absolute_url())
-
-@can_read_now
-@login_required
-def tutorials(request):
-    '''Returns all tutorials of the authenticated user'''
-    # The type indicate what the user would like to display.
-    # We can display public, draft or all user's tutorials.
-    try:
-        type = request.GET['type']
-    except KeyError:
-        type = None
-
-    # Retrieves all tutorials of the current user.
-    profile = Profile.objects.get(user=request.user)
-    if type == 'draft':
-        user_tutorials = profile.get_draft_tutos()
-    elif type == 'public':
-        user_tutorials = profile.get_public_tutos()
-    else:
-        user_tutorials = profile.get_tutos()
-
-    return render_template('tutorial/admin/index.html', {
-        'tutorials': user_tutorials,
-        'type': type,
-    })
-
-@can_read_now
-@login_required
-def articles(request):
-    '''Returns all articles of the authenticated user'''
-    # The type indicate what the user would like to display.
-    # We can display public, draft or all user's articles.
-    try:
-        type = request.GET['type']
-    except KeyError:
-        type = None
-
-    # Retrieves all articles of the current user.
-    profile = Profile.objects.get(user=request.user)
-    if type == 'draft':
-        user_articles = profile.get_draft_articles()
-    elif type == 'public':
-        user_articles = profile.get_public_articles()
-    else:
-        user_articles = profile.get_articles()
-
     return render_template('article/admin/index.html', {
         'articles': user_articles,
         'type': type,
     })
 
-# settings for public profile
-
-@can_write_and_read_now
-@login_required
-def settings_profile(request):
-    '''User's settings about his personal information'''
-    # extra information about the current user
-    profile = Profile.objects.get(user=request.user)
-
-    if request.method == 'POST':
-        form = ProfileForm(request.POST)
-        c = {
-            'form': form,
-        }
-        if form.is_valid():
-            profile.biography = form.data['biography']
-            profile.site = form.data['site']
-            profile.show_email = 'show_email' in form.cleaned_data.get('options')
-            profile.show_sign = 'show_sign' in form.cleaned_data.get('options')
-            profile.hover_or_click = 'hover_or_click' in form.cleaned_data.get('options')
-            profile.avatar_url = form.data['avatar_url']
-            profile.sign = form.data['sign']
-
-            # Save the profile
-            # and redirect the user to the configuration space
-            # with message indicate the state of the operation
-            try:
-                profile.save()
-            except:
-                messages.error(request, 'Une erreur est survenue.')
-                return redirect(reverse('zds.member.views.settings_profile'))
-
-            messages.success(
-                request, 'Le profil a correctement été mis à jour.')
-            return redirect(reverse('zds.member.views.settings_profile'))
-        else:
-            return render_to_response('member/settings/profile.html', c, RequestContext(request))
-    else:
-        form = ProfileForm(initial={
-            'biography': profile.biography,
-            'site': profile.site,
-            'avatar_url': profile.avatar_url,
-            'show_email': profile.show_email,
-            'show_sign': profile.show_sign,
-            'sign': profile.sign}
-        )
-        c = {
-            'form': form
-        }
-        return render_to_response('member/settings/profile.html', c, RequestContext(request))
-
-@can_write_and_read_now
-@login_required
-def settings_account(request):
-    '''User's settings about his account'''
-    if request.method == 'POST':
-        form = ChangePasswordForm(request.user, request.POST)
-        c = {
-            'form': form,
-        }
-        if form.is_valid():
-            try:
-                request.user.set_password(form.data['password_new'])
-                request.user.save()
-                messages.success(
-                    request, 'Le mot de passe a bien été modifié.')
-                return redirect(reverse('zds.member.views.settings_account'))
-            except:
-                messages.error(request, 'Une erreur est survenue.')
-                return redirect(reverse('zds.member.views.settings_account'))
-        else:
-            return render_to_response('member/settings/account.html', c, RequestContext(request))
-    else:
-        form = ChangePasswordForm(request.user)
-        c = {
-            'form': form,
-        }
-        return render_to_response('member/settings/account.html', c, RequestContext(request))
-
-@can_write_and_read_now
-@login_required
-def settings_user(request):
-    '''User's settings about his email'''
-    profile = get_object_or_404(Profile, user__pk=request.user.pk)
-    
-    if request.method == 'POST':
-        form = ChangeUserForm(request.POST)
-        c = {
-            'form': form,
-        }
-        if form.is_valid():
-            email_exist = User.objects.filter(email = form.data['username_new']).count()
-            username_exist = User.objects.filter(username = form.data['username_new']).count()
-            
-            old = User.objects.filter(pk = request.user.pk).all()[0]
-            if form.data['username_new'] and username_exist > 0:
-                raise Http404
-            elif form.data['username_new']:
-                if form.data['username_new'].strip() != '':
-                    old.username = form.data['username_new']
-                
-            if form.data['email_new'] and email_exist > 0:
-                raise Http404
-            elif form.data['email_new']:
-                if form.data['email_new'].strip() != '':
-                    old.email = form.data['email_new']
-                
-            old.save()
-            
-            return redirect(profile.get_absolute_url())
-        
-        else:
-            return render_to_response('member/settings/user.html', c, RequestContext(request))
-    else:
-        form = ChangeUserForm()
-        c = {
-            'form': form,
-        }
-        return render_to_response('member/settings/user.html', c, RequestContext(request))
-
-@can_read_now
-def login_view(request):
-    '''Log in user'''
-    csrf_tk = {}
-    csrf_tk.update(csrf(request))
-
-    error = False
-
-    # Redirecting user once logged in?
-    if request.GET.has_key('next'):
-        next_page = request.GET['next']
-    else:
-        next_page = None
-
-    if request.method == 'POST':
-        form = LoginForm(request.POST)
-        if form.is_valid():
-            username = request.POST['username']
-            password = request.POST['password']
-            user = authenticate(username=username, password=password)
-            if user is not None:
-                login(request, user)
-                request.session['get_token'] = generate_token()
-                if not 'remember' in request.POST:
-                    request.session.set_expiry(0)
-                
-                try:
-                    profile = get_object_or_404(Profile, user=request.user)
-                    profile.last_ip_address = get_client_ip(request)
-                    profile.save()
-                    # Annotation isn't possible for this method. So we check
-                    # if the user is ban when we retrieved him.
-                    if not profile.can_read_now():
-                        logout_view(request)
-                except :
-                    profile= None
-
-                # redirect the user if needed
-                try:
-                    return redirect(next_page)
-                except:
-                    return redirect(reverse('zds.pages.views.home'))
-            else:
-                error = 'Les identifiants fournis ne sont pas valides'
-        else:
-            error = 'Veuillez spécifier votre identifiant et votre mot de passe'
-    else:
-
-        form = LoginForm()
-    csrf_tk['error'] = error
-    csrf_tk['form'] = form
-    csrf_tk['next_page'] = next_page
-    return render_template('member/login.html', {
-        'form': form,
-        'csrf_tk': csrf_tk,
-    })
-
-@login_required
-def logout_view(request):
-    '''Log out user'''
-    logout(request)
-    request.session.clear()
-    return redirect(reverse('zds.pages.views.home'))
-
-
-def register_view(request):
-    '''Register a new user'''
-    if request.method == 'POST':
-        form = RegisterForm(request.POST)
-        if form.is_valid():
-            data = form.data
-            user = User.objects.create_user(
-                data['username'],
-                data['email'],
-                data['password'])
-            user.is_active=False
-            user.save()
-            profile = Profile(user=user, show_email=False, show_sign=True, hover_or_click=True)
-            profile.last_ip_address = get_client_ip(request)
-            profile.save()
-            user.backend = 'django.contrib.auth.backends.ModelBackend'
-            
-            # Generate a valid token during one hour.
-            uuidToken = str(uuid.uuid4())
-            date_end = datetime.now() + timedelta(days=0, hours=1, minutes=0, seconds=0)
-            token = TokenRegister(user=user, token = uuidToken, date_end = date_end)
-            token.save()
-
-            #send email
-            subject = "ZDS - Confirmation d'inscription"
-            from_email = 'ZesteDeSavoir <noreply@zestedesavoir.com>'
-            message_html = get_template('email/register/confirm.html').render(
-                            Context({
-                                'username': user.username,
-                                'url': settings.SITE_URL+token.get_absolute_url(),
-                            })
-                        )
-            message_txt = get_template('email/register/confirm.txt').render(
-                            Context({
-                                'username': user.username,
-                                'url': settings.SITE_URL+token.get_absolute_url(),
-                            })
-                        )
-
-            msg = EmailMultiAlternatives(subject, message_txt, from_email, [user.email])
-            msg.attach_alternative(message_html, "text/html")
-            msg.send()
-            
-            return render_template('member/register/success.html', {
-                'user': user
-            })
-
-
-    form = RegisterForm()
-    return render_template('member/register/index.html', {
-        'form': form
-    })
-
-@can_read_now
-def forgot_password(request):
-    '''If the user forgot his password, he can have a new one'''
-    if request.method == 'POST':
-        form = ForgotPasswordForm(request.POST)
-        if form.is_valid():
-            data = form.data
-            username = data['username']
-
-            usr = get_object_or_404(User, username=username)
-
-            # Generate a valid token during one hour.
-            uuidToken = str(uuid.uuid4())
-            date_end = datetime.now() + timedelta(days=0, hours=1, minutes=0, seconds=0)
-            token = TokenForgotPassword(user=usr, token = uuidToken, date_end = date_end)
-            token.save()
-
-            #send email
-            subject = "ZDS - Mot de passe oublié"
-            from_email = 'ZesteDeSavoir <noreply@zestedesavoir.com>'
-            message_html = get_template('email/forgot_password/confirm.html').render(
-                            Context({
-                                'username': usr.username,
-                                'url': settings.SITE_URL+token.get_absolute_url(),
-                            })
-                        )
-            message_txt = get_template('email/forgot_password/confirm.txt').render(
-                            Context({
-                                'username': usr.username,
-                                'url': settings.SITE_URL+token.get_absolute_url(),
-                            })
-                        )
-                
-            msg = EmailMultiAlternatives(subject, message_txt, from_email, [usr.email])
-            msg.attach_alternative(message_html, "text/html")
-            msg.send()
-            return render_template('member/forgot_password/success.html')
-        else:
-            return render_template('member/forgot_password/index.html', {'form': form})
-
-    form = ForgotPasswordForm()
-    return render_template('member/forgot_password/index.html', {
-        'form': form
-    })
-
-@can_read_now
-def new_password(request):
-    '''Create a new password for a user'''
-    try:
-        token = request.GET['token']
-    except KeyError:
-        return redirect(reverse('zds.pages.views.home'))
-
-    if request.method == 'POST':
-        form = NewPasswordForm(request.POST)
-        if form.is_valid():
-            data = form.data
-            password = data['password']
-
-            token = get_object_or_404(TokenForgotPassword, token = token)
-
-            # User can't confirm his request if it is too late.
-            if datetime.now() > token.date_end:
-                return render_template('member/new_password/failed.html')
-
-            token.user.set_password(password)
-            token.user.save()
-            token.delete()
-
-            return render_template('member/new_password/success.html')
-        else:
-            return render_template('member/new_password/index.html', {'form': form})
-
-    form = NewPasswordForm()
-    return render_template('member/new_password/index.html', {
-        'form': form
-    })
-
-def active_account(request):
-    '''Active token for a user'''
-    try:
-        token = request.GET['token']
-    except KeyError:
-        return redirect(reverse('zds.pages.views.home'))
-
-    token = get_object_or_404(TokenRegister, token = token)
-    usr = token.user
-    # User can't confirm his request if it is too late.
-    if datetime.now() > token.date_end:
-        return render_template('member/register/token_failed.html')    
-    
-    usr.is_active = True
-    usr.save()
-    
-    token.delete()
-    
-    
-    return render_template('member/register/token_success.html', {'user':usr})
-    
-def get_client_ip(request):
-    '''Retrieve the real IP address of the client'''
-    if request.META.has_key('HTTP_X_REAL_IP'): # nginx
-        return request.META.get('HTTP_X_REAL_IP')
-    elif request.META.has_key('REMOTE_ADDR'): # other
-        return request.META.get('REMOTE_ADDR')
-    else: # should never happend
-        return '0.0.0.0'
-=======
+
+@can_read_now
+@login_required
+def actions(request):
+    """Show avaible actions for current user, like a customized homepage.
+
     This may be very temporary.
->>>>>>> a60516f4
 
     """
 
@@ -1004,12 +492,12 @@
             msg.attach_alternative(message_html, "text/html")
             msg.send()
 
-            return render_template('member/register_success.html', {
+            return render_template('member/register/success.html', {
                 'user': user
             })
 
     form = RegisterForm()
-    return render_template('member/register.html', {
+    return render_template('member/register/index.html', {
         'form': form
     })
 
@@ -1058,13 +546,13 @@
                     usr.email])
             msg.attach_alternative(message_html, "text/html")
             msg.send()
-            return render_template('member/forgot_password_success.html')
+            return render_template('member/forgot_password/success.html')
         else:
             return render_template(
-                'member/forgot_password.html', {'form': form})
+                'member/forgot_password/index.html', {'form': form})
 
     form = ForgotPasswordForm()
-    return render_template('member/forgot_password.html', {
+    return render_template('member/forgot_password/index.html', {
         'form': form
     })
 
@@ -1087,18 +575,18 @@
 
             # User can't confirm his request if it is too late.
             if datetime.now() > token.date_end:
-                return render_template('member/new_password_failed.html')
+                return render_template('member/new_password/failed.html')
 
             token.user.set_password(password)
             token.user.save()
             token.delete()
 
-            return render_template('member/new_password_success.html')
+            return render_template('member/new_password/success.html')
         else:
-            return render_template('member/new_password.html', {'form': form})
+            return render_template('member/new_password/index.html', {'form': form})
 
     form = NewPasswordForm()
-    return render_template('member/new_password.html', {
+    return render_template('member/new_password/index.html', {
         'form': form
     })
 
@@ -1114,14 +602,14 @@
     usr = token.user
     # User can't confirm his request if it is too late.
     if datetime.now() > token.date_end:
-        return render_template('member/token_account_failed.html')
+        return render_template('member/register/token_failed.html')
 
     usr.is_active = True
     usr.save()
 
     token.delete()
 
-    return render_template('member/token_account_success.html', {'user': usr})
+    return render_template('member/register/token_success.html', {'user': usr})
 
 
 def get_client_ip(request):
@@ -1145,4 +633,4 @@
                        7] = lst[t.tm_hour][(t.tm_wday + 1) %
                                            7] + 1
 
-    return lst
+    return lst