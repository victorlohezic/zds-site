# coding: utf-8

from django.conf import settings
from django.contrib.auth.models import User
from django.core import mail
from django.core.urlresolvers import reverse
from oauth2_provider.models import Application, AccessToken
from rest_framework import status
from rest_framework.test import APITestCase
from rest_framework.test import APIClient

from zds.member.factories import ProfileFactory, StaffProfileFactory, ProfileNotSyncFactory
from zds.member.models import TokenRegister
from rest_framework_extensions.settings import extensions_api_settings
from django.core.cache import get_cache


class MemberListAPITest(APITestCase):
    def setUp(self):
        self.client = APIClient()
        get_cache(extensions_api_settings.DEFAULT_USE_CACHE).clear()

    def test_list_of_users_empty(self):
        """
        Gets empty list of users in the database.
        """
        response = self.client.get(reverse('api-member-list'))
        self.assertEqual(response.status_code, status.HTTP_200_OK)
        self.assertEqual(response.data.get('count'), 0)
        self.assertEqual(response.data.get('results'), [])
        self.assertIsNone(response.data.get('next'))
        self.assertIsNone(response.data.get('previous'))

    def test_list_of_users(self):
        """
        Gets list of users not empty in the database.
        """
        self.create_multiple_users()

        response = self.client.get(reverse('api-member-list'))
        self.assertEqual(response.status_code, status.HTTP_200_OK)
        self.assertEqual(response.data.get('count'), settings.REST_FRAMEWORK['PAGINATE_BY'])
        self.assertEqual(len(response.data.get('results')), settings.REST_FRAMEWORK['PAGINATE_BY'])
        self.assertIsNone(response.data.get('next'))
        self.assertIsNone(response.data.get('previous'))

    def test_list_of_users_with_several_pages(self):
        """
        Gets list of users with several pages in the database.
        """
        self.create_multiple_users(settings.REST_FRAMEWORK['PAGINATE_BY'] + 1)

        response = self.client.get(reverse('api-member-list'))
        self.assertEqual(response.status_code, status.HTTP_200_OK)
        self.assertEqual(response.data.get('count'), settings.REST_FRAMEWORK['PAGINATE_BY'] + 1)
        self.assertIsNotNone(response.data.get('next'))
        self.assertIsNone(response.data.get('previous'))
        self.assertEqual(len(response.data.get('results')), settings.REST_FRAMEWORK['PAGINATE_BY'])

        response = self.client.get(reverse('api-member-list') + '?page=2')
        self.assertEqual(response.status_code, status.HTTP_200_OK)
        self.assertEqual(response.data.get('count'), settings.REST_FRAMEWORK['PAGINATE_BY'] + 1)
        self.assertIsNone(response.data.get('next'))
        self.assertIsNotNone(response.data.get('previous'))
        self.assertEqual(len(response.data.get('results')), 1)

    def test_list_of_users_for_a_page_given(self):
        """
        Gets list of users with several pages and gets a page different that the first one.
        """
        self.create_multiple_users(settings.REST_FRAMEWORK['PAGINATE_BY'] + 1)

        response = self.client.get(reverse('api-member-list') + '?page=2')
        self.assertEqual(response.status_code, status.HTTP_200_OK)
        self.assertEqual(response.data.get('count'), 11)
        self.assertEqual(len(response.data.get('results')), 1)
        self.assertIsNone(response.data.get('next'))
        self.assertIsNotNone(response.data.get('previous'))

    def test_list_of_users_for_a_wrong_page_given(self):
        """
        Gets an error when the user asks a wrong page.
        """
        response = self.client.get(reverse('api-member-list') + '?page=2')
        self.assertEqual(response.status_code, status.HTTP_404_NOT_FOUND)

    def test_list_of_users_with_a_custom_page_size(self):
        """
        Gets list of users with a custom page size. DRF allows to specify a custom
        size for the pagination.
        """
        self.create_multiple_users(settings.REST_FRAMEWORK['PAGINATE_BY'] * 2)

        page_size = 'page_size'
        response = self.client.get(reverse('api-member-list') + '?{}=20'.format(page_size))
        self.assertEqual(response.status_code, status.HTTP_200_OK)
        self.assertEqual(response.data.get('count'), 20)
        self.assertEqual(len(response.data.get('results')), 20)
        self.assertIsNone(response.data.get('next'))
        self.assertIsNone(response.data.get('previous'))
        self.assertEqual(settings.REST_FRAMEWORK['PAGINATE_BY_PARAM'], page_size)

    def test_list_of_users_with_a_wrong_custom_page_size(self):
        """
        Gets list of users with a custom page size but not good according to the
        value in settings.
        """
        page_size_value = settings.REST_FRAMEWORK['MAX_PAGINATE_BY'] + 1
        self.create_multiple_users(page_size_value)

        response = self.client.get(reverse('api-member-list') + '?page_size={}'.format(page_size_value))
        self.assertEqual(response.status_code, status.HTTP_200_OK)
        self.assertEqual(response.data.get('count'), page_size_value)
        self.assertIsNotNone(response.data.get('next'))
        self.assertIsNone(response.data.get('previous'))
        self.assertEqual(settings.REST_FRAMEWORK['MAX_PAGINATE_BY'], len(response.data.get('results')))

    def test_search_in_list_of_users(self):
        """
        Gets list of users corresponding to the value given by the search parameter.
        """
        self.create_multiple_users()
        StaffProfileFactory()

        response = self.client.get(reverse('api-member-list') + '?search=firmstaff')
        self.assertEqual(response.status_code, status.HTTP_200_OK)
        self.assertTrue(response.data.get('count') > 0)

    def test_search_without_results_in_list_of_users(self):
        """
        Gets a list empty when there are users but which doesn't match with the search
        parameter value.
        """
        self.create_multiple_users()

        response = self.client.get(reverse('api-member-list') + '?search=zozor')
        self.assertEqual(response.status_code, status.HTTP_200_OK)
        self.assertEqual(response.data.get('count'), 0)
        self.assertIsNone(response.data.get('next'))
        self.assertIsNone(response.data.get('previous'))

    def test_register_new_user(self):
        """
        Registers a new user in the database.
        """
        data = {
            'username': 'Clem',
            'email': 'clem@zestedesavoir.com',
            'password': 'azerty'
        }
        response = self.client.post(reverse('api-member-list'), data)
        self.assertEqual(response.status_code, status.HTTP_201_CREATED)
        self.assertEqual(response.data.get('username'), data.get('username'))
        self.assertEqual(response.data.get('email'), data.get('email'))
        self.assertNotEqual(response.data.get('password'), data.get('password'))

    def test_register_two_same_users(self):
        """
        Tries to register a user two times.
        """
        data = {
            'username': 'Clem',
            'email': 'clem@zestedesavoir.com',
            'password': 'azerty'
        }
        response = self.client.post(reverse('api-member-list'), data)
        self.assertEqual(response.status_code, status.HTTP_201_CREATED)

        response = self.client.post(reverse('api-member-list'), data)
        self.assertEqual(response.status_code, status.HTTP_400_BAD_REQUEST)
        self.assertIsNotNone(response.data.get('username'))
        self.assertIsNotNone(response.data.get('email'))

    def test_register_new_user_without_username(self):
        """
        Tries to register a new user in the database without an username.
        """
        data = {
            'email': 'clem@zestedesavoir.com',
            'password': 'azerty'
        }
        response = self.client.post(reverse('api-member-list'), data)
        self.assertEqual(response.status_code, status.HTTP_400_BAD_REQUEST)
        self.assertIsNotNone(response.data.get('username'))

    def test_register_new_user_with_username_empty(self):
        """
        Tries to register a new user in the database with an username empty.
        """
        data = {
            'username': '',
            'email': 'clem@zestedesavoir.com',
            'password': 'azerty'
        }
        response = self.client.post(reverse('api-member-list'), data)
        self.assertEqual(response.status_code, status.HTTP_400_BAD_REQUEST)
        self.assertIsNotNone(response.data.get('username'))

    def test_register_new_user_with_comma_in_username(self):
        """
        Tries to register a new user in the database with comma in username.
        """
        data = {
            'username': 'Cle,m',
            'email': 'clem@zestedesavoir.com',
            'password': 'azerty'
        }
        response = self.client.post(reverse('api-member-list'), data)
        self.assertEqual(response.status_code, status.HTTP_400_BAD_REQUEST)
        self.assertIsNotNone(response.data.get('username'))

    def test_register_new_user_with_username_start_and_end_with_space(self):
        """
        Tries to register a new user in the database with space at the start
        and end of the username.
        """
        data = {
            'username': ' Clem ',
            'email': 'clem@zestedesavoir.com',
            'password': 'azerty'
        }
        response = self.client.post(reverse('api-member-list'), data)
        self.assertEqual(response.status_code, status.HTTP_201_CREATED)

    def test_register_new_user_without_email(self):
        """
        Tries to register a new user in the database without an email.
        """
        data = {
            'username': 'Clem',
            'password': 'azerty'
        }
        response = self.client.post(reverse('api-member-list'), data)
        self.assertEqual(response.status_code, status.HTTP_400_BAD_REQUEST)
        self.assertIsNotNone(response.data.get('email'))

    def test_register_new_user_with_forbidden_email(self):
        """
        Gets an error when the user tries to register a new user with a forbidden email.
        """
        data = {
            'username': 'Clem',
            'email': 'clem@yopmail.com',
            'password': 'azerty'
        }
        response = self.client.post(reverse('api-member-list'), data)
        self.assertEqual(response.status_code, status.HTTP_400_BAD_REQUEST)
        self.assertIsNotNone(response.data.get('email'))

    def test_register_new_user_without_password(self):
        """
        Tries to register a new user in the database without a password.
        """
        data = {
            'username': 'Clem',
            'email': 'clem@zestedesavoir.com'
        }
        response = self.client.post(reverse('api-member-list'), data)
        self.assertEqual(response.status_code, status.HTTP_400_BAD_REQUEST)
        self.assertIsNotNone(response.data.get('password'))

    def test_register_new_user_is_inactive(self):
        """
        Registers a new user and checks that the user is inactive in the database.
        """
        data = {
            'username': 'Clem',
            'email': 'clem@zestedesavoir.com',
            'password': 'azerty'
        }
        response = self.client.post(reverse('api-member-list'), data)
        self.assertEqual(response.status_code, status.HTTP_201_CREATED)

        user = User.objects.get(username=response.data.get('username'))
        self.assertFalse(user.is_active)

    def test_register_new_user_send_an_email_to_confirm_registration(self):
        """
        Registers a new user send an email in the inbox of the target user to confirm
        his registration.
        """
        data = {
            'username': 'Clem',
            'email': 'clem@zestedesavoir.com',
            'password': 'azerty'
        }
        response = self.client.post(reverse('api-member-list'), data)
        self.assertEqual(response.status_code, status.HTTP_201_CREATED)

        self.assertEquals(len(mail.outbox), 1)

    def test_register_new_user_create_a_token(self):
        """
        Registers a new user create a token used to confirm the registration of the
        future user.
        """
        data = {
            'username': 'Clem',
            'email': 'clem@zestedesavoir.com',
            'password': 'azerty'
        }
        response = self.client.post(reverse('api-member-list'), data)
        self.assertEqual(response.status_code, status.HTTP_201_CREATED)

        user = User.objects.get(username=response.data.get('username'))
        token = TokenRegister.objects.get(user=user)
        self.assertIsNotNone(token)

    def test_member_list_url_with_put_method(self):
        """
        Gets an error when the user try to make a request with a method not allowed.
        """
        response = self.client.put(reverse('api-member-list'))
        self.assertEqual(response.status_code, status.HTTP_405_METHOD_NOT_ALLOWED)

    def test_member_list_url_with_delete_method(self):
        """
        Gets an error when the user try to make a request with a method not allowed.
        """
        response = self.client.delete(reverse('api-member-list'))
        self.assertEqual(response.status_code, status.HTTP_405_METHOD_NOT_ALLOWED)

    def create_multiple_users(self, number_of_users=settings.REST_FRAMEWORK['PAGINATE_BY']):
        for user in xrange(0, number_of_users):
            ProfileFactory()


class MemberMyDetailAPITest(APITestCase):
    def setUp(self):
        get_cache(extensions_api_settings.DEFAULT_USE_CACHE).clear()

    def test_detail_of_the_member(self):
        """
        Gets all information about the user.
        """
        profile = ProfileFactory()
        client_oauth2 = create_oauth2_client(profile.user)
        client_authenticated = APIClient()
        authenticate_client(client_authenticated, client_oauth2, profile.user.username, 'hostel77')

        response = client_authenticated.get(reverse('api-member-profile'))
        self.assertEqual(response.status_code, status.HTTP_200_OK)
        self.assertEqual(profile.user.id, response.data.get('id'))
        self.assertEqual(profile.user.username, response.data.get('username'))
        self.assertEqual(profile.user.email, response.data.get('email'))
        self.assertEqual(profile.user.is_active, response.data.get('is_active'))
        self.assertIsNotNone(response.data.get('date_joined'))
        self.assertEqual(profile.site, response.data.get('site'))
        self.assertEqual(profile.get_avatar_url(), response.data.get('avatar_url'))
        self.assertEqual(profile.biography, response.data.get('biography'))
        self.assertEqual(profile.sign, response.data.get('sign'))
        self.assertFalse(response.data.get('show_email'))
        self.assertEqual(profile.show_sign, response.data.get('show_sign'))
        self.assertEqual(profile.hover_or_click, response.data.get('hover_or_click'))
        self.assertEqual(profile.allow_temp_visual_changes, response.data.get('allow_temp_visual_changes'))
        self.assertEqual(profile.email_for_answer, response.data.get('email_for_answer'))

    def test_detail_of_the_member_not_authenticated(self):
        """
        Tries to get profile of the member with a client not authenticated.
        """
        client = APIClient()

        response = client.get(reverse('api-member-profile'))
        self.assertEqual(response.status_code, status.HTTP_401_UNAUTHORIZED)


class MemberDetailAPITest(APITestCase):
    def setUp(self):
        self.client = APIClient()
        self.profile = ProfileFactory()

        client_oauth2 = create_oauth2_client(self.profile.user)
        self.client_authenticated = APIClient()
        authenticate_client(self.client_authenticated, client_oauth2, self.profile.user.username, 'hostel77')

        get_cache(extensions_api_settings.DEFAULT_USE_CACHE).clear()

    def test_detail_of_a_member(self):
        """
        Gets all information about a user.
        """
        response = self.client.get(reverse('api-member-detail', args=[self.profile.user.id]))
        self.assertEqual(response.status_code, status.HTTP_200_OK)
        self.assertEqual(self.profile.user.id, response.data.get('id'))
        self.assertEqual(self.profile.user.username, response.data.get('username'))
        self.assertIsNone(response.data.get('email'))
        self.assertEqual(self.profile.user.is_active, response.data.get('is_active'))
        self.assertIsNotNone(response.data.get('date_joined'))
        self.assertEqual(self.profile.site, response.data.get('site'))
        self.assertEqual(self.profile.get_avatar_url(), response.data.get('avatar_url'))
        self.assertEqual(self.profile.biography, response.data.get('biography'))
        self.assertEqual(self.profile.sign, response.data.get('sign'))
        self.assertFalse(response.data.get('show_email'))
        self.assertEqual(self.profile.show_sign, response.data.get('show_sign'))
        self.assertEqual(self.profile.hover_or_click, response.data.get('hover_or_click'))
        self.assertEqual(self.profile.email_for_answer, response.data.get('email_for_answer'))

    def test_detail_with_user_not_synchronized(self):
        """
        Gets all information about a user not synchronized.
        """
        decal = ProfileNotSyncFactory()
        response = self.client.get(reverse('api-member-detail', args=[decal.user.id]))
        self.assertEqual(response.status_code, status.HTTP_200_OK)
        self.assertEqual(response.data.get('id'), decal.user.id)

    def test_detail_of_a_member_who_accepts_to_show_his_email(self):
        """
        Gets all information about a user but not his email because the request isn't authenticated.
        """
        self.profile.show_email = True
        self.profile.save()

        response = self.client.get(reverse('api-member-detail', args=[self.profile.user.id]))
        self.assertEqual(response.status_code, status.HTTP_200_OK)
        self.assertIsNone(response.data.get('email'))

    def test_detail_of_a_member_who_accepts_to_show_his_email_with_authenticated_request(self):
        """
        Gets all information about a user and his email.
        """
        self.profile.show_email = True
        self.profile.save()

        response = self.client_authenticated.get(reverse('api-member-detail', args=[self.profile.user.id]))
        self.assertEqual(response.status_code, status.HTTP_200_OK)
        self.assertTrue(response.data.get('show_email'))
        self.assertEqual(self.profile.user.email, response.data.get('email'))

    def test_detail_of_a_member_not_present(self):
        """
        Gets an error when the user isn't present in the database.
        """
        response = self.client.get(reverse('api-member-detail', args=[42]))
        self.assertEqual(response.status_code, status.HTTP_404_NOT_FOUND)

    def test_update_member_details_without_any_change(self):
        """
        Updates a member but without any changes.
        """
        response = self.client_authenticated.put(reverse('api-member-detail', args=[self.profile.user.id]))

        self.assertEqual(response.status_code, status.HTTP_200_OK)
        self.assertEqual(self.profile.user.id, response.data.get('id'))
        self.assertEqual(self.profile.user.username, response.data.get('username'))
        self.assertEqual(self.profile.user.email, response.data.get('email'))
        self.assertEqual(self.profile.user.is_active, response.data.get('is_active'))
        self.assertIsNotNone(response.data.get('date_joined'))
        self.assertEqual(self.profile.site, response.data.get('site'))
        self.assertEqual(self.profile.avatar_url, response.data.get('avatar_url'))
        self.assertEqual(self.profile.biography, response.data.get('biography'))
        self.assertEqual(self.profile.sign, response.data.get('sign'))
        self.assertFalse(response.data.get('show_email'))
        self.assertEqual(self.profile.show_sign, response.data.get('show_sign'))
        self.assertEqual(self.profile.hover_or_click, response.data.get('hover_or_click'))
        self.assertEqual(self.profile.email_for_answer, response.data.get('email_for_answer'))

    def test_update_member_details_with_user_not_synchronized(self):
        """
        Updates a member of a user not synchronized.
        """
        decal = ProfileNotSyncFactory()

        client_oauth2 = create_oauth2_client(decal.user)
        client_authenticated = APIClient()
        authenticate_client(client_authenticated, client_oauth2, decal.user.username, 'hostel77')

        response = client_authenticated.put(reverse('api-member-detail', args=[decal.user.id]))
        self.assertEqual(response.status_code, status.HTTP_200_OK)
        self.assertEqual(response.data.get('id'), decal.user.id)

    def test_update_member_details_not_exist(self):
        """
        Tries to update a member who doesn't exist in the database.
        """
        response = self.client_authenticated.put(reverse('api-member-detail', args=[42]))
        self.assertEqual(response.status_code, status.HTTP_404_NOT_FOUND)

    def test_update_member_details_with_a_problem_in_authentication(self):
        """
        Tries to update a member with a authentication not valid.
        """
        response = self.client.put(reverse('api-member-detail', args=[self.profile.user.id]))
        self.assertEqual(response.status_code, status.HTTP_401_UNAUTHORIZED)

    def test_update_member_details_without_permissions(self):
        """
        Tries to update information about a member when the user isn't the target user.
        """
        another = ProfileFactory()
        response = self.client_authenticated.put(reverse('api-member-detail', args=[another.user.id]))
        self.assertEqual(response.status_code, status.HTTP_403_FORBIDDEN)

    def test_update_member_details_username(self):
        """
        Updates username of a member given.
        """
        data = {
            'username': 'Clem'
        }
        response = self.client_authenticated.put(reverse('api-member-detail', args=[self.profile.user.id]), data)
        self.assertEqual(response.status_code, status.HTTP_200_OK)
        self.assertEqual(response.data.get('username'), data.get('username'))

    def test_update_member_details_email(self):
        """
        Updates email of a member given.
        """
        data = {
            'email': 'clem@zestedesavoir.com'
        }
        response = self.client_authenticated.put(reverse('api-member-detail', args=[self.profile.user.id]), data)
        self.assertEqual(response.status_code, status.HTTP_200_OK)
        self.assertEqual(response.data.get('email'), data.get('email'))

    def test_update_member_details_with_email_malformed(self):
        """
        Gets an error when the user try to update a member given with an email malformed.
        """
        data = {
            'email': 'wrong email'
        }
        response = self.client_authenticated.put(reverse('api-member-detail', args=[self.profile.user.id]), data)
        self.assertEqual(response.status_code, status.HTTP_400_BAD_REQUEST)

    def test_update_member_details_site(self):
        """
        Updates site of a member given.
        """
        data = {
            'site': 'www.zestedesavoir.com'
        }
        response = self.client_authenticated.put(reverse('api-member-detail', args=[self.profile.user.id]), data)
        self.assertEqual(response.status_code, status.HTTP_200_OK)
        self.assertEqual(response.data.get('site'), data.get('site'))

    def test_update_member_details_avatar(self):
        """
        Updates url of the member's avatar given.
        """
        data = {
            'avatar_url': 'www.zestedesavoir.com'
        }
        response = self.client_authenticated.put(reverse('api-member-detail', args=[self.profile.user.id]), data)
        self.assertEqual(response.status_code, status.HTTP_200_OK)
        self.assertEqual(response.data.get('avatar_url'), data.get('avatar_url'))

    def test_update_member_details_biography(self):
        """
        Updates biography of a member given.
        """
        data = {
            'biography': 'It is my awesome biography.'
        }
        response = self.client_authenticated.put(reverse('api-member-detail', args=[self.profile.user.id]), data)
        self.assertEqual(response.status_code, status.HTTP_200_OK)
        self.assertEqual(response.data.get('biography'), data.get('biography'))

    def test_update_member_details_sign(self):
        """
        Updates sign of a member given.
        """
        data = {
            'sign': 'It is my awesome sign.'
        }
        response = self.client_authenticated.put(reverse('api-member-detail', args=[self.profile.user.id]), data)
        self.assertEqual(response.status_code, status.HTTP_200_OK)
        self.assertEqual(response.data.get('sign'), data.get('sign'))

    def test_update_member_details_show_email(self):
        """
        Updates show email of a member given.
        """
        data = {
            'show_email': True
        }
        response = self.client_authenticated.put(reverse('api-member-detail', args=[self.profile.user.id]), data)
        self.assertEqual(response.status_code, status.HTTP_200_OK)
        self.assertEqual(response.data.get('show_email'), data.get('show_email'))

        data = {
            'show_email': False
        }
        response = self.client_authenticated.put(reverse('api-member-detail', args=[self.profile.user.id]), data)
        self.assertEqual(response.status_code, status.HTTP_200_OK)
        self.assertEqual(response.data.get('show_email'), data.get('show_email'))

    def test_update_member_details_show_sign(self):
        """
        Updates show sign of a member given.
        """
        data = {
            'show_sign': True
        }
        response = self.client_authenticated.put(reverse('api-member-detail', args=[self.profile.user.id]), data)
        self.assertEqual(response.status_code, status.HTTP_200_OK)
        self.assertEqual(response.data.get('show_sign'), data.get('show_sign'))

        data = {
            'show_sign': False
        }
        response = self.client_authenticated.put(reverse('api-member-detail', args=[self.profile.user.id]), data)
        self.assertEqual(response.status_code, status.HTTP_200_OK)
        self.assertEqual(response.data.get('show_sign'), data.get('show_sign'))

    def test_update_member_details_hover_or_click(self):
        """
        Updates hover or click of a member given.
        """
        data = {
            'hover_or_click': True
        }
        response = self.client_authenticated.put(reverse('api-member-detail', args=[self.profile.user.id]), data)
        self.assertEqual(response.status_code, status.HTTP_200_OK)
        self.assertEqual(response.data.get('hover_or_click'), data.get('hover_or_click'))

        data = {
            'hover_or_click': False
        }
        response = self.client_authenticated.put(reverse('api-member-detail', args=[self.profile.user.id]), data)
        self.assertEqual(response.status_code, status.HTTP_200_OK)
        self.assertEqual(response.data.get('hover_or_click'), data.get('hover_or_click'))

    def test_update_member_details_email_for_answer(self):
        """
        Updates email for answer of a member given.
        """
        data = {
            'email_for_answer': True
        }
        response = self.client_authenticated.put(reverse('api-member-detail', args=[self.profile.user.id]), data)
        self.assertEqual(response.status_code, status.HTTP_200_OK)
        self.assertEqual(response.data.get('email_for_answer'), data.get('email_for_answer'))

        data = {
            'email_for_answer': False
        }
        response = self.client_authenticated.put(reverse('api-member-detail', args=[self.profile.user.id]), data)
        self.assertEqual(response.status_code, status.HTTP_200_OK)
        self.assertEqual(response.data.get('email_for_answer'), data.get('email_for_answer'))

    def test_member_detail_url_with_post_method(self):
        """
        Gets an error when the user try to make a request with a method not allowed.
        """
        response = self.client.post(reverse('api-member-detail', args=[self.profile.user.id]))
        self.assertEqual(response.status_code, status.HTTP_405_METHOD_NOT_ALLOWED)

    def test_member_detail_url_with_delete_method(self):
        """
        Gets an error when the user try to make a request with a method not allowed.
        """
        response = self.client.delete(reverse('api-member-detail', args=[self.profile.user.id]))
        self.assertEqual(response.status_code, status.HTTP_405_METHOD_NOT_ALLOWED)


class MemberDetailReadingOnlyAPITest(APITestCase):
    def setUp(self):
        self.mas = ProfileFactory()
        settings.ZDS_APP['member']['bot_account'] = self.mas.user.username

        self.profile = ProfileFactory()
        self.staff = StaffProfileFactory()
        client_oauth2 = create_oauth2_client(self.staff.user)
        self.client_authenticated = APIClient()
        authenticate_client(self.client_authenticated, client_oauth2, self.staff.user.username, 'hostel77')

        get_cache(extensions_api_settings.DEFAULT_USE_CACHE).clear()

    def test_apply_read_only_at_a_member(self):
        """
        Applies a read only sanction at a member given by a staff user.
        """
        response = self.client_authenticated.post(reverse('api-member-read-only', args=[self.profile.user.id]))
        self.assertEqual(response.status_code, status.HTTP_200_OK)
        self.assertEqual(response.data.get('username'), self.profile.user.username)
        self.assertEqual(response.data.get('email'), self.profile.user.email)
        self.assertFalse(response.data.get('can_write'))

    def test_apply_read_only_at_a_user_not_synchronized(self):
        """
        Applies a read only sanction at a user not synchronized.
        """
        decal = ProfileNotSyncFactory()

        response = self.client_authenticated.post(reverse('api-member-read-only', args=[decal.user.id]))
        self.assertEqual(response.status_code, status.HTTP_200_OK)
        self.assertEqual(response.data.get('id'), decal.user.id)

    def test_apply_temporary_read_only_at_a_member(self):
        """
        Applies a temporary read only sanction at a member given by a staff user.
        """
        data = {
            'ls-jrs': 1
        }
        response = self.client_authenticated.post(reverse('api-member-read-only', args=[self.profile.user.id]), data)
        self.assertEqual(response.status_code, status.HTTP_200_OK)
        self.assertEqual(response.data.get('username'), self.profile.user.username)
        self.assertEqual(response.data.get('email'), self.profile.user.email)
        self.assertFalse(response.data.get('can_write'))
        self.assertIsNotNone(response.data.get('end_ban_write'))

    def test_apply_read_only_at_a_member_with_justification(self):
        """
        Applies a read only sanction at a member given by a staff user with a justification.
        """
        data = {
            'ls-text': 'You are a bad boy!'
        }
        response = self.client_authenticated.post(reverse('api-member-read-only', args=[self.profile.user.id]), data)
        self.assertEqual(response.status_code, status.HTTP_200_OK)
        self.assertEqual(response.data.get('username'), self.profile.user.username)
        self.assertEqual(response.data.get('email'), self.profile.user.email)
        self.assertFalse(response.data.get('can_write'))

    def test_apply_read_only_at_a_member_not_exist(self):
        """
        Applies a read only sanction at a member given but not present in the database.
        """
        response = self.client_authenticated.post(reverse('api-member-read-only', args=[42]))
        self.assertEqual(response.status_code, status.HTTP_404_NOT_FOUND)

    def test_apply_read_only_at_a_member_with_unauthenticated_client(self):
        """
        Tries to apply a read only sanction at a member with a user isn't authenticated.
        """
        client = APIClient()
        response = client.post(reverse('api-member-read-only', args=[self.profile.user.id]))
        self.assertEqual(response.status_code, status.HTTP_401_UNAUTHORIZED)

    def test_apply_read_only_at_a_member_without_permissions(self):
        """
        Tries to apply a read only sanction at a member with a user isn't authenticated.
        """
        client_oauth2 = create_oauth2_client(self.profile.user)
        client_authenticated = APIClient()
        authenticate_client(client_authenticated, client_oauth2, self.profile.user.username, 'hostel77')

        response = client_authenticated.post(reverse('api-member-read-only', args=[self.profile.user.id]))
        self.assertEqual(response.status_code, status.HTTP_403_FORBIDDEN)

    def test_remove_read_only_at_a_member(self):
        """
        Removes a read only sanction at a member given by a staff user.
        """
        response = self.client_authenticated.post(reverse('api-member-read-only', args=[self.profile.user.id]))
        self.assertEqual(response.status_code, status.HTTP_200_OK)

        response = self.client_authenticated.delete(reverse('api-member-read-only', args=[self.profile.user.id]))
        self.assertEqual(response.status_code, status.HTTP_200_OK)
        self.assertEqual(response.data.get('username'), self.profile.user.username)
        self.assertEqual(response.data.get('email'), self.profile.user.email)
        self.assertTrue(response.data.get('can_write'))

    def test_remove_temporary_read_only_at_a_member(self):
        """
        Removes a temporary read only sanction at a member given by a staff user.
        """
        data = {
            'ls-jrs': 1
        }
        response = self.client_authenticated.post(reverse('api-member-read-only', args=[self.profile.user.id]), data)
        self.assertEqual(response.status_code, status.HTTP_200_OK)

        response = self.client_authenticated.delete(reverse('api-member-read-only', args=[self.profile.user.id]))
        self.assertEqual(response.status_code, status.HTTP_200_OK)
        self.assertEqual(response.data.get('username'), self.profile.user.username)
        self.assertEqual(response.data.get('email'), self.profile.user.email)
        self.assertTrue(response.data.get('can_write'))
        self.assertIsNone(response.data.get('end_ban_write'))

    def test_remove_read_only_at_a_member_with_justification(self):
        """
        Removes a read only sanction at a member given by a staff user with a justification.
        """
        data = {
            'ls-text': 'You are a bad boy!'
        }
        response = self.client_authenticated.post(reverse('api-member-read-only', args=[self.profile.user.id]), data)
        self.assertEqual(response.status_code, status.HTTP_200_OK)

        response = self.client_authenticated.delete(reverse('api-member-read-only', args=[self.profile.user.id]))
        self.assertEqual(response.status_code, status.HTTP_200_OK)
        self.assertEqual(response.data.get('username'), self.profile.user.username)
        self.assertEqual(response.data.get('email'), self.profile.user.email)
        self.assertTrue(response.data.get('can_write'))

    def test_remove_read_only_at_a_member_not_exist(self):
        """
        Removes a read only sanction at a member given but not present in the database.
        """
        response = self.client_authenticated.delete(reverse('api-member-read-only', args=[42]))
        self.assertEqual(response.status_code, status.HTTP_404_NOT_FOUND)

    def test_remove_read_only_at_a_member_with_unauthenticated_client(self):
        """
        Tries to remove a read only sanction at a member with a user isn't authenticated.
        """
        client = APIClient()
        response = client.delete(reverse('api-member-read-only', args=[self.profile.user.id]))
        self.assertEqual(response.status_code, status.HTTP_401_UNAUTHORIZED)

    def test_remove_read_only_at_a_member_without_permissions(self):
        """
        Tries to remove a read only sanction at a member with a user isn't authenticated.
        """
        client_oauth2 = create_oauth2_client(self.profile.user)
        client_authenticated = APIClient()
        authenticate_client(client_authenticated, client_oauth2, self.profile.user.username, 'hostel77')

        response = client_authenticated.delete(reverse('api-member-read-only', args=[self.profile.user.id]))
        self.assertEqual(response.status_code, status.HTTP_403_FORBIDDEN)

    def test_staff_apply_read_only_on_self(self):
        """
        A staff user can not put LS on himself
        """
        data = {
            'ls-text': 'I am a bad staff!'
        }
        response = self.client_authenticated.post(reverse('api-member-read-only', args=[self.staff.user.id]), data)
        self.assertEqual(response.status_code, status.HTTP_403_FORBIDDEN)


class MemberDetailBanAPITest(APITestCase):
    def setUp(self):
        self.mas = ProfileFactory()
        settings.ZDS_APP['member']['bot_account'] = self.mas.user.username

        self.profile = ProfileFactory()
        self.staff = StaffProfileFactory()
        client_oauth2 = create_oauth2_client(self.staff.user)
        self.client_authenticated = APIClient()
        authenticate_client(self.client_authenticated, client_oauth2, self.staff.user.username, 'hostel77')

        get_cache(extensions_api_settings.DEFAULT_USE_CACHE).clear()

    def test_apply_ban_at_a_member(self):
        """
        Applies a ban sanction at a member given by a staff user.
        """
        response = self.client_authenticated.post(reverse('api-member-ban', args=[self.profile.user.id]))
        self.assertEqual(response.status_code, status.HTTP_200_OK)
        self.assertEqual(response.data.get('username'), self.profile.user.username)
        self.assertEqual(response.data.get('email'), self.profile.user.email)
        self.assertFalse(response.data.get('can_read'))

    def test_apply_ban_at_a_user_not_synchronized(self):
        """
        Applies a ban sanction at a user not synchronized.
        """
        decal = ProfileNotSyncFactory()

        response = self.client_authenticated.post(reverse('api-member-ban', args=[decal.user.id]))
        self.assertEqual(response.status_code, status.HTTP_200_OK)
        self.assertEqual(response.data.get('id'), decal.user.id)

    def test_apply_temporary_ban_at_a_member(self):
        """
        Applies a temporary ban sanction at a member given by a staff user.
        """
        data = {
            'ban-jrs': 1
        }
        response = self.client_authenticated.post(reverse('api-member-ban', args=[self.profile.user.id]), data)
        self.assertEqual(response.status_code, status.HTTP_200_OK)
        self.assertEqual(response.data.get('username'), self.profile.user.username)
        self.assertEqual(response.data.get('email'), self.profile.user.email)
        self.assertFalse(response.data.get('can_read'))
        self.assertIsNotNone(response.data.get('end_ban_read'))

    def test_apply_ban_at_a_member_with_justification(self):
        """
        Applies a ban sanction at a member given by a staff user with a justification.
        """
        data = {
            'ban-text': 'You are a bad boy!'
        }
        response = self.client_authenticated.post(reverse('api-member-ban', args=[self.profile.user.id]), data)
        self.assertEqual(response.status_code, status.HTTP_200_OK)
        self.assertEqual(response.data.get('username'), self.profile.user.username)
        self.assertEqual(response.data.get('email'), self.profile.user.email)
        self.assertFalse(response.data.get('can_read'))

    def test_apply_ban_at_a_member_not_exist(self):
        """
        Applies a ban sanction at a member given but not present in the database.
        """
        response = self.client_authenticated.post(reverse('api-member-ban', args=[42]))
        self.assertEqual(response.status_code, status.HTTP_404_NOT_FOUND)

    def test_apply_ban_at_a_member_with_unauthenticated_client(self):
        """
        Tries to apply a ban sanction at a member with a user isn't authenticated.
        """
        client = APIClient()
        response = client.post(reverse('api-member-ban', args=[self.profile.user.id]))
        self.assertEqual(response.status_code, status.HTTP_401_UNAUTHORIZED)

    def test_apply_ban_at_a_member_without_permissions(self):
        """
        Tries to apply a ban sanction at a member with a user isn't authenticated.
        """
        client_oauth2 = create_oauth2_client(self.profile.user)
        client_authenticated = APIClient()
        authenticate_client(client_authenticated, client_oauth2, self.profile.user.username, 'hostel77')

        response = client_authenticated.post(reverse('api-member-ban', args=[self.profile.user.id]))
        self.assertEqual(response.status_code, status.HTTP_403_FORBIDDEN)

    def test_remove_ban_at_a_member(self):
        """
        Removes a ban sanction at a member given by a staff user.
        """
        response = self.client_authenticated.post(reverse('api-member-ban', args=[self.profile.user.id]))
        self.assertEqual(response.status_code, status.HTTP_200_OK)

        response = self.client_authenticated.delete(reverse('api-member-ban', args=[self.profile.user.id]))
        self.assertEqual(response.status_code, status.HTTP_200_OK)
        self.assertEqual(response.data.get('username'), self.profile.user.username)
        self.assertEqual(response.data.get('email'), self.profile.user.email)
        self.assertTrue(response.data.get('can_read'))

    def test_remove_temporary_ban_at_a_member(self):
        """
        Removes a temporary ban sanction at a member given by a staff user.
        """
        data = {
            'ban-jrs': 1
        }
        response = self.client_authenticated.post(reverse('api-member-ban', args=[self.profile.user.id]), data)
        self.assertEqual(response.status_code, status.HTTP_200_OK)

        response = self.client_authenticated.delete(reverse('api-member-ban', args=[self.profile.user.id]))
        self.assertEqual(response.status_code, status.HTTP_200_OK)
        self.assertEqual(response.data.get('username'), self.profile.user.username)
        self.assertEqual(response.data.get('email'), self.profile.user.email)
        self.assertTrue(response.data.get('can_read'))
        self.assertIsNone(response.data.get('end_ban_read'))

    def test_remove_ban_at_a_member_with_justification(self):
        """
        Removes a ban sanction at a member given by a staff user with a justification.
        """
        data = {
            'ban-text': 'You are a bad boy!'
        }
        response = self.client_authenticated.post(reverse('api-member-ban', args=[self.profile.user.id]), data)
        self.assertEqual(response.status_code, status.HTTP_200_OK)

        response = self.client_authenticated.delete(reverse('api-member-ban', args=[self.profile.user.id]))
        self.assertEqual(response.status_code, status.HTTP_200_OK)
        self.assertEqual(response.data.get('username'), self.profile.user.username)
        self.assertEqual(response.data.get('email'), self.profile.user.email)
        self.assertTrue(response.data.get('can_read'))

    def test_remove_ban_at_a_member_not_exist(self):
        """
        Removes a ban sanction at a member given but not present in the database.
        """
        response = self.client_authenticated.delete(reverse('api-member-ban', args=[42]))
        self.assertEqual(response.status_code, status.HTTP_404_NOT_FOUND)

    def test_remove_ban_at_a_member_with_unauthenticated_client(self):
        """
        Tries to remove a ban sanction at a member with a user isn't authenticated.
        """
        client = APIClient()
        response = client.delete(reverse('api-member-ban', args=[self.profile.user.id]))
        self.assertEqual(response.status_code, status.HTTP_401_UNAUTHORIZED)

    def test_remove_ban_at_a_member_without_permissions(self):
        """
        Tries to remove a ban sanction at a member with a user isn't authenticated.
        """
        client_oauth2 = create_oauth2_client(self.profile.user)
        client_authenticated = APIClient()
        authenticate_client(client_authenticated, client_oauth2, self.profile.user.username, 'hostel77')

        response = client_authenticated.delete(reverse('api-member-ban', args=[self.profile.user.id]))
        self.assertEqual(response.status_code, status.HTTP_403_FORBIDDEN)

    def test_staff_apply_ban_on_self(self):
        """
        A staff user can not put a ban on himself
        """
        data = {
            'ban-text': 'I am a bad staff!'
        }
        response = self.client_authenticated.post(reverse('api-member-ban', args=[self.staff.user.id]), data)
        self.assertEqual(response.status_code, status.HTTP_403_FORBIDDEN)


<<<<<<< HEAD
class PermissionMemberAPITest(APITestCase):
    def setUp(self):
        self.profile = ProfileFactory()
        self.staff = StaffProfileFactory()

        get_cache(extensions_api_settings.DEFAULT_USE_CACHE).clear()

    def test_has_read_permission_for_anonymous_users(self):
        """
        Anonymous users have the permission to read any member.
        """
        response = self.client.get(reverse('api-member-detail', args=[self.profile.user.id]))
        self.assertEqual(response.status_code, status.HTTP_200_OK)
        self.assertTrue(response.data.get('permissions').get('read'))

    def test_has_read_permission_for_authenticated_users(self):
        """
        Authenticated users have the permission to read any member.
        """
        authenticate_client(self.client, create_oauth2_client(self.profile.user),
                            self.profile.user.username, 'hostel77')

        response = self.client.get(reverse('api-member-detail', args=[self.profile.user.id]))
        self.assertEqual(response.status_code, status.HTTP_200_OK)
        self.assertTrue(response.data.get('permissions').get('read'))

    def test_has_read_permission_for_staff_users(self):
        """
        Staff users have the permission to read any member.
        """
        authenticate_client(self.client, create_oauth2_client(self.staff.user),
                            self.staff.user.username, 'hostel77')

        response = self.client.get(reverse('api-member-detail', args=[self.profile.user.id]))
        self.assertEqual(response.status_code, status.HTTP_200_OK)
        self.assertTrue(response.data.get('permissions').get('read'))

    def test_has_not_write_permission_for_anonymous_user(self):
        """
        An anonymous user haven't write permissions.
        """
        response = self.client.get(reverse('api-member-detail', args=[self.profile.user.id]))
        self.assertEqual(response.status_code, status.HTTP_200_OK)
        self.assertFalse(response.data.get('permissions').get('write'))

    def test_has_write_permission_for_authenticated_user(self):
        """
        A user authenticated have write permissions.
        """
        authenticate_client(self.client, create_oauth2_client(self.profile.user),
                            self.profile.user.username, 'hostel77')

        response = self.client.get(reverse('api-member-detail', args=[self.profile.user.id]))
        self.assertEqual(response.status_code, status.HTTP_200_OK)
        self.assertTrue(response.data.get('permissions').get('write'))

    def test_has_write_permission_for_staff(self):
        """
        A staff user have write permissions.
        """
        authenticate_client(self.client, create_oauth2_client(self.staff.user),
                            self.staff.user.username, 'hostel77')

        response = self.client.get(reverse('api-member-detail', args=[self.profile.user.id]))
        self.assertEqual(response.status_code, status.HTTP_200_OK)
        self.assertTrue(response.data.get('permissions').get('write'))

    def test_has_not_update_permission_for_anonymous_user(self):
        """
        Only the user authenticated have update permissions.
        """
        response = self.client.get(reverse('api-member-detail', args=[self.profile.user.id]))
        self.assertEqual(response.status_code, status.HTTP_200_OK)
        self.assertFalse(response.data.get('permissions').get('update'))

    def test_has_update_permission_for_authenticated_user(self):
        """
        Only the user authenticated have update permissions.
        """
        authenticate_client(self.client, create_oauth2_client(self.profile.user),
                            self.profile.user.username, 'hostel77')

        response = self.client.get(reverse('api-member-detail', args=[self.profile.user.id]))
        self.assertEqual(response.status_code, status.HTTP_200_OK)
        self.assertTrue(response.data.get('permissions').get('update'))

    def test_has_not_update_permission_for_staff(self):
        """
        Only the user authenticated have update permissions.
        """
        authenticate_client(self.client, create_oauth2_client(self.staff.user),
                            self.staff.user.username, 'hostel77')

        response = self.client.get(reverse('api-member-detail', args=[self.profile.user.id]))
        self.assertEqual(response.status_code, status.HTTP_200_OK)
        self.assertFalse(response.data.get('permissions').get('update'))

    def test_has_not_ban_permission_for_anonymous_user(self):
        """
        Only staff have ban permission.
        """
        response = self.client.get(reverse('api-member-detail', args=[self.profile.user.id]))
        self.assertEqual(response.status_code, status.HTTP_200_OK)
        self.assertFalse(response.data.get('permissions').get('ban'))

    def test_has_not_ban_permission_for_authenticated_user(self):
        """
        Only staff have ban permission.
        """
        authenticate_client(self.client, create_oauth2_client(self.profile.user),
                            self.profile.user.username, 'hostel77')

        response = self.client.get(reverse('api-member-detail', args=[self.profile.user.id]))
        self.assertEqual(response.status_code, status.HTTP_200_OK)
        self.assertFalse(response.data.get('permissions').get('ban'))

    def test_has_ban_permission_for_staff(self):
        """
        Only staff have ban permission.
        """
        authenticate_client(self.client, create_oauth2_client(self.staff.user),
                            self.staff.user.username, 'hostel77')

        response = self.client.get(reverse('api-member-detail', args=[self.profile.user.id]))
        self.assertEqual(response.status_code, status.HTTP_200_OK)
        self.assertTrue(response.data.get('permissions').get('ban'))
=======
class CacheMemberAPITest(APITestCase):
    def test_cache_of_user_authenticated_for_member_profile(self):
        """
        Cache must be invalidated when we specify a bearer token.
        """
        profile = ProfileFactory()
        another_profile = ProfileFactory()

        authenticate_client(self.client, create_oauth2_client(profile.user), profile.user.username, 'hostel77')
        response = self.client.get(reverse('api-member-profile'))
        self.assertEqual(response.status_code, status.HTTP_200_OK)
        self.assertEqual(profile.user.username, response.data.get('username'))

        authenticate_client(self.client, create_oauth2_client(another_profile.user),
                            another_profile.user.username, 'hostel77')
        response = self.client.get(reverse('api-member-profile'))
        self.assertEqual(response.status_code, status.HTTP_200_OK)
        self.assertEqual(another_profile.user.username, response.data.get('username'))
>>>>>>> 013f2de9


def create_oauth2_client(user):
    client = Application.objects.create(user=user,
                                        client_type=Application.CLIENT_CONFIDENTIAL,
                                        authorization_grant_type=Application.GRANT_PASSWORD)
    client.save()
    return client


def authenticate_client(client, client_auth, username, password):
    client.post('/oauth2/token/', {
        'client_id': client_auth.client_id,
        'client_secret': client_auth.client_secret,
        'username': username,
        'password': password,
        'grant_type': 'password'
    })
    access_token = AccessToken.objects.get(user__username=username)
    client.credentials(HTTP_AUTHORIZATION='Bearer {}'.format(access_token))<|MERGE_RESOLUTION|>--- conflicted
+++ resolved
@@ -993,7 +993,6 @@
         self.assertEqual(response.status_code, status.HTTP_403_FORBIDDEN)
 
 
-<<<<<<< HEAD
 class PermissionMemberAPITest(APITestCase):
     def setUp(self):
         self.profile = ProfileFactory()
@@ -1120,7 +1119,8 @@
         response = self.client.get(reverse('api-member-detail', args=[self.profile.user.id]))
         self.assertEqual(response.status_code, status.HTTP_200_OK)
         self.assertTrue(response.data.get('permissions').get('ban'))
-=======
+
+
 class CacheMemberAPITest(APITestCase):
     def test_cache_of_user_authenticated_for_member_profile(self):
         """
@@ -1139,7 +1139,6 @@
         response = self.client.get(reverse('api-member-profile'))
         self.assertEqual(response.status_code, status.HTTP_200_OK)
         self.assertEqual(another_profile.user.username, response.data.get('username'))
->>>>>>> 013f2de9
 
 
 def create_oauth2_client(user):
