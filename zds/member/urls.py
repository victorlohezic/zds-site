# coding: utf-8

from django.conf.urls import patterns, url

from . import views


urlpatterns = patterns('',
                       url(r'^$', 'zds.member.views.index'),
                       url(r'^voir/(?P<user_name>.+)$', 'zds.member.views.details'),
                       url(r'^profil/modifier/(?P<user_pk>\d+)', 'zds.member.views.modify_profile'),
<<<<<<< HEAD
=======
                       url(r'^profil/lier$', 'zds.member.views.add_oldtuto'),
                       url(r'^profil/delier$', 'zds.member.views.remove_oldtuto'),

>>>>>>> c71a29ec
                       url(r'^tutoriels$', 'zds.member.views.tutorials'),
                       url(r'^articles$', 'zds.member.views.articles'),
                       url(r'^actions$', 'zds.member.views.actions'),
                       url(r'^parametres/profil$', 'zds.member.views.settings_profile'),
                       url(r'^parametres/mini_profil/(?P<user_name>.+)$', 'zds.member.views.settings_mini_profile'),
                       url(r'^parametres/compte$', 'zds.member.views.settings_account'),
                       url(r'^parametres/user$', 'zds.member.views.settings_user'),

                       url(r'^connexion$', 'zds.member.views.login_view'),
                       url(r'^deconnexion/$', 'zds.member.views.logout_view'),
                       url(r'^inscription$', 'zds.member.views.register_view'),
                       url(r'^reinitialisation$', 'zds.member.views.forgot_password'),
                       url(r'^new_password$', 'zds.member.views.new_password'),
                       url(r'^activation$', 'zds.member.views.active_account'),
                       url(r'^envoi_jeton$', 'zds.member.views.generate_token_account'),
                       )<|MERGE_RESOLUTION|>--- conflicted
+++ resolved
@@ -9,15 +9,13 @@
                        url(r'^$', 'zds.member.views.index'),
                        url(r'^voir/(?P<user_name>.+)$', 'zds.member.views.details'),
                        url(r'^profil/modifier/(?P<user_pk>\d+)', 'zds.member.views.modify_profile'),
-<<<<<<< HEAD
-=======
                        url(r'^profil/lier$', 'zds.member.views.add_oldtuto'),
                        url(r'^profil/delier$', 'zds.member.views.remove_oldtuto'),
 
->>>>>>> c71a29ec
                        url(r'^tutoriels$', 'zds.member.views.tutorials'),
                        url(r'^articles$', 'zds.member.views.articles'),
                        url(r'^actions$', 'zds.member.views.actions'),
+
                        url(r'^parametres/profil$', 'zds.member.views.settings_profile'),
                        url(r'^parametres/mini_profil/(?P<user_name>.+)$', 'zds.member.views.settings_mini_profile'),
                        url(r'^parametres/compte$', 'zds.member.views.settings_account'),
