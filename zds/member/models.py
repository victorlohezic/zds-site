--- conflicted
+++ resolved
@@ -1,248 +1,3 @@
-<<<<<<< HEAD
-# coding: utf-8
-
-from datetime import datetime
-from django.conf import settings
-from django.db import models
-from hashlib import md5
-import os
-
-from django.contrib.auth.models import User
-from django.core.urlresolvers import reverse
-
-import pygeoip
-from zds.article.models import Article
-from zds.forum.models import Post, Topic
-from zds.tutorial.models import Tutorial
-from zds.utils.models import Alert
-
-
-class Profile(models.Model):
-
-    """Represents an user profile."""
-    class Meta:
-        verbose_name = 'Profil'
-        verbose_name_plural = 'Profils'
-        permissions = (
-            ("moderation", u"Modérer un membre"),
-            ("show_ip", u"Afficher les IP d'un membre"),
-        )
-
-    user = models.OneToOneField(User, verbose_name='Utilisateur')
-
-    last_ip_address = models.CharField(
-        'Adresse IP',
-        max_length=15,
-        blank=True,
-        null=True)
-
-    site = models.CharField('Site internet', max_length=128, blank=True)
-    show_email = models.BooleanField('Afficher adresse mail publiquement',
-                                     default=False)
-
-    avatar_url = models.CharField(
-        'URL de l\'avatar', max_length=128, null=True, blank=True
-    )
-
-    biography = models.TextField('Biographie', blank=True)
-
-    karma = models.IntegerField('Karma', default=0)
-
-    sign = models.CharField('Signature', max_length=250, blank=True)
-
-    show_sign = models.BooleanField('Voir les signatures',
-                                    default=True)
-
-    hover_or_click = models.BooleanField('Survol ou click ?',
-                                         default=False)
-
-    can_read = models.BooleanField('Possibilité de lire', default=True)
-    end_ban_read = models.DateTimeField(
-        'Fin d\'interdiction de lecture',
-        null=True,
-        blank=True)
-
-    can_write = models.BooleanField('Possibilité d\'écrire', default=True)
-    end_ban_write = models.DateTimeField(
-        'Fin d\'interdiction d\'ecrire',
-        null=True,
-        blank=True)
-
-    def __unicode__(self):
-        """Textual forum of a profile."""
-        return self.user.username
-
-    def get_absolute_url(self):
-        """Absolute URL to the profile page."""
-        return '/membres/voir/{0}'.format(self.user.username)
-
-    def get_city(self):
-        """return physical adress by geolocalisation."""
-        gic = pygeoip.GeoIP(
-            os.path.join(
-                settings.GEOIP_PATH,
-                'GeoLiteCity.dat'))
-        geo = gic.record_by_addr(self.last_ip_address)
-
-        return u'{0} ({1}) : {2}'.format(
-            geo['city'], geo['postal_code'], geo['country_name'])
-
-    def get_avatar_url(self):
-        """Avatar URL (using custom URL or Gravatar)"""
-        if self.avatar_url:
-            return self.avatar_url
-        else:
-            return 'https://secure.gravatar.com/avatar/{0}?d=identicon'.format(
-                md5(self.user.email).hexdigest())
-
-    def get_post_count(self):
-        """Number of messages posted."""
-        return Post.objects.filter(author__pk=self.user.pk).count()
-
-    def get_topic_count(self):
-        """Number of threads created."""
-        return Topic.objects.filter(author=self.user).count()
-
-    def get_tuto_count(self):
-        """Number of tutos created."""
-        return Tutorial.objects.filter(authors__in=[self.user]).count()
-
-    def get_tutos(self):
-        """Get all tutorials of the user."""
-        return Tutorial.objects.filter(authors__in=[self.user]).all()
-
-    def get_draft_tutos(self):
-        """Tutorial in draft."""
-        return Tutorial.objects.filter(
-            authors__in=[
-                self.user],
-            sha_draft__isnull=False).all()
-
-    def get_public_tutos(self):
-        """Tutorial in public."""
-        return Tutorial.objects.filter(
-            authors__in=[
-                self.user],
-            sha_public__isnull=False).all()
-
-    def get_validate_tutos(self):
-        """Tutorial in validation."""
-        return Tutorial.objects.filter(
-            authors__in=[
-                self.user],
-            sha_validation__isnull=False).all()
-
-    def get_beta_tutos(self):
-        """Tutorial in beta."""
-        return Tutorial.objects.filter(
-            authors__in=[
-                self.user],
-            sha_beta__isnull=False).all()
-
-    def get_articles(self):
-        """Get all articles of the user."""
-        return Article.objects.filter(authors__in=[self.user]).all()
-
-    def get_public_articles(self):
-        """Get all public articles of the user."""
-        return Article.objects.filter(
-            authors__in=[
-                self.user],
-            sha_public__isnull=False).all()
-
-    def get_validate_articles(self):
-        """Articles in validation."""
-        return Article.objects.filter(
-            authors__in=[
-                self.user],
-            sha_validation__isnull=False).all()
-
-    def get_draft_articles(self):
-        """Get all draft articles of the user."""
-        return Article.objects.filter(
-            authors__in=[
-                self.user],
-            sha_draft__isnull=False).all()
-
-    def get_posts(self):
-        return Post.objects.filter(author=self.user).all()
-
-    def get_invisible_posts_count(self):
-        return Post.objects.filter(is_visible=False, author=self.user).count()
-
-    def get_alerts_posts_count(self):
-        return Alert.objects.filter(author=self.user).count()
-
-    def can_read_now(self):
-        if self.end_ban_read:
-            return self.can_read or (self.end_ban_read < datetime.now())
-        else:
-            return self.can_read
-
-    def can_write_now(self):
-        if self.end_ban_write:
-            return self.can_write or (self.end_ban_write < datetime.now())
-        else:
-            return self.can_write
-
-    def get_followed_topics(self):
-        """Followed topics."""
-        return Topic.objects.filter(topicfollowed__user=self.user)\
-            .order_by('-last_message__pubdate')
-
-
-class TokenForgotPassword(models.Model):
-
-    class Meta:
-        verbose_name = 'Token de mot de passe oublié'
-        verbose_name_plural = 'Tokens de mots de passe oubliés'
-
-    user = models.ForeignKey(User, verbose_name='Utilisateur')
-    token = models.CharField(max_length=100)
-    date_end = models.DateTimeField('Date de fin')
-
-    def get_absolute_url(self):
-        """Absolute URL to the new password page."""
-        return reverse('zds.member.views.new_password') + \
-            '?token={0}'.format(self.token)
-
-
-class TokenRegister(models.Model):
-
-    class Meta:
-        verbose_name = 'Token d\'inscription'
-        verbose_name_plural = 'Tokens  d\'inscription'
-
-    user = models.ForeignKey(User, verbose_name='Utilisateur')
-    token = models.CharField(max_length=100)
-    date_end = models.DateTimeField('Date de fin')
-
-    def get_absolute_url(self):
-        """Absolute URL to the active account page."""
-        return reverse('zds.member.views.active_account') + \
-            '?token={0}'.format(self.token)
-
-    def __unicode__(self):
-        """Textual forum of a profile."""
-        return u"{0} - {1}".format(self.user.username, self.date_end)
-
-
-class Ban(models.Model):
-
-    class Meta:
-        verbose_name = 'Sanction'
-        verbose_name_plural = 'Sanctions'
-
-    user = models.ForeignKey(User, verbose_name='Sanctionné')
-    moderator = models.ForeignKey(User, verbose_name='Moderateur',
-                                  related_name='bans')
-    type = models.CharField('Type', max_length=80)
-    text = models.TextField('Explication de la sanction')
-    pubdate = models.DateTimeField(
-        'Date de publication',
-        blank=True,
-        null=True)
-=======
 # coding: utf-8
 
 from datetime import datetime
@@ -492,5 +247,4 @@
     pubdate = models.DateTimeField(
         'Date de publication',
         blank=True,
-        null=True)
->>>>>>> c8102b56
+        null=True)