--- conflicted
+++ resolved
@@ -54,14 +54,10 @@
 
     hover_or_click = models.BooleanField('Survol ou click ?',
                                          default=False)
-<<<<<<< HEAD
-    
-=======
 
     email_for_answer = models.BooleanField('Envoyer pour les réponse MP',
                                          default=False)
 
->>>>>>> a996a50c
     sdz_tutorial = models.CharField('Identifiant des tutos SdZ', max_length=30, blank=True, null=True)
 
     can_read = models.BooleanField('Possibilité de lire', default=True)
@@ -75,11 +71,7 @@
         'Fin d\'interdiction d\'ecrire',
         null=True,
         blank=True)
-<<<<<<< HEAD
-    
-=======
-
->>>>>>> a996a50c
+
     last_visit = models.DateTimeField(
         'Date de dernière visite',
         null=True,
@@ -268,21 +260,13 @@
         null=True)
 
 def listing():
-<<<<<<< HEAD
-    
-=======
-
->>>>>>> a996a50c
+
     fichier = []
     if os.path.isdir(settings.SDZ_TUTO_DIR):
         for root in os.listdir(settings.SDZ_TUTO_DIR):
             if os.path.isdir(os.path.join(settings.SDZ_TUTO_DIR, root)):
                 num = root.split('_')[0]
-<<<<<<< HEAD
-                if num != None and num.isdigit(): 
-=======
                 if num != None and num.isdigit():
->>>>>>> a996a50c
                     fichier.append((num, root))
         return fichier
     else:
