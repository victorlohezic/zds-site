--- conflicted
+++ resolved
@@ -1,31 +1,26 @@
 # coding: utf-8
 
 from datetime import datetime
-import os
-
+from django.conf import settings
+from django.db import models
 from hashlib import md5
-from importlib import import_module
-
-from django.conf import settings
-from django.contrib.auth import logout
-from django.contrib.auth.models import User
-from django.contrib.gis.geoip import GeoIP
-from django.contrib.sessions.models import Session
-from django.core.urlresolvers import reverse
-from django.db import models
-from django.dispatch import receiver
 from django.http import HttpRequest
 from django.utils.http import urlquote
-
+from django.contrib.sessions.models import Session
+from django.contrib.auth import logout
+import os
+
+from django.contrib.auth.models import User
+from django.core.urlresolvers import reverse
+from django.dispatch import receiver
+
+import pygeoip
 from zds.article.models import Article
 from zds.forum.models import Post, Topic
 from zds.member.managers import ProfileManager
 from zds.tutorial.models import Tutorial
 from zds.utils.models import Alert
-<<<<<<< HEAD
-=======
 from importlib import import_module
->>>>>>> 524c4cf4
 
 
 class Profile(models.Model):
@@ -121,13 +116,6 @@
         providers.
         :return: The city and the country name of this profile.
         """
-<<<<<<< HEAD
-        g = GeoIP()
-        geo = g.city(self.last_ip_address)
-        if geo is not None:
-            return u'{0}, {1}'.format(geo['city'], geo['country_name'])
-        return ''
-=======
         # FIXME: this test to differentiate IPv4 and IPv6 addresses doesn't work, as IPv6 addresses may have length < 16
         # Example: localhost ("::1"). Real test: IPv4 addresses contains dots, IPv6 addresses contains columns.
         if len(self.last_ip_address) <= 16:
@@ -144,7 +132,6 @@
 
         return u'{0}, {1}'.format(
             geo['city'], geo['country_name'])
->>>>>>> 524c4cf4
 
     def get_avatar_url(self):
         """
