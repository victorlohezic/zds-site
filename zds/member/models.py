# coding: utf-8

from datetime import datetime
from hashlib import md5
<<<<<<< HEAD
from importlib import import_module
=======
>>>>>>> c649be85
import os
import pygeoip

from django.conf import settings
from django.contrib.auth import logout
from django.contrib.auth.models import User
from django.contrib.sessions.models import Session
from django.core.urlresolvers import reverse
from django.db import models
from django.dispatch import receiver
from django.http import HttpRequest
from django.utils.translation import ugettext_lazy as _

from zds.forum.models import Post, Topic
from zds.member.managers import ProfileManager
from zds.tutorialv2.models.models_database import PublishableContent, PublishedContent
from zds.utils.models import Alert


class Profile(models.Model):
    """
    A user profile. Complementary data of standard Django `auth.user`.
    """

    class Meta:
        verbose_name = 'Profil'
        verbose_name_plural = 'Profils'
        permissions = (
            ('moderation', _(u'Modérer un membre')),
            ('show_ip', _(u"Afficher les IP d'un membre")),
        )

    # Link with standard user is a simple one-to-one link, as recommended in official documentation.
    # See https://docs.djangoproject.com/en/1.6/topics/auth/customizing/#extending-the-existing-user-model
    user = models.OneToOneField(
        User,
        verbose_name='Utilisateur',
        related_name='profile')

    last_ip_address = models.CharField(
        'Adresse IP',
        max_length=39,
        blank=True,
        null=True)

    site = models.CharField('Site internet', max_length=2000, blank=True)
    show_email = models.BooleanField('Afficher adresse mail publiquement', default=False)
    avatar_url = models.CharField('URL de l\'avatar', max_length=2000, null=True, blank=True)
    biography = models.TextField('Biographie', blank=True)
    karma = models.IntegerField('Karma', default=0)
    sign = models.TextField('Signature', max_length=500, blank=True)
    github_token = models.TextField('GitHub', blank=True)
    show_sign = models.BooleanField('Voir les signatures', default=True)
    # do UI components open by hovering them, or is clicking on them required?
    is_hover_enabled = models.BooleanField('Déroulement au survol ?', default=True)
    allow_temp_visual_changes = models.BooleanField('Activer les changements visuels temporaires', default=True)
    email_for_answer = models.BooleanField('Envoyer pour les réponse MP', default=False)
    # SdZ tutorial IDs separated by columns (:).
    # TODO: bad field name (singular --> should be plural), manually handled multi-valued field.
    sdz_tutorial = models.TextField('Identifiant des tutos SdZ', blank=True, null=True)
    can_read = models.BooleanField('Possibilité de lire', default=True)
    end_ban_read = models.DateTimeField("Fin d'interdiction de lecture", null=True, blank=True)
    can_write = models.BooleanField("Possibilité d'écrire", default=True)
    end_ban_write = models.DateTimeField("Fin d'interdiction d'écrire", null=True, blank=True)
    last_visit = models.DateTimeField('Date de dernière visite', null=True, blank=True)
    _permissions = {}
    _groups = None

    objects = ProfileManager()

    def __unicode__(self):
        return self.user.username

    def is_private(self):
        """can the user can display their stats"""
        user_groups = self.user.groups.all()
        user_group_names = [g.name for g in user_groups]
        return settings.ZDS_APP['member']['bot_group'] in user_group_names

    def get_absolute_url(self):
        """Absolute URL to the profile page."""
        return reverse('member-detail', kwargs={'user_name': self.user.username})

    def get_city(self):
        """
        Uses geo-localization to get physical localization of a profile through its last IP address.
        This works relatively good with IPv4 addresses (~city level), but is very imprecise with IPv6 or exotic internet
        providers.
        :return: The city and the country name of this profile.
        """
        # FIXME: this test to differentiate IPv4 and IPv6 addresses doesn't work, as IPv6 addresses may have length < 16
        # Example: localhost ("::1"). Real test: IPv4 addresses contains dots, IPv6 addresses contains columns.
        if len(self.last_ip_address) <= 16:
            gic = pygeoip.GeoIP(
                os.path.join(
                    settings.GEOIP_PATH,
                    'GeoLiteCity.dat'))
        else:
            gic = pygeoip.GeoIP(
                os.path.join(
                    settings.GEOIP_PATH,
                    'GeoLiteCityv6.dat'))

        geo = gic.record_by_addr(self.last_ip_address)

        if geo is not None:
            return u'{0}, {1}'.format(geo['city'], geo['country_name'])
        return ''

    def get_avatar_url(self):
        """Get the avatar URL for this profile.
        If the user has defined a custom URL, use it.
        If not, use Gravatar.
        :return: The avatar URL for this profile
        :rtype: str
        """
        if self.avatar_url:
            if self.avatar_url.startswith(settings.MEDIA_URL):
                return u"{}{}".format(settings.ZDS_APP["site"]["url"], self.avatar_url)
            else:
                return self.avatar_url
        else:
            return 'https://secure.gravatar.com/avatar/{0}?d=identicon'.format(
                md5(self.user.email.lower().encode("utf-8")).hexdigest())

    def get_post_count(self):
        """
        :return: The forum post count. Doesn't count comments on articles or tutorials.
        """
        return Post.objects.filter(author__pk=self.user.pk, is_visible=True).count()

    def get_post_count_as_staff(self):
        """Number of messages posted (view as staff)."""

        return Post.objects.filter(author__pk=self.user.pk).count()

    def get_topic_count(self):
        """
        :return: the number of topics created by this user.
        """
        return Topic.objects.filter(author=self.user).count()

    def get_user_contents_queryset(self, _type=None):
        """
        :param _type: if provided, request a specific type of content
        :return: Queryset of contents with this user as author.
        """
        queryset = PublishableContent.objects.filter(authors__in=[self.user])

        if _type:
            queryset = queryset.filter(type=_type)

        return queryset

    def get_user_public_contents_queryset(self, _type=None):
        """
        :param _type: if provided, request a specific type of content
        :return: Queryset of contents with this user as author.
        """
        queryset = PublishedContent.objects.filter(authors__in=[self.user])

        if _type:
            queryset = queryset.filter(content_type=_type)

        return queryset

    def get_content_count(self, _type=None):
        """
        :param _type: if provided, request a specific type of content
        :return: the count of contents with this user as author. Count all contents no only published one.
        """
        if self.is_private():
            return 0
        return self.get_user_contents_queryset(_type).count()

    def get_contents(self, _type=None):
        """
        :param _type: if provided, request a specific type of content
        :return: All contents with this user as author.
        """
        return self.get_user_contents_queryset(_type).all()

    def get_draft_contents(self, _type=None):
        """Return all draft contents with this user as author.
        A draft content is a content which is not published, in validation or in beta.

        :param _type: if provided, request a specific type of content
        :return: All draft tutorials with this user as author.
        """
        return self.get_user_contents_queryset(_type).filter(
            sha_draft__isnull=False,
            sha_beta__isnull=True,
            sha_validation__isnull=True,
            sha_public__isnull=True
        ).all()

    def get_public_contents(self, _type=None):
        """
        :param _type: if provided, request a specific type of content
        :return: All published contents with this user as author.
        """
        return self.get_user_public_contents_queryset(_type).filter(must_redirect=False).all()

    def get_validate_contents(self, _type=None):
        """
        :param _type: if provided, request a specific type of content
        :return: All contents in validation with this user as author.
        """
        return self.get_user_contents_queryset(_type).filter(sha_validation__isnull=False).all()

    def get_beta_contents(self, _type=None):
        """
        :param _type: if provided, request a specific type of content
        :return: All tutorials in beta with this user as author.
        """
        return self.get_user_contents_queryset(_type).filter(sha_beta__isnull=False).all()

    def get_tuto_count(self):
        """
        :return: the count of tutorials with this user as author. Count all tutorials, no only published one.
        """
        return self.get_content_count(_type="TUTORIAL")

    def get_tutos(self):
        """
        :return: All tutorials with this user as author.
        """
        return self.get_contents(_type="TUTORIAL")

    def get_draft_tutos(self):
        """
        Return all draft tutorials with this user as author.
        A draft tutorial is a tutorial which is not published, in validation or in beta.
        :return: All draft tutorials with this user as author.
        """
        return self.get_draft_contents(_type="TUTORIAL")

    def get_public_tutos(self):
        """
        :return: All published tutorials with this user as author.
        """
        return self.get_public_contents(_type="TUTORIAL")

    def get_validate_tutos(self):
        """
        :return: All tutorials in validation with this user as author.
        """
        return self.get_validate_contents(_type="TUTORIAL")

    def get_beta_tutos(self):
        """
        :return: All tutorials in beta with this user as author.
        """
        return self.get_beta_contents(_type="TUTORIAL")

    def get_article_count(self):
        """
        :return: the count of articles with this user as author. Count all articles, no only published one.
        """
        return self.get_content_count(_type="ARTICLE")

    def get_articles(self):
        """
        :return: All articles with this user as author.
        """
        return self.get_contents(_type="ARTICLE")

    def get_public_articles(self):
        """
        :return: All published articles with this user as author.
        """
        return self.get_public_contents(_type="ARTICLE")

    def get_validate_articles(self):
        """
        :return: All articles in validation with this user as author.
        """
        return self.get_validate_contents(_type="ARTICLE")

    def get_draft_articles(self):
        """
        Return all draft article with this user as author.
        A draft article is a article which is not published or in validation.
        :return: All draft article with this user as author.
        """
        return self.get_draft_contents(_type="ARTICLE")

    def get_beta_articles(self):
        """
        :return: All articles in beta with this user as author.
        """
        return self.get_beta_contents(_type="ARTICLE")

    def get_posts(self):
        return Post.objects.filter(author=self.user).all()

    def get_hidden_by_staff_posts_count(self):
        return Post.objects.filter(is_visible=False, author=self.user).exclude(editor=self.user).count()

    # TODO: improve this method's name?
    def get_alerts_posts_count(self):
        """
        :return: The number of currently active alerts created by this user.
        """
        return Alert.objects.filter(author=self.user, solved=False).count()

    def can_read_now(self):
        if self.user.is_authenticated:
            if self.user.is_active:
                if self.end_ban_read:
                    return self.can_read or (
                        self.end_ban_read < datetime.now())
                else:
                    return self.can_read
            else:
                return False

    def can_write_now(self):
        if self.user.is_active:
            if self.end_ban_write:
                return self.can_write or (self.end_ban_write < datetime.now())
            else:
                return self.can_write
        else:
            return False

    def get_followed_topics(self):
        """
        :return: All forum topics followed by this user.
        """
        return Topic.objects.filter(topicfollowed__user=self.user)\
            .order_by('-last_message__pubdate')

    def is_dev(self):
        """
        Checks whether user is part of group `settings.ZDS_APP['member']['dev_group']`.
        """
        return self.user.groups.filter(name=settings.ZDS_APP['member']['dev_group']).exists()

    @staticmethod
    def has_read_permission(request):
        return True

    def has_object_read_permission(self, request):
        return True

    @staticmethod
    def has_write_permission(request):
        return True

    def has_object_write_permission(self, request):
        return self.has_object_update_permission(request) or request.user.has_perm("member.change_profile")

    def has_object_update_permission(self, request):
        return request.user.is_authenticated() and request.user == self.user

    @staticmethod
    def has_ban_permission(request):
        return True

    def has_object_ban_permission(self, request):
        return request.user and request.user.has_perm("member.change_profile")

    @property
    def group_pks(self):
        if self._groups is None:
            self._groups = list(self.user.groups.all())
        return [g.pk for g in self._groups]


@receiver(models.signals.post_delete, sender=User)
def auto_delete_token_on_unregistering(sender, instance, **kwargs):
    """
    This signal receiver deletes forgotten password tokens and registering tokens for the un-registering user;
    """
    TokenForgotPassword.objects.filter(user=instance).delete()
    TokenRegister.objects.filter(user=instance).delete()


class TokenForgotPassword(models.Model):
    """
    When a user forgot its password, the website sends it an email with a token (embedded in a URL).
    If the user has the correct token, it can choose a new password on the dedicated page.
    This model stores the tokens for the users that have forgot their passwords, with an expiration date.
    """
    class Meta:
        verbose_name = 'Token de mot de passe oublié'
        verbose_name_plural = 'Tokens de mots de passe oubliés'

    user = models.ForeignKey(User, verbose_name='Utilisateur', db_index=True)
    token = models.CharField(max_length=100, db_index=True)
    date_end = models.DateTimeField('Date de fin')

    def get_absolute_url(self):
        """
        :return: The absolute URL of the "New password" page, including the correct token.
        """
        return reverse('member-new-password') + '?token={0}'.format(self.token)

    def __unicode__(self):
        return u"{0} - {1}".format(self.user.username, self.date_end)


class TokenRegister(models.Model):
    """
    On registration, a token is send by mail to the user. It must use this token (by clicking on a link) to activate its
    account (and prove the email address is correct) and connect itself.
    This model stores the registration token for each user, with an expiration date.
    """
    class Meta:
        verbose_name = 'Token d\'inscription'
        verbose_name_plural = 'Tokens  d\'inscription'

    user = models.ForeignKey(User, verbose_name='Utilisateur', db_index=True)
    token = models.CharField(max_length=100, db_index=True)
    date_end = models.DateTimeField('Date de fin')

    def get_absolute_url(self):
        """
        :return: the absolute URL of the account validation page, including the token.
        """
        return reverse('member-active-account') + '?token={0}'.format(self.token)

    def __unicode__(self):
        return u"{0} - {1}".format(self.user.username, self.date_end)


# Used by SOCIAL_AUTH_PIPELINE to create a profile on first login via social auth
def save_profile(backend, user, response, *args, **kwargs):
    profile = Profile.objects.filter(user=user).first()
    if profile is None:
        profile = Profile(user=user)
        profile.last_ip_address = "0.0.0.0"
        profile.save()


class Ban(models.Model):
    """
    This model stores all sanctions (not only bans).
    It stores sanctioned user, the moderator, the type of sanctions, the reason and the date.
    Note this stores also un-sanctions.
    """

    class Meta:
        verbose_name = 'Sanction'
        verbose_name_plural = 'Sanctions'

    user = models.ForeignKey(User, verbose_name='Sanctionné', db_index=True)
    moderator = models.ForeignKey(User, verbose_name='Moderateur', related_name='bans', db_index=True)
    type = models.CharField('Type', max_length=80, db_index=True)
    note = models.TextField('Explication de la sanction')
    pubdate = models.DateTimeField('Date de publication', blank=True, null=True, db_index=True)

    def __unicode__(self):
        return u"{0} - ban : {1} ({2}) ".format(self.user.username, self.note, self.pubdate)


class KarmaNote(models.Model):
    """
    Karma notes are a way of annotating members profiles. They are only visible
    to the staff.

    Fields are:
    - target user and the moderator leaving the note
    - a textual note
    - some amount of karma, negative values being… negative
    """
    class Meta:
        verbose_name = 'Note de karma'
        verbose_name_plural = 'Notes de karma'

    user = models.ForeignKey(User, related_name='karmanote_user', db_index=True)
    moderator = models.ForeignKey(User, related_name='karmanote_staff', db_index=True)
    note = models.CharField('Commentaire', max_length=150)
    karma = models.IntegerField('Valeur')
    pubdate = models.DateTimeField('Date d\'ajout', auto_now_add=True)

    def __unicode__(self):
<<<<<<< HEAD
        return u"{0} - note : {1} ({2}) ".format(self.user.username, self.comment, self.pubdate)


def logout_user(username):
    """
    Logout the member.
    :param username: the name of the user to logout.
    """
    now = datetime.now()
    request = HttpRequest()

    sessions = Session.objects.filter(expire_date__gt=now)
    user = User.objects.get(username=username)

    for session in sessions:
        user_id = session.get_decoded().get('_auth_user_id')
        if user.id == user_id:
            engine = import_module(settings.SESSION_ENGINE)
            request.session = engine.SessionStore(session.session_key)
            logout(request)
            break
=======
        return u"{0} - note : {1} ({2}) ".format(self.user.username, self.comment, self.create_at)
>>>>>>> c649be85
<|MERGE_RESOLUTION|>--- conflicted
+++ resolved
@@ -2,10 +2,6 @@
 
 from datetime import datetime
 from hashlib import md5
-<<<<<<< HEAD
-from importlib import import_module
-=======
->>>>>>> c649be85
 import os
 import pygeoip
 
@@ -484,28 +480,4 @@
     pubdate = models.DateTimeField('Date d\'ajout', auto_now_add=True)
 
     def __unicode__(self):
-<<<<<<< HEAD
-        return u"{0} - note : {1} ({2}) ".format(self.user.username, self.comment, self.pubdate)
-
-
-def logout_user(username):
-    """
-    Logout the member.
-    :param username: the name of the user to logout.
-    """
-    now = datetime.now()
-    request = HttpRequest()
-
-    sessions = Session.objects.filter(expire_date__gt=now)
-    user = User.objects.get(username=username)
-
-    for session in sessions:
-        user_id = session.get_decoded().get('_auth_user_id')
-        if user.id == user_id:
-            engine = import_module(settings.SESSION_ENGINE)
-            request.session = engine.SessionStore(session.session_key)
-            logout(request)
-            break
-=======
-        return u"{0} - note : {1} ({2}) ".format(self.user.username, self.comment, self.create_at)
->>>>>>> c649be85
+        return u"{0} - note : {1} ({2}) ".format(self.user.username, self.comment, self.create_at)