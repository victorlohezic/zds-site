--- conflicted
+++ resolved
@@ -27,11 +27,7 @@
             ("show_ip", u"Afficher les IP d'un membre"),
         )
 
-<<<<<<< HEAD
-    user = models.OneToOneField(User, verbose_name='Utilisateur')
-=======
     user = models.OneToOneField(User, verbose_name='Utilisateur', related_name="profile")
->>>>>>> c71a29ec
 
     last_ip_address = models.CharField(
         'Adresse IP',
@@ -59,14 +55,11 @@
     hover_or_click = models.BooleanField('Survol ou click ?',
                                          default=False)
 
-<<<<<<< HEAD
-=======
     email_for_answer = models.BooleanField('Envoyer pour les réponse MP',
                                          default=False)
 
     sdz_tutorial = models.CharField('Identifiant des tutos SdZ', max_length=30, blank=True, null=True)
 
->>>>>>> c71a29ec
     can_read = models.BooleanField('Possibilité de lire', default=True)
     end_ban_read = models.DateTimeField(
         'Fin d\'interdiction de lecture',
@@ -79,14 +72,11 @@
         null=True,
         blank=True)
 
-<<<<<<< HEAD
-=======
     last_visit = models.DateTimeField(
         'Date de dernière visite',
         null=True,
         blank=True)
 
->>>>>>> c71a29ec
     def __unicode__(self):
         """Textual forum of a profile."""
         return self.user.username
@@ -267,9 +257,6 @@
     pubdate = models.DateTimeField(
         'Date de publication',
         blank=True,
-<<<<<<< HEAD
-        null=True)
-=======
         null=True)
 
 def listing():
@@ -304,5 +291,4 @@
                             elif file.split('.')[-1]in ['png', 'jpg', 'ico', 'jpeg', 'gif']:
                                 logo = os.path.join(root, file)
 
-    return (id, titre, tuto, images, logo)
->>>>>>> c71a29ec
+    return (id, titre, tuto, images, logo)