# coding: utf-8

<<<<<<< HEAD
import os

=======
from crispy_forms.bootstrap import StrictButton
from crispy_forms.helper import FormHelper
from crispy_forms.layout import Layout, Submit, Field, HTML, ButtonHolder, Hidden
>>>>>>> adeffb66
from django import forms
from django.contrib.auth import authenticate
from django.contrib.auth.models import User
from django.core.urlresolvers import reverse

<<<<<<< HEAD
from crispy_forms.bootstrap import StrictButton
from crispy_forms.helper import FormHelper
from crispy_forms.layout import Layout, Submit, Field, HTML, ButtonHolder, \
    Hidden
from zds.member.models import Profile, listing
from zds.settings import SITE_ROOT

=======
from zds.member.models import Profile, listing
>>>>>>> adeffb66

# Max password length for the user.
# Unlike other fileds, this is not the length of DB field
MAX_PASSWORD_LENGTH = 76

class OldTutoForm(forms.Form):
    
    id = forms.ChoiceField(
        label='Ancien Tutoriel',
        required=True,
        choices = listing(),
    )
    
    def __init__(self, profile, *args, **kwargs):
        super(OldTutoForm, self).__init__(*args, **kwargs)
        self.helper = FormHelper()
        self.helper.form_class = 'form-alone'
        self.helper.form_method = 'post'
        self.helper.form_action = reverse('zds.member.views.add_oldtuto')

        self.helper.layout = Layout(
            Field('id'),
            Hidden('profile_pk', '{{ profile.pk }}'),
            ButtonHolder(
                Submit(
                    'submit',
                    'Attribuer',
                    css_class='button tiny'),
            ),
        )

class LoginForm(forms.Form):
    username = forms.CharField(
        label='Identifiant',
        max_length = User._meta.get_field('username').max_length,
        required=True,
    )

    password = forms.CharField(
        label='Mot magique',
        max_length = MAX_PASSWORD_LENGTH,
        required=True,
        widget=forms.PasswordInput,
    )

    remember = forms.MultipleChoiceField(
        label='',
        choices=(
            ('remember', "Connexion automatique"),
        ),
        initial = 'remember',
        widget = forms.CheckboxSelectMultiple,
    )

    def __init__(self, next=None, *args, **kwargs):
        super(LoginForm, self).__init__(*args, **kwargs)
        self.helper = FormHelper()
        self.helper.form_class = 'form-alone'
        self.helper.form_action = reverse('zds.member.views.login_view')
        self.helper.form_method = 'post'

        self.helper.layout = Layout(
            Field('username'),
            Field('password'),
            Field('remember'),
            HTML('{% csrf_token %}'),
            ButtonHolder(
                Submit(
                    'submit',
                    'Se connecter',
                    css_class='button'),
                HTML('<a class="button secondary" href="/">Annuler</a>'),
            ),
            HTML(u'<a href="{% url "zds.member.views.forgot_password" %}">Mot de passe oublié ?</a>'),
        )


class RegisterForm(forms.Form):
    email = forms.EmailField(
        label='Adresse e-mail',
        max_length = User._meta.get_field('email').max_length,
        required=True,
    )

    username = forms.CharField(
        label='Nom d\'utilisateur',
        max_length = User._meta.get_field('username').max_length,
        required=True,
    )

    password = forms.CharField(
        label='Mot de passe',
        max_length = MAX_PASSWORD_LENGTH,
        required=True,
        widget=forms.PasswordInput
    )

    password_confirm = forms.CharField(
        label='Confirmation du mot de passe',
        max_length = MAX_PASSWORD_LENGTH,
        required=True,
        widget=forms.PasswordInput
    )

    def __init__(self, *args, **kwargs):
        super(RegisterForm, self).__init__(*args, **kwargs)
        self.helper = FormHelper()
        self.helper.form_class = 'form-alone'
        self.helper.form_method = 'post'

        self.helper.layout = Layout(
            Field('username'),
            Field('password'),
            Field('password_confirm'),
            Field('email'),
            ButtonHolder(
                Submit(
                    'submit',
                    'Valider mon inscription',
                    css_class='button'),
                HTML('<a class="button secondary" href="/">Annuler</a>'),
            ))

    def clean(self):
        cleaned_data = super(RegisterForm, self).clean()

        # Check that the password and it's confirmation match
        password = cleaned_data.get('password')
        password_confirm = cleaned_data.get('password_confirm')

        if not password_confirm == password:
            msg = u'Les mots de passe sont différents'
            self._errors['password'] = self.error_class([''])
            self._errors['password_confirm'] = self.error_class([msg])

            if 'password' in cleaned_data:
                del cleaned_data['password']

            if 'password_confirm' in cleaned_data:
                del cleaned_data['password_confirm']

        # Check that the user doesn't exist yet
        username = cleaned_data.get('username')
        if User.objects.filter(username=username).count() > 0:
            msg = u'Ce nom d\'utilisateur est déjà utilisé'
            self._errors['username'] = self.error_class([msg])

<<<<<<< HEAD
        email = cleaned_data.get('email')
        # Chech if email provider is authorized
        with open(os.path.join(SITE_ROOT, 'forbidden_email_providers.txt'), 'r') as fh:
            for provider in fh:
                if provider.strip() in email:
                    msg = u'Utilisez un autre fournisseur d\'adresses mail.'
                    self._errors['email'] = self.error_class([msg])
                    break
        
        # Check that the email is unique
=======
        # Check that the email is unique
        email = cleaned_data.get('email')
>>>>>>> adeffb66
        if User.objects.filter(email=email).count() > 0:
            msg = u'Votre email est déjà utilisée'
            self._errors['email'] = self.error_class([msg])

        return cleaned_data

class MiniProfileForm(forms.Form):
    biography = forms.CharField(
        label='Biographie',
        required=False,
        widget=forms.Textarea(
            attrs={
                'placeholder': 'Votre biographie au format Markdown.'
            }
        )
    )

    site = forms.CharField(
        label='Site internet',
        required=False,
        max_length = Profile._meta.get_field('site').max_length,
        widget=forms.TextInput(
            attrs={
                'placeholder': 'Lien vers votre site internet personnel (ne pas oublier le http:// ou https:// devant).'
            }
        )
    )

    avatar_url = forms.CharField(
        label='Avatar',
        required=False,
        max_length = Profile._meta.get_field('avatar_url').max_length,
        widget=forms.TextInput(
            attrs={
                'placeholder': 'Lien vers un avatar externe (laisser vide pour utiliser Gravatar).'
            }
        )
    )

    sign = forms.CharField(
        label='Signature',
        required=False,
        max_length = Profile._meta.get_field('sign').max_length,
        widget=forms.TextInput(
            attrs={
                'placeholder': 'Elle apparaitra dans les messages de forums. '
            }
        )
    )

    def __init__(self, *args, **kwargs):
        super(MiniProfileForm, self).__init__(*args, **kwargs)
        self.helper = FormHelper()
        self.helper.form_class = 'form-alone'
        self.helper.form_method = 'post'

        self.helper.layout = Layout(
            Field('biography'),
            Field('site'),
            Field('avatar_url'),
            Field('sign'),
            ButtonHolder(
                StrictButton('Editer le profil', type='submit', css_class='button'),
                HTML('<a class="button secondary" href="/">Annuler</a>'),
            )
        )

# update extra information about user
class ProfileForm(MiniProfileForm):
    options = forms.MultipleChoiceField(
        label='',
        required=False,
        choices=(
            ('show_email', "Afficher mon adresse e-mail publiquement"),
            ('show_sign', "Afficher les signatures"),
            ('hover_or_click', "Navigation au survol"),
        ),
        widget = forms.CheckboxSelectMultiple,
    )

    def __init__(self, *args, **kwargs):
        super(ProfileForm, self).__init__(*args, **kwargs)
        self.helper = FormHelper()
        self.helper.form_class = 'form-alone'
        self.helper.form_method = 'post'

        # to get initial value form checkbox show email
        initial = kwargs.get('initial', {})
        self.fields['options'].initial = ''

        if 'show_email' in initial and initial['show_email']:
            self.fields['options'].initial += 'show_email'

        if 'show_sign' in initial and initial['show_sign']:
            self.fields['options'].initial += 'show_sign'

        if 'hover_or_click' in initial and initial['hover_or_click']:
            self.fields['options'].initial += 'hover_or_click'

        self.helper.layout = Layout(
            Field('biography'),
            Field('site'),
            Field('avatar_url'),
            Field('sign'),
            Field('options'),
            ButtonHolder(
                StrictButton('Editer mon profil', type='submit', css_class='button'),
                HTML('<a class="button secondary" href="/">Annuler</a>'),
            )
        )

# to update email/username


class ChangeUserForm(forms.Form):

    username_new = forms.CharField(
        label='Nouveau pseudo',
        max_length = User._meta.get_field('username').max_length,
        required=False,
        widget=forms.TextInput(
            attrs={
                'placeholder': 'Ne mettez rien pour conserver l\'ancien'
            }
        )
    )

    email_new = forms.EmailField(
        label='Nouvel e-mail',
        max_length = User._meta.get_field('email').max_length,
        required=False,
        widget=forms.TextInput(
            attrs={
                'placeholder': 'Ne mettez rien pour conserver l\'ancien'
            }
        )
    )

    def __init__(self, *args, **kwargs):
        super(ChangeUserForm, self).__init__(*args, **kwargs)
        self.helper = FormHelper()
        self.helper.form_class = 'form-alone'
        self.helper.form_method = 'post'

        self.helper.layout = Layout(
            Field('username_new'),
            Field('email_new'),
            ButtonHolder(
                Submit('submit', 'Changer'),
                HTML('<a class="btn btn-submit" href="/">Annuler</a>'),
            ),
        )

    def clean(self):
        cleaned_data = super(ChangeUserForm, self).clean()

        # Check that the password and it's confirmation match
        username_new = cleaned_data.get('username_new')
        email_new = cleaned_data.get('email_new')

        if username_new is not None:
            if username_new.strip() != '':
                if User.objects.filter(username=username_new).count() >= 1:
                    self._errors['username_new'] = self.error_class(
                        [u'Ce nom d\'utilisateur est déjà utilisé'])

        if email_new is not None:
            if email_new.strip() != '':
                if User.objects.filter(email=email_new).count() >= 1:
                    self._errors['email_new'] = self.error_class(
                        [u'Votre email est déjà utilisée'])

        return cleaned_data

# to update a password


class ChangePasswordForm(forms.Form):
    password_new = forms.CharField(
        label='Nouveau mot de passe',
        max_length = MAX_PASSWORD_LENGTH,
        widget=forms.PasswordInput
    )

    password_old = forms.CharField(
        label='Mot de passe actuel',
        max_length = MAX_PASSWORD_LENGTH,
        widget=forms.PasswordInput
    )

    password_confirm = forms.CharField(
        label='Confirmer le nouveau mot de passe',
        max_length = MAX_PASSWORD_LENGTH,
        widget=forms.PasswordInput
    )

    def __init__(self, user, *args, **kwargs):
        super(ChangePasswordForm, self).__init__(*args, **kwargs)
        self.helper = FormHelper()
        self.helper.form_class = 'form-alone'
        self.helper.form_method = 'post'

        self.user = user

        self.helper.layout = Layout(
            Field('password_old'),
            Field('password_new'),
            Field('password_confirm'),
            ButtonHolder(
                Submit('submit', 'Changer'),
                HTML('<a class="btn btn-submit" href="/">Annuler</a>'),
            )
        )

    def clean(self):
        cleaned_data = super(ChangePasswordForm, self).clean()

        password_old = cleaned_data.get('password_old')
        password_new = cleaned_data.get('password_new')
        password_confirm = cleaned_data.get('password_confirm')

        # Check if the actual password is not empty
        if password_old:
            user_exist = authenticate(
                username=self.user.username, password=password_old
            )
            # Check if the user exist with old informations.
            if not user_exist and password_old != "":
                self._errors['password_old'] = self.error_class(
                    [u'Mot de passe incorrect.'])
                if 'password_old' in cleaned_data:
                    del cleaned_data['password_old']

        # Check that the password and it's confirmation match
        if not password_confirm == password_new:
            msg = u'Les mots de passe sont différents.'
            self._errors['password_new'] = self.error_class([msg])
            self._errors['password_confirm'] = self.error_class([msg])

            if 'password_new' in cleaned_data:
                del cleaned_data['password_new']

            if 'password_confirm' in cleaned_data:
                del cleaned_data['password_confirm']

        return cleaned_data

# Reset the password


class ForgotPasswordForm(forms.Form):
    username = forms.CharField(
        label='Nom d\'utilisateur',
        max_length = User._meta.get_field('username').max_length,
        required=True
    )

    def __init__(self, *args, **kwargs):
        super(ForgotPasswordForm, self).__init__(*args, **kwargs)
        self.helper = FormHelper()
        self.helper.form_class = 'form-alone'
        self.helper.form_method = 'post'

        self.helper.layout = Layout(
            Field('username'),
            ButtonHolder(
                Submit('submit', 'Envoyer'),
                HTML('<a class="btn btn-submit" href="/">Annuler</a>'),
            )
        )

    def clean(self):
        cleaned_data = super(ForgotPasswordForm, self).clean()

        # Check that the password and it's confirmation match
        username = cleaned_data.get('username')

        if User.objects.filter(username=username).count() == 0:
            self._errors['username'] = self.error_class(
                [u'Ce nom d\'utilisateur n\'existe pas'])

        return cleaned_data


class NewPasswordForm(forms.Form):
    password = forms.CharField(
        label='Mot de passe',
        max_length = MAX_PASSWORD_LENGTH,
        widget=forms.PasswordInput
    )
    password_confirm = forms.CharField(
        label='Confirmation',
        max_length = MAX_PASSWORD_LENGTH,
        widget=forms.PasswordInput
    )

    def __init__(self, *args, **kwargs):
        super(NewPasswordForm, self).__init__(*args, **kwargs)
        self.helper = FormHelper()
        self.helper.form_class = 'form-alone'
        self.helper.form_method = 'post'

        self.helper.layout = Layout(
            Field('password'),
            Field('password_confirm'),
            ButtonHolder(
                Submit('submit', 'Envoyer'),
                HTML('<a class="btn btn-submit" href="/">Annuler</a>'),
            )
        )

    def clean(self):
        cleaned_data = super(NewPasswordForm, self).clean()

        # Check that the password and it's confirmation match
        password = cleaned_data.get('password')
        password_confirm = cleaned_data.get('password_confirm')

        if not password_confirm == password:
            msg = u'Les mots de passe sont différents'
            self._errors['password'] = self.error_class([''])
            self._errors['password_confirm'] = self.error_class([msg])

            if 'password' in cleaned_data:
                del cleaned_data['password']

            if 'password_confirm' in cleaned_data:
                del cleaned_data['password_confirm']

        return cleaned_data<|MERGE_RESOLUTION|>--- conflicted
+++ resolved
@@ -1,19 +1,12 @@
 # coding: utf-8
 
-<<<<<<< HEAD
 import os
 
-=======
-from crispy_forms.bootstrap import StrictButton
-from crispy_forms.helper import FormHelper
-from crispy_forms.layout import Layout, Submit, Field, HTML, ButtonHolder, Hidden
->>>>>>> adeffb66
 from django import forms
 from django.contrib.auth import authenticate
 from django.contrib.auth.models import User
 from django.core.urlresolvers import reverse
 
-<<<<<<< HEAD
 from crispy_forms.bootstrap import StrictButton
 from crispy_forms.helper import FormHelper
 from crispy_forms.layout import Layout, Submit, Field, HTML, ButtonHolder, \
@@ -21,9 +14,6 @@
 from zds.member.models import Profile, listing
 from zds.settings import SITE_ROOT
 
-=======
-from zds.member.models import Profile, listing
->>>>>>> adeffb66
 
 # Max password length for the user.
 # Unlike other fileds, this is not the length of DB field
@@ -171,7 +161,6 @@
             msg = u'Ce nom d\'utilisateur est déjà utilisé'
             self._errors['username'] = self.error_class([msg])
 
-<<<<<<< HEAD
         email = cleaned_data.get('email')
         # Chech if email provider is authorized
         with open(os.path.join(SITE_ROOT, 'forbidden_email_providers.txt'), 'r') as fh:
@@ -180,12 +169,8 @@
                     msg = u'Utilisez un autre fournisseur d\'adresses mail.'
                     self._errors['email'] = self.error_class([msg])
                     break
-        
+
         # Check that the email is unique
-=======
-        # Check that the email is unique
-        email = cleaned_data.get('email')
->>>>>>> adeffb66
         if User.objects.filter(email=email).count() > 0:
             msg = u'Votre email est déjà utilisée'
             self._errors['email'] = self.error_class([msg])
