<<<<<<< HEAD
# coding: utf-8

from crispy_forms.bootstrap import StrictButton
from crispy_forms.helper import FormHelper
from crispy_forms.layout import Layout, Submit, Field, HTML, ButtonHolder
from django import forms
from django.contrib.auth import authenticate
from django.contrib.auth.models import User
from django.core.urlresolvers import reverse

from zds.member.models import Profile

# Max password length for the user.
# Unlike other fileds, this is not the length of DB field
MAX_PASSWORD_LENGTH = 76

class LoginForm(forms.Form):
    username = forms.CharField(
        label='Identifiant',
        max_length = User._meta.get_field('username').max_length,
        required=True,
    )

    password = forms.CharField(
        label='Mot magique',
        max_length = MAX_PASSWORD_LENGTH,
        required=True,
        widget=forms.PasswordInput,
    )

    remember = forms.MultipleChoiceField(
        label='',
        choices=(
            ('remember', "Connexion automatique"),
        ),
        initial = 'remember',
        widget = forms.CheckboxSelectMultiple,
    )

    def __init__(self, next=None, *args, **kwargs):
        super(LoginForm, self).__init__(*args, **kwargs)
        self.helper = FormHelper()
        self.helper.form_class = 'form-alone'
        self.helper.form_action = reverse('zds.member.views.login_view')
        self.helper.form_method = 'post'

        self.helper.layout = Layout(
            Field('username'),
            Field('password'),
            Field('remember'),
            HTML('{% csrf_token %}'),
            ButtonHolder(
                StrictButton('Connexion', type='submit'),
                HTML('<a class="btn btn-cancel" href="/">Annuler</a>'),
            ),
            HTML(u'<a href="{% url "zds.member.views.forgot_password" %}">Mot de passe oublié ?</a>'),
        )


class RegisterForm(forms.Form):
    email = forms.EmailField(
        label='Adresse e-mail',
        max_length = User._meta.get_field('email').max_length,
        required=True,
    )

    username = forms.CharField(
        label='Nom d\'utilisateur',
        max_length = User._meta.get_field('username').max_length,
        required=True,
    )

    password = forms.CharField(
        label='Mot de passe',
        max_length = MAX_PASSWORD_LENGTH,
        required=True,
        widget=forms.PasswordInput
    )

    password_confirm = forms.CharField(
        label='Confirmation',
        max_length = MAX_PASSWORD_LENGTH,
        required=True,
        widget=forms.PasswordInput
    )

    def __init__(self, *args, **kwargs):
        super(RegisterForm, self).__init__(*args, **kwargs)
        self.helper = FormHelper()
        self.helper.form_class = 'form-alone'
        self.helper.form_method = 'post'

        self.helper.layout = Layout(
            Field('username'),
            Field('password'),
            Field('password_confirm'),
            Field('email'),
            ButtonHolder(
                StrictButton('Valider mon inscription', type='submit'),
                HTML('<a class="btn btn-cancel" href="/">Annuler</a>'),
            ))

    def clean(self):
        cleaned_data = super(RegisterForm, self).clean()

        # Check that the password and it's confirmation match
        password = cleaned_data.get('password')
        password_confirm = cleaned_data.get('password_confirm')

        if not password_confirm == password:
            msg = u'Les mots de passe sont différents'
            self._errors['password'] = self.error_class([''])
            self._errors['password_confirm'] = self.error_class([msg])

            if 'password' in cleaned_data:
                del cleaned_data['password']

            if 'password_confirm' in cleaned_data:
                del cleaned_data['password_confirm']

        # Check that the user doesn't exist yet
        username = cleaned_data.get('username')
        if User.objects.filter(username=username).count() > 0:
            msg = u'Ce nom d\'utilisateur est déjà utilisé'
            self._errors['username'] = self.error_class([msg])

        # Check that the email is unique
        email = cleaned_data.get('email')
        if User.objects.filter(email=email).count() > 0:
            msg = u'Votre email est déjà utilisée'
            self._errors['email'] = self.error_class([msg])

        return cleaned_data


# update extra information about user
class ProfileForm(forms.Form):
    biography = forms.CharField(
        label='Biographie',
        required=False,
        widget=forms.Textarea(
            attrs={
                'placeholder': 'Votre biographie au format Markdown.'
            }
        )
    )

    site = forms.CharField(
        label='Site internet',
        required=False,
        max_length = Profile._meta.get_field('site').max_length,
        widget=forms.TextInput(
            attrs={
                'placeholder': 'Lien vers votre site internet personnel (ne pas oublier le http:// ou https:// devant).'
            }
        )
    )

    avatar_url = forms.CharField(
        label='Avatar',
        required=False,
        max_length = Profile._meta.get_field('avatar_url').max_length,
        widget=forms.TextInput(
            attrs={
                'placeholder': 'Lien vers un avatar externe. Laissez vide pour utiliser Gravatar.'
            }
        )
    )

    sign = forms.CharField(
        label='Signature',
        required=False,
        max_length = Profile._meta.get_field('sign').max_length,
        widget=forms.TextInput(
            attrs={
                'placeholder': 'Votre signature apparaitra en dessous de vos messages.'
            }
        )
    )

    options = forms.MultipleChoiceField(
        label='',
        required=False,
        choices=(
            ('show_email', "Afficher mon adresse e-mail publiquement"),
            ('show_sign', "Afficher les signatures"),
            ('hover_or_click', "Navigation au survol"),
        ),
        widget = forms.CheckboxSelectMultiple,
    )

    def __init__(self, *args, **kwargs):
        super(ProfileForm, self).__init__(*args, **kwargs)
        self.helper = FormHelper()
        self.helper.form_method = 'post'

        # to get initial value form checkbox show email
        initial = kwargs.get('initial', {})
        self.fields['options'].initial = ''

        if 'show_email' in initial and initial['show_email']:
            self.fields['options'].initial += 'show_email'

        if 'show_sign' in initial and initial['show_sign']:
            self.fields['options'].initial += 'show_sign'

        if 'hover_or_click' in initial and initial['hover_or_click']:
            self.fields['options'].initial += 'hover_or_click'

        self.helper.layout = Layout(
            Field('biography'),
            Field('site'),
            Field('avatar_url'),
            Field('sign'),
            Field('options'),
            ButtonHolder(
                StrictButton('Editer mon profil', type='submit'),
                HTML('<a class="btn btn-cancel" href="/">Annuler</a>'),
            )
        )

# to update email/username


class ChangeUserForm(forms.Form):

    username_new = forms.CharField(
        label='Nouveau pseudo',
        max_length = User._meta.get_field('username').max_length,
        required=False,
        widget=forms.TextInput(
            attrs={
                'placeholder': 'Ne mettez rien pour conserver l\'ancien'
            }
        )
    )

    email_new = forms.EmailField(
        label='Nouvel e-mail',
        max_length = User._meta.get_field('email').max_length,
        required=False,
        widget=forms.TextInput(
            attrs={
                'placeholder': 'Ne mettez rien pour conserver l\'ancien'
            }
        )
    )

    def __init__(self, *args, **kwargs):
        super(ChangeUserForm, self).__init__(*args, **kwargs)
        self.helper = FormHelper()
        self.helper.form_class = 'form-alone'
        self.helper.form_method = 'post'

        self.helper.layout = Layout(
            Field('username_new'),
            Field('email_new'),
            ButtonHolder(
                StrictButton('Changer', type='submit'),
                HTML('<a class="btn btn-cancel" href="/">Annuler</a>'),
            ),
        )

    def clean(self):
        cleaned_data = super(ChangeUserForm, self).clean()

        # Check that the password and it's confirmation match
        username_new = cleaned_data.get('username_new')
        email_new = cleaned_data.get('email_new')

        if username_new is not None:
            if username_new.strip() != '':
                if User.objects.filter(username=username_new).count() >= 1:
                    self._errors['username_new'] = self.error_class(
                        [u'Ce nom d\'utilisateur est déjà utilisé'])

        if email_new is not None:
            if email_new.strip() != '':
                if User.objects.filter(email=email_new).count() >= 1:
                    self._errors['email_new'] = self.error_class(
                        [u'Votre email est déjà utilisée'])

        return cleaned_data

# to update a password


class ChangePasswordForm(forms.Form):
    password_new = forms.CharField(
        label='Nouveau mot de passe',
        max_length = MAX_PASSWORD_LENGTH,
        widget=forms.PasswordInput
    )

    password_old = forms.CharField(
        label='Mot de passe actuel',
        max_length = MAX_PASSWORD_LENGTH,
        widget=forms.PasswordInput
    )

    password_confirm = forms.CharField(
        label='Confirmer le nouveau mot de passe',
        max_length = MAX_PASSWORD_LENGTH,
        widget=forms.PasswordInput
    )

    def __init__(self, user, *args, **kwargs):
        super(ChangePasswordForm, self).__init__(*args, **kwargs)
        self.helper = FormHelper()
        self.helper.form_class = 'form-alone'
        self.helper.form_method = 'post'

        self.user = user

        self.helper.layout = Layout(
            Field('password_old'),
            Field('password_new'),
            Field('password_confirm'),
            ButtonHolder(
                StrictButton('Changer', type='submit'),
                HTML('<a class="btn btn-cancel" href="/">Annuler</a>'),
            )
        )

    def clean(self):
        cleaned_data = super(ChangePasswordForm, self).clean()

        password_old = cleaned_data.get('password_old')
        password_new = cleaned_data.get('password_new')
        password_confirm = cleaned_data.get('password_confirm')

        # Check if the actual password is not empty
        if password_old:
            user_exist = authenticate(
                username=self.user.username, password=password_old
            )
            # Check if the user exist with old informations.
            if not user_exist and password_old != "":
                self._errors['password_old'] = self.error_class(
                    [u'Mot de passe incorrect.'])
                if 'password_old' in cleaned_data:
                    del cleaned_data['password_old']

        # Check that the password and it's confirmation match
        if not password_confirm == password_new:
            msg = u'Les mots de passe sont différents.'
            self._errors['password_new'] = self.error_class([msg])
            self._errors['password_confirm'] = self.error_class([msg])

            if 'password_new' in cleaned_data:
                del cleaned_data['password_new']

            if 'password_confirm' in cleaned_data:
                del cleaned_data['password_confirm']

        return cleaned_data

# Reset the password


class ForgotPasswordForm(forms.Form):
    username = forms.CharField(
        label='Nom d\'utilisateur',
        max_length = User._meta.get_field('username').max_length,
        required=True
    )

    def __init__(self, *args, **kwargs):
        super(ForgotPasswordForm, self).__init__(*args, **kwargs)
        self.helper = FormHelper()
        self.helper.form_class = 'form-alone'
        self.helper.form_method = 'post'

        self.helper.layout = Layout(
            Field('username'),
            ButtonHolder(
                StrictButton('Envoyer', type='submit'),
                HTML('<a class="btn btn-cancel" href="/">Annuler</a>'),
            )
        )

    def clean(self):
        cleaned_data = super(ForgotPasswordForm, self).clean()

        # Check that the password and it's confirmation match
        username = cleaned_data.get('username')

        if User.objects.filter(username=username).count() == 0:
            self._errors['username'] = self.error_class(
                [u'Ce nom d\'utilisateur n\'existe pas'])

        return cleaned_data


class NewPasswordForm(forms.Form):
    password = forms.CharField(
        label='Mot de passe',
        max_length = MAX_PASSWORD_LENGTH,
        widget=forms.PasswordInput
    )
    password_confirm = forms.CharField(
        label='Confirmation',
        max_length = MAX_PASSWORD_LENGTH,
        widget=forms.PasswordInput
    )

    def __init__(self, *args, **kwargs):
        super(NewPasswordForm, self).__init__(*args, **kwargs)
        self.helper = FormHelper()
        self.helper.form_class = 'form-alone'
        self.helper.form_method = 'post'

        self.helper.layout = Layout(
            Field('password'),
            Field('password_confirm'),
            ButtonHolder(
                StrictButton('Envoyer', type='submit'),
                HTML('<a class="btn btn-cancel" href="/">Annuler</a>'),
            )
        )

    def clean(self):
        cleaned_data = super(NewPasswordForm, self).clean()

        # Check that the password and it's confirmation match
        password = cleaned_data.get('password')
        password_confirm = cleaned_data.get('password_confirm')

        if not password_confirm == password:
            msg = u'Les mots de passe sont différents'
            self._errors['password'] = self.error_class([''])
            self._errors['password_confirm'] = self.error_class([msg])

            if 'password' in cleaned_data:
                del cleaned_data['password']

            if 'password_confirm' in cleaned_data:
                del cleaned_data['password_confirm']

        return cleaned_data
=======
# coding: utf-8

from crispy_forms.bootstrap import StrictButton
from crispy_forms.helper import FormHelper
from crispy_forms.layout import Layout, Submit, Field, HTML, ButtonHolder
from django import forms
from django.contrib.auth import authenticate
from django.contrib.auth.models import User
from django.core.urlresolvers import reverse

from zds.member.models import Profile

# Max password length for the user.
# Unlike other fileds, this is not the length of DB field
MAX_PASSWORD_LENGTH = 76

class LoginForm(forms.Form):
    username = forms.CharField(
        label='Identifiant',
        max_length = User._meta.get_field('username').max_length,
        required=True,
    )

    password = forms.CharField(
        label='Mot magique',
        max_length = MAX_PASSWORD_LENGTH,
        required=True,
        widget=forms.PasswordInput,
    )

    remember = forms.MultipleChoiceField(
        label='',
        choices=(
            ('remember', "Connexion automatique"),
        ),
        initial = 'remember',
        widget = forms.CheckboxSelectMultiple,
    )

    def __init__(self, next=None, *args, **kwargs):
        super(LoginForm, self).__init__(*args, **kwargs)
        self.helper = FormHelper()
        self.helper.form_class = 'form-alone'
        self.helper.form_action = reverse('zds.member.views.login_view')
        self.helper.form_method = 'post'

        self.helper.layout = Layout(
            Field('username'),
            Field('password'),
            Field('remember'),
            HTML('{% csrf_token %}'),
            ButtonHolder(
                Submit(
                    'submit',
                    'Se connecter',
                    css_class='button'),
                HTML('<a class="button secondary" href="/">Annuler</a>'),
            ),
            HTML(u'<a href="{% url "zds.member.views.forgot_password" %}">Mot de passe oublié ?</a>'),
        )


class RegisterForm(forms.Form):
    email = forms.EmailField(
        label='Adresse e-mail',
        max_length = User._meta.get_field('email').max_length,
        required=True,
    )

    username = forms.CharField(
        label='Nom d\'utilisateur',
        max_length = User._meta.get_field('username').max_length,
        required=True,
    )

    password = forms.CharField(
        label='Mot de passe',
        max_length = MAX_PASSWORD_LENGTH,
        required=True,
        widget=forms.PasswordInput
    )

    password_confirm = forms.CharField(
        label='Confirmation du mot de passe',
        max_length = MAX_PASSWORD_LENGTH,
        required=True,
        widget=forms.PasswordInput
    )

    def __init__(self, *args, **kwargs):
        super(RegisterForm, self).__init__(*args, **kwargs)
        self.helper = FormHelper()
        self.helper.form_class = 'form-alone'
        self.helper.form_method = 'post'

        self.helper.layout = Layout(
            Field('username'),
            Field('password'),
            Field('password_confirm'),
            Field('email'),
            ButtonHolder(
                Submit(
                    'submit',
                    'Valider mon inscription',
                    css_class='button'),
                HTML('<a class="button secondary" href="/">Annuler</a>'),
            ))

    def clean(self):
        cleaned_data = super(RegisterForm, self).clean()

        # Check that the password and it's confirmation match
        password = cleaned_data.get('password')
        password_confirm = cleaned_data.get('password_confirm')

        if not password_confirm == password:
            msg = u'Les mots de passe sont différents'
            self._errors['password'] = self.error_class([''])
            self._errors['password_confirm'] = self.error_class([msg])

            if 'password' in cleaned_data:
                del cleaned_data['password']

            if 'password_confirm' in cleaned_data:
                del cleaned_data['password_confirm']

        # Check that the user doesn't exist yet
        username = cleaned_data.get('username')
        if User.objects.filter(username=username).count() > 0:
            msg = u'Ce nom d\'utilisateur est déjà utilisé'
            self._errors['username'] = self.error_class([msg])

        # Check that the email is unique
        email = cleaned_data.get('email')
        if User.objects.filter(email=email).count() > 0:
            msg = u'Votre email est déjà utilisée'
            self._errors['email'] = self.error_class([msg])

        return cleaned_data

class MiniProfileForm(forms.Form):
    biography = forms.CharField(
        label='Biographie',
        required=False,
        widget=forms.Textarea(
            attrs={
                'placeholder': 'Votre biographie au format Markdown.'
            }
        )
    )

    site = forms.CharField(
        label='Site internet',
        required=False,
        max_length = Profile._meta.get_field('site').max_length,
        widget=forms.TextInput(
            attrs={
                'placeholder': 'Lien vers votre site internet personnel (ne pas oublier le http:// ou https:// devant).'
            }
        )
    )

    avatar_url = forms.CharField(
        label='Avatar',
        required=False,
        max_length = Profile._meta.get_field('avatar_url').max_length,
        widget=forms.TextInput(
            attrs={
                'placeholder': 'Lien vers un avatar externe (laisser vide pour utiliser Gravatar).'
            }
        )
    )

    sign = forms.CharField(
        label='Signature',
        required=False,
        max_length = Profile._meta.get_field('sign').max_length,
        widget=forms.TextInput(
            attrs={
                'placeholder': 'Elle apparaitra dans les messages de forums. '
            }
        )
    )

    def __init__(self, *args, **kwargs):
        super(MiniProfileForm, self).__init__(*args, **kwargs)
        self.helper = FormHelper()
        self.helper.form_class = 'form-alone'
        self.helper.form_method = 'post'

        self.helper.layout = Layout(
            Field('biography'),
            Field('site'),
            Field('avatar_url'),
            Field('sign'),
            ButtonHolder(
                StrictButton('Editer le profil', type='submit', css_class='button'),
                HTML('<a class="button secondary" href="/">Annuler</a>'),
            )
        )

# update extra information about user
class ProfileForm(MiniProfileForm):
    options = forms.MultipleChoiceField(
        label='',
        required=False,
        choices=(
            ('show_email', "Afficher mon adresse e-mail publiquement"),
            ('show_sign', "Afficher les signatures"),
            ('hover_or_click', "Navigation au survol"),
        ),
        widget = forms.CheckboxSelectMultiple,
    )

    def __init__(self, *args, **kwargs):
        super(ProfileForm, self).__init__(*args, **kwargs)
        self.helper = FormHelper()
        self.helper.form_class = 'form-alone'
        self.helper.form_method = 'post'

        # to get initial value form checkbox show email
        initial = kwargs.get('initial', {})
        self.fields['options'].initial = ''

        if 'show_email' in initial and initial['show_email']:
            self.fields['options'].initial += 'show_email'

        if 'show_sign' in initial and initial['show_sign']:
            self.fields['options'].initial += 'show_sign'

        if 'hover_or_click' in initial and initial['hover_or_click']:
            self.fields['options'].initial += 'hover_or_click'

        self.helper.layout = Layout(
            Field('biography'),
            Field('site'),
            Field('avatar_url'),
            Field('sign'),
            Field('options'),
            ButtonHolder(
                StrictButton('Editer mon profil', type='submit', css_class='button'),
                HTML('<a class="button secondary" href="/">Annuler</a>'),
            )
        )

# to update email/username


class ChangeUserForm(forms.Form):

    username_new = forms.CharField(
        label='Nouveau pseudo',
        max_length = User._meta.get_field('username').max_length,
        required=False,
        widget=forms.TextInput(
            attrs={
                'placeholder': 'Ne mettez rien pour conserver l\'ancien'
            }
        )
    )

    email_new = forms.EmailField(
        label='Nouvel e-mail',
        max_length = User._meta.get_field('email').max_length,
        required=False,
        widget=forms.TextInput(
            attrs={
                'placeholder': 'Ne mettez rien pour conserver l\'ancien'
            }
        )
    )

    def __init__(self, *args, **kwargs):
        super(ChangeUserForm, self).__init__(*args, **kwargs)
        self.helper = FormHelper()
        self.helper.form_class = 'form-alone'
        self.helper.form_method = 'post'

        self.helper.layout = Layout(
            Field('username_new'),
            Field('email_new'),
            ButtonHolder(
                Submit('submit', 'Changer'),
                HTML('<a class="btn btn-submit" href="/">Annuler</a>'),
            ),
        )

    def clean(self):
        cleaned_data = super(ChangeUserForm, self).clean()

        # Check that the password and it's confirmation match
        username_new = cleaned_data.get('username_new')
        email_new = cleaned_data.get('email_new')

        if username_new is not None:
            if username_new.strip() != '':
                if User.objects.filter(username=username_new).count() >= 1:
                    self._errors['username_new'] = self.error_class(
                        [u'Ce nom d\'utilisateur est déjà utilisé'])

        if email_new is not None:
            if email_new.strip() != '':
                if User.objects.filter(email=email_new).count() >= 1:
                    self._errors['email_new'] = self.error_class(
                        [u'Votre email est déjà utilisée'])

        return cleaned_data

# to update a password


class ChangePasswordForm(forms.Form):
    password_new = forms.CharField(
        label='Nouveau mot de passe',
        max_length = MAX_PASSWORD_LENGTH,
        widget=forms.PasswordInput
    )

    password_old = forms.CharField(
        label='Mot de passe actuel',
        max_length = MAX_PASSWORD_LENGTH,
        widget=forms.PasswordInput
    )

    password_confirm = forms.CharField(
        label='Confirmer le nouveau mot de passe',
        max_length = MAX_PASSWORD_LENGTH,
        widget=forms.PasswordInput
    )

    def __init__(self, user, *args, **kwargs):
        super(ChangePasswordForm, self).__init__(*args, **kwargs)
        self.helper = FormHelper()
        self.helper.form_class = 'form-alone'
        self.helper.form_method = 'post'

        self.user = user

        self.helper.layout = Layout(
            Field('password_old'),
            Field('password_new'),
            Field('password_confirm'),
            ButtonHolder(
                Submit('submit', 'Changer'),
                HTML('<a class="btn btn-submit" href="/">Annuler</a>'),
            )
        )

    def clean(self):
        cleaned_data = super(ChangePasswordForm, self).clean()

        password_old = cleaned_data.get('password_old')
        password_new = cleaned_data.get('password_new')
        password_confirm = cleaned_data.get('password_confirm')

        # Check if the actual password is not empty
        if password_old:
            user_exist = authenticate(
                username=self.user.username, password=password_old
            )
            # Check if the user exist with old informations.
            if not user_exist and password_old != "":
                self._errors['password_old'] = self.error_class(
                    [u'Mot de passe incorrect.'])
                if 'password_old' in cleaned_data:
                    del cleaned_data['password_old']

        # Check that the password and it's confirmation match
        if not password_confirm == password_new:
            msg = u'Les mots de passe sont différents.'
            self._errors['password_new'] = self.error_class([msg])
            self._errors['password_confirm'] = self.error_class([msg])

            if 'password_new' in cleaned_data:
                del cleaned_data['password_new']

            if 'password_confirm' in cleaned_data:
                del cleaned_data['password_confirm']

        return cleaned_data

# Reset the password


class ForgotPasswordForm(forms.Form):
    username = forms.CharField(
        label='Nom d\'utilisateur',
        max_length = User._meta.get_field('username').max_length,
        required=True
    )

    def __init__(self, *args, **kwargs):
        super(ForgotPasswordForm, self).__init__(*args, **kwargs)
        self.helper = FormHelper()
        self.helper.form_class = 'form-alone'
        self.helper.form_method = 'post'

        self.helper.layout = Layout(
            Field('username'),
            ButtonHolder(
                Submit('submit', 'Envoyer'),
                HTML('<a class="btn btn-submit" href="/">Annuler</a>'),
            )
        )

    def clean(self):
        cleaned_data = super(ForgotPasswordForm, self).clean()

        # Check that the password and it's confirmation match
        username = cleaned_data.get('username')

        if User.objects.filter(username=username).count() == 0:
            self._errors['username'] = self.error_class(
                [u'Ce nom d\'utilisateur n\'existe pas'])

        return cleaned_data


class NewPasswordForm(forms.Form):
    password = forms.CharField(
        label='Mot de passe',
        max_length = MAX_PASSWORD_LENGTH,
        widget=forms.PasswordInput
    )
    password_confirm = forms.CharField(
        label='Confirmation',
        max_length = MAX_PASSWORD_LENGTH,
        widget=forms.PasswordInput
    )

    def __init__(self, *args, **kwargs):
        super(NewPasswordForm, self).__init__(*args, **kwargs)
        self.helper = FormHelper()
        self.helper.form_class = 'form-alone'
        self.helper.form_method = 'post'

        self.helper.layout = Layout(
            Field('password'),
            Field('password_confirm'),
            ButtonHolder(
                Submit('submit', 'Envoyer'),
                HTML('<a class="btn btn-submit" href="/">Annuler</a>'),
            )
        )

    def clean(self):
        cleaned_data = super(NewPasswordForm, self).clean()

        # Check that the password and it's confirmation match
        password = cleaned_data.get('password')
        password_confirm = cleaned_data.get('password_confirm')

        if not password_confirm == password:
            msg = u'Les mots de passe sont différents'
            self._errors['password'] = self.error_class([''])
            self._errors['password_confirm'] = self.error_class([msg])

            if 'password' in cleaned_data:
                del cleaned_data['password']

            if 'password_confirm' in cleaned_data:
                del cleaned_data['password_confirm']

        return cleaned_data
>>>>>>> c8102b56
<|MERGE_RESOLUTION|>--- conflicted
+++ resolved
@@ -1,4 +1,3 @@
-<<<<<<< HEAD
 # coding: utf-8
 
 from crispy_forms.bootstrap import StrictButton
@@ -51,447 +50,6 @@
             Field('remember'),
             HTML('{% csrf_token %}'),
             ButtonHolder(
-                StrictButton('Connexion', type='submit'),
-                HTML('<a class="btn btn-cancel" href="/">Annuler</a>'),
-            ),
-            HTML(u'<a href="{% url "zds.member.views.forgot_password" %}">Mot de passe oublié ?</a>'),
-        )
-
-
-class RegisterForm(forms.Form):
-    email = forms.EmailField(
-        label='Adresse e-mail',
-        max_length = User._meta.get_field('email').max_length,
-        required=True,
-    )
-
-    username = forms.CharField(
-        label='Nom d\'utilisateur',
-        max_length = User._meta.get_field('username').max_length,
-        required=True,
-    )
-
-    password = forms.CharField(
-        label='Mot de passe',
-        max_length = MAX_PASSWORD_LENGTH,
-        required=True,
-        widget=forms.PasswordInput
-    )
-
-    password_confirm = forms.CharField(
-        label='Confirmation',
-        max_length = MAX_PASSWORD_LENGTH,
-        required=True,
-        widget=forms.PasswordInput
-    )
-
-    def __init__(self, *args, **kwargs):
-        super(RegisterForm, self).__init__(*args, **kwargs)
-        self.helper = FormHelper()
-        self.helper.form_class = 'form-alone'
-        self.helper.form_method = 'post'
-
-        self.helper.layout = Layout(
-            Field('username'),
-            Field('password'),
-            Field('password_confirm'),
-            Field('email'),
-            ButtonHolder(
-                StrictButton('Valider mon inscription', type='submit'),
-                HTML('<a class="btn btn-cancel" href="/">Annuler</a>'),
-            ))
-
-    def clean(self):
-        cleaned_data = super(RegisterForm, self).clean()
-
-        # Check that the password and it's confirmation match
-        password = cleaned_data.get('password')
-        password_confirm = cleaned_data.get('password_confirm')
-
-        if not password_confirm == password:
-            msg = u'Les mots de passe sont différents'
-            self._errors['password'] = self.error_class([''])
-            self._errors['password_confirm'] = self.error_class([msg])
-
-            if 'password' in cleaned_data:
-                del cleaned_data['password']
-
-            if 'password_confirm' in cleaned_data:
-                del cleaned_data['password_confirm']
-
-        # Check that the user doesn't exist yet
-        username = cleaned_data.get('username')
-        if User.objects.filter(username=username).count() > 0:
-            msg = u'Ce nom d\'utilisateur est déjà utilisé'
-            self._errors['username'] = self.error_class([msg])
-
-        # Check that the email is unique
-        email = cleaned_data.get('email')
-        if User.objects.filter(email=email).count() > 0:
-            msg = u'Votre email est déjà utilisée'
-            self._errors['email'] = self.error_class([msg])
-
-        return cleaned_data
-
-
-# update extra information about user
-class ProfileForm(forms.Form):
-    biography = forms.CharField(
-        label='Biographie',
-        required=False,
-        widget=forms.Textarea(
-            attrs={
-                'placeholder': 'Votre biographie au format Markdown.'
-            }
-        )
-    )
-
-    site = forms.CharField(
-        label='Site internet',
-        required=False,
-        max_length = Profile._meta.get_field('site').max_length,
-        widget=forms.TextInput(
-            attrs={
-                'placeholder': 'Lien vers votre site internet personnel (ne pas oublier le http:// ou https:// devant).'
-            }
-        )
-    )
-
-    avatar_url = forms.CharField(
-        label='Avatar',
-        required=False,
-        max_length = Profile._meta.get_field('avatar_url').max_length,
-        widget=forms.TextInput(
-            attrs={
-                'placeholder': 'Lien vers un avatar externe. Laissez vide pour utiliser Gravatar.'
-            }
-        )
-    )
-
-    sign = forms.CharField(
-        label='Signature',
-        required=False,
-        max_length = Profile._meta.get_field('sign').max_length,
-        widget=forms.TextInput(
-            attrs={
-                'placeholder': 'Votre signature apparaitra en dessous de vos messages.'
-            }
-        )
-    )
-
-    options = forms.MultipleChoiceField(
-        label='',
-        required=False,
-        choices=(
-            ('show_email', "Afficher mon adresse e-mail publiquement"),
-            ('show_sign', "Afficher les signatures"),
-            ('hover_or_click', "Navigation au survol"),
-        ),
-        widget = forms.CheckboxSelectMultiple,
-    )
-
-    def __init__(self, *args, **kwargs):
-        super(ProfileForm, self).__init__(*args, **kwargs)
-        self.helper = FormHelper()
-        self.helper.form_method = 'post'
-
-        # to get initial value form checkbox show email
-        initial = kwargs.get('initial', {})
-        self.fields['options'].initial = ''
-
-        if 'show_email' in initial and initial['show_email']:
-            self.fields['options'].initial += 'show_email'
-
-        if 'show_sign' in initial and initial['show_sign']:
-            self.fields['options'].initial += 'show_sign'
-
-        if 'hover_or_click' in initial and initial['hover_or_click']:
-            self.fields['options'].initial += 'hover_or_click'
-
-        self.helper.layout = Layout(
-            Field('biography'),
-            Field('site'),
-            Field('avatar_url'),
-            Field('sign'),
-            Field('options'),
-            ButtonHolder(
-                StrictButton('Editer mon profil', type='submit'),
-                HTML('<a class="btn btn-cancel" href="/">Annuler</a>'),
-            )
-        )
-
-# to update email/username
-
-
-class ChangeUserForm(forms.Form):
-
-    username_new = forms.CharField(
-        label='Nouveau pseudo',
-        max_length = User._meta.get_field('username').max_length,
-        required=False,
-        widget=forms.TextInput(
-            attrs={
-                'placeholder': 'Ne mettez rien pour conserver l\'ancien'
-            }
-        )
-    )
-
-    email_new = forms.EmailField(
-        label='Nouvel e-mail',
-        max_length = User._meta.get_field('email').max_length,
-        required=False,
-        widget=forms.TextInput(
-            attrs={
-                'placeholder': 'Ne mettez rien pour conserver l\'ancien'
-            }
-        )
-    )
-
-    def __init__(self, *args, **kwargs):
-        super(ChangeUserForm, self).__init__(*args, **kwargs)
-        self.helper = FormHelper()
-        self.helper.form_class = 'form-alone'
-        self.helper.form_method = 'post'
-
-        self.helper.layout = Layout(
-            Field('username_new'),
-            Field('email_new'),
-            ButtonHolder(
-                StrictButton('Changer', type='submit'),
-                HTML('<a class="btn btn-cancel" href="/">Annuler</a>'),
-            ),
-        )
-
-    def clean(self):
-        cleaned_data = super(ChangeUserForm, self).clean()
-
-        # Check that the password and it's confirmation match
-        username_new = cleaned_data.get('username_new')
-        email_new = cleaned_data.get('email_new')
-
-        if username_new is not None:
-            if username_new.strip() != '':
-                if User.objects.filter(username=username_new).count() >= 1:
-                    self._errors['username_new'] = self.error_class(
-                        [u'Ce nom d\'utilisateur est déjà utilisé'])
-
-        if email_new is not None:
-            if email_new.strip() != '':
-                if User.objects.filter(email=email_new).count() >= 1:
-                    self._errors['email_new'] = self.error_class(
-                        [u'Votre email est déjà utilisée'])
-
-        return cleaned_data
-
-# to update a password
-
-
-class ChangePasswordForm(forms.Form):
-    password_new = forms.CharField(
-        label='Nouveau mot de passe',
-        max_length = MAX_PASSWORD_LENGTH,
-        widget=forms.PasswordInput
-    )
-
-    password_old = forms.CharField(
-        label='Mot de passe actuel',
-        max_length = MAX_PASSWORD_LENGTH,
-        widget=forms.PasswordInput
-    )
-
-    password_confirm = forms.CharField(
-        label='Confirmer le nouveau mot de passe',
-        max_length = MAX_PASSWORD_LENGTH,
-        widget=forms.PasswordInput
-    )
-
-    def __init__(self, user, *args, **kwargs):
-        super(ChangePasswordForm, self).__init__(*args, **kwargs)
-        self.helper = FormHelper()
-        self.helper.form_class = 'form-alone'
-        self.helper.form_method = 'post'
-
-        self.user = user
-
-        self.helper.layout = Layout(
-            Field('password_old'),
-            Field('password_new'),
-            Field('password_confirm'),
-            ButtonHolder(
-                StrictButton('Changer', type='submit'),
-                HTML('<a class="btn btn-cancel" href="/">Annuler</a>'),
-            )
-        )
-
-    def clean(self):
-        cleaned_data = super(ChangePasswordForm, self).clean()
-
-        password_old = cleaned_data.get('password_old')
-        password_new = cleaned_data.get('password_new')
-        password_confirm = cleaned_data.get('password_confirm')
-
-        # Check if the actual password is not empty
-        if password_old:
-            user_exist = authenticate(
-                username=self.user.username, password=password_old
-            )
-            # Check if the user exist with old informations.
-            if not user_exist and password_old != "":
-                self._errors['password_old'] = self.error_class(
-                    [u'Mot de passe incorrect.'])
-                if 'password_old' in cleaned_data:
-                    del cleaned_data['password_old']
-
-        # Check that the password and it's confirmation match
-        if not password_confirm == password_new:
-            msg = u'Les mots de passe sont différents.'
-            self._errors['password_new'] = self.error_class([msg])
-            self._errors['password_confirm'] = self.error_class([msg])
-
-            if 'password_new' in cleaned_data:
-                del cleaned_data['password_new']
-
-            if 'password_confirm' in cleaned_data:
-                del cleaned_data['password_confirm']
-
-        return cleaned_data
-
-# Reset the password
-
-
-class ForgotPasswordForm(forms.Form):
-    username = forms.CharField(
-        label='Nom d\'utilisateur',
-        max_length = User._meta.get_field('username').max_length,
-        required=True
-    )
-
-    def __init__(self, *args, **kwargs):
-        super(ForgotPasswordForm, self).__init__(*args, **kwargs)
-        self.helper = FormHelper()
-        self.helper.form_class = 'form-alone'
-        self.helper.form_method = 'post'
-
-        self.helper.layout = Layout(
-            Field('username'),
-            ButtonHolder(
-                StrictButton('Envoyer', type='submit'),
-                HTML('<a class="btn btn-cancel" href="/">Annuler</a>'),
-            )
-        )
-
-    def clean(self):
-        cleaned_data = super(ForgotPasswordForm, self).clean()
-
-        # Check that the password and it's confirmation match
-        username = cleaned_data.get('username')
-
-        if User.objects.filter(username=username).count() == 0:
-            self._errors['username'] = self.error_class(
-                [u'Ce nom d\'utilisateur n\'existe pas'])
-
-        return cleaned_data
-
-
-class NewPasswordForm(forms.Form):
-    password = forms.CharField(
-        label='Mot de passe',
-        max_length = MAX_PASSWORD_LENGTH,
-        widget=forms.PasswordInput
-    )
-    password_confirm = forms.CharField(
-        label='Confirmation',
-        max_length = MAX_PASSWORD_LENGTH,
-        widget=forms.PasswordInput
-    )
-
-    def __init__(self, *args, **kwargs):
-        super(NewPasswordForm, self).__init__(*args, **kwargs)
-        self.helper = FormHelper()
-        self.helper.form_class = 'form-alone'
-        self.helper.form_method = 'post'
-
-        self.helper.layout = Layout(
-            Field('password'),
-            Field('password_confirm'),
-            ButtonHolder(
-                StrictButton('Envoyer', type='submit'),
-                HTML('<a class="btn btn-cancel" href="/">Annuler</a>'),
-            )
-        )
-
-    def clean(self):
-        cleaned_data = super(NewPasswordForm, self).clean()
-
-        # Check that the password and it's confirmation match
-        password = cleaned_data.get('password')
-        password_confirm = cleaned_data.get('password_confirm')
-
-        if not password_confirm == password:
-            msg = u'Les mots de passe sont différents'
-            self._errors['password'] = self.error_class([''])
-            self._errors['password_confirm'] = self.error_class([msg])
-
-            if 'password' in cleaned_data:
-                del cleaned_data['password']
-
-            if 'password_confirm' in cleaned_data:
-                del cleaned_data['password_confirm']
-
-        return cleaned_data
-=======
-# coding: utf-8
-
-from crispy_forms.bootstrap import StrictButton
-from crispy_forms.helper import FormHelper
-from crispy_forms.layout import Layout, Submit, Field, HTML, ButtonHolder
-from django import forms
-from django.contrib.auth import authenticate
-from django.contrib.auth.models import User
-from django.core.urlresolvers import reverse
-
-from zds.member.models import Profile
-
-# Max password length for the user.
-# Unlike other fileds, this is not the length of DB field
-MAX_PASSWORD_LENGTH = 76
-
-class LoginForm(forms.Form):
-    username = forms.CharField(
-        label='Identifiant',
-        max_length = User._meta.get_field('username').max_length,
-        required=True,
-    )
-
-    password = forms.CharField(
-        label='Mot magique',
-        max_length = MAX_PASSWORD_LENGTH,
-        required=True,
-        widget=forms.PasswordInput,
-    )
-
-    remember = forms.MultipleChoiceField(
-        label='',
-        choices=(
-            ('remember', "Connexion automatique"),
-        ),
-        initial = 'remember',
-        widget = forms.CheckboxSelectMultiple,
-    )
-
-    def __init__(self, next=None, *args, **kwargs):
-        super(LoginForm, self).__init__(*args, **kwargs)
-        self.helper = FormHelper()
-        self.helper.form_class = 'form-alone'
-        self.helper.form_action = reverse('zds.member.views.login_view')
-        self.helper.form_method = 'post'
-
-        self.helper.layout = Layout(
-            Field('username'),
-            Field('password'),
-            Field('remember'),
-            HTML('{% csrf_token %}'),
-            ButtonHolder(
                 Submit(
                     'submit',
                     'Se connecter',
@@ -723,7 +281,7 @@
             Field('email_new'),
             ButtonHolder(
                 Submit('submit', 'Changer'),
-                HTML('<a class="btn btn-submit" href="/">Annuler</a>'),
+                HTML('<a class="btn btn-cancel" href="/">Annuler</a>'),
             ),
         )
 
@@ -784,7 +342,7 @@
             Field('password_confirm'),
             ButtonHolder(
                 Submit('submit', 'Changer'),
-                HTML('<a class="btn btn-submit" href="/">Annuler</a>'),
+                HTML('<a class="btn btn-cancel" href="/">Annuler</a>'),
             )
         )
 
@@ -841,7 +399,7 @@
             Field('username'),
             ButtonHolder(
                 Submit('submit', 'Envoyer'),
-                HTML('<a class="btn btn-submit" href="/">Annuler</a>'),
+                HTML('<a class="btn btn-cancel" href="/">Annuler</a>'),
             )
         )
 
@@ -881,7 +439,7 @@
             Field('password_confirm'),
             ButtonHolder(
                 Submit('submit', 'Envoyer'),
-                HTML('<a class="btn btn-submit" href="/">Annuler</a>'),
+                HTML('<a class="btn btn-cancel" href="/">Annuler</a>'),
             )
         )
 
@@ -903,5 +461,4 @@
             if 'password_confirm' in cleaned_data:
                 del cleaned_data['password_confirm']
 
-        return cleaned_data
->>>>>>> c8102b56
+        return cleaned_data