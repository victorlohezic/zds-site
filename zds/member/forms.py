# coding: utf-8

import os

from django import forms
from django.contrib.auth import authenticate
from django.contrib.auth.models import User
from django.core.urlresolvers import reverse

from crispy_forms.bootstrap import StrictButton
from crispy_forms.helper import FormHelper
from crispy_forms.layout import HTML, Layout, \
    Submit, Field, ButtonHolder, Hidden
from zds.member.models import Profile, listing
from zds.settings import SITE_ROOT

# Max password length for the user.
# Unlike other fields, this is not the length of DB field
MAX_PASSWORD_LENGTH = 76
# Min password length for the user.
MIN_PASSWORD_LENGTH = 6


class OldTutoForm(forms.Form):

    id = forms.ChoiceField(
        label='Ancien Tutoriel',
        required=True,
        choices=listing(),
    )

    def __init__(self, profile, *args, **kwargs):
        super(OldTutoForm, self).__init__(*args, **kwargs)
        self.helper = FormHelper()
        self.helper.form_class = 'content-wrapper'
        self.helper.form_method = 'post'
        self.helper.form_action = reverse('zds.member.views.add_oldtuto')

        self.helper.layout = Layout(
            Field('id'),
            Hidden('profile_pk', '{{ profile.pk }}'),
            ButtonHolder(
                StrictButton('Attribuer', type='submit'),
            ),
        )


class LoginForm(forms.Form):
    username = forms.CharField(
        label='Identifiant',
        max_length=User._meta.get_field('username').max_length,
        required=True,
    )

    password = forms.CharField(
        label='Mot magique',
        max_length=MAX_PASSWORD_LENGTH,
        required=True,
        widget=forms.PasswordInput,
    )

    remember = forms.MultipleChoiceField(
        label='',
        choices=(
            ('remember', "Connexion automatique"),
        ),
        initial='remember',
        widget=forms.CheckboxSelectMultiple,
    )

    def __init__(self, next=None, *args, **kwargs):
        super(LoginForm, self).__init__(*args, **kwargs)
        self.helper = FormHelper()
        self.helper.form_action = reverse('zds.member.views.login_view')
        self.helper.form_method = 'post'

        self.helper.layout = Layout(
            Field('username'),
            Field('password'),
            Field('remember'),
            HTML('{% csrf_token %}'),
            ButtonHolder(
                StrictButton('Se connecter', type='submit'),
                HTML('<a class="btn btn-cancel" href="/">Annuler</a>'),
            ),
        )


class RegisterForm(forms.Form):
    email = forms.EmailField(
        label='Adresse courriel',
        max_length=User._meta.get_field('email').max_length,
        required=True,
    )

    username = forms.CharField(
        label='Nom d\'utilisateur',
        max_length=User._meta.get_field('username').max_length,
        required=True,
    )

    password = forms.CharField(
        label='Mot de passe',
        max_length=MAX_PASSWORD_LENGTH,
        min_length=MIN_PASSWORD_LENGTH,
        required=True,
        widget=forms.PasswordInput
    )

    password_confirm = forms.CharField(
        label='Confirmation du mot de passe',
        max_length=MAX_PASSWORD_LENGTH,
        min_length=MIN_PASSWORD_LENGTH,
        required=True,
        widget=forms.PasswordInput
    )

    def __init__(self, *args, **kwargs):
        super(RegisterForm, self).__init__(*args, **kwargs)
        self.helper = FormHelper()
        self.helper.form_class = 'content-wrapper'
        self.helper.form_method = 'post'

        self.helper.layout = Layout(
            Field('username'),
            Field('password'),
            Field('password_confirm'),
            Field('email'),
            ButtonHolder(
                Submit('submit', 'Valider mon inscription'),
                HTML('<a class="btn btn-cancel" href="/">Annuler</a>'),
            ))

    def clean(self):
        cleaned_data = super(RegisterForm, self).clean()

        # Check that the password and it's confirmation match
        password = cleaned_data.get('password')
        password_confirm = cleaned_data.get('password_confirm')

        if not password_confirm == password:
            msg = u'Les mots de passe sont différents'
            self._errors['password'] = self.error_class([msg])
            self._errors['password_confirm'] = self.error_class([msg])

            if 'password' in cleaned_data:
                del cleaned_data['password']

            if 'password_confirm' in cleaned_data:
                del cleaned_data['password_confirm']

        # Check that the user doesn't exist yet
        username = cleaned_data.get('username')
        if User.objects.filter(username=username).count() > 0:
            msg = u'Ce nom d\'utilisateur est déjà utilisé'
            self._errors['username'] = self.error_class([msg])

        # Check that password != username
        if password == username:
            msg = u'Le mot de passe doit être différent du pseudo'
            self._errors['password'] = self.error_class([msg])
            if 'password' in cleaned_data:
                del cleaned_data['password']
            if 'password_confirm' in cleaned_data:
                del cleaned_data['password_confirm']

        email = cleaned_data.get('email')
        if email:
            # Chech if email provider is authorized
            with open(os.path.join(SITE_ROOT,
                                   'forbidden_email_providers.txt'), 'r') as fh:
                for provider in fh:
                    if provider.strip() in email:
                        msg = u'Utilisez un autre fournisseur d\'adresses courriel.'
                        self._errors['email'] = self.error_class([msg])
                        break

        # Check that the email is unique
        if User.objects.filter(email=email).count() > 0:
            msg = u'Votre adresse courriel est déjà utilisée'
            self._errors['email'] = self.error_class([msg])

        return cleaned_data


class MiniProfileForm(forms.Form):
    biography = forms.CharField(
        label='Biographie',
        required=False,
        widget=forms.Textarea(
            attrs={
                'placeholder': 'Votre biographie au format Markdown.'
            }
        )
    )

    site = forms.CharField(
        label='Site internet',
        required=False,
        max_length=Profile._meta.get_field('site').max_length,
        widget=forms.TextInput(
            attrs={
                'placeholder': u'Lien vers votre site internet '
                u'personnel (ne pas oublier le http:// ou https:// devant).'
            }
        )
    )

    avatar_url = forms.CharField(
        label='Avatar',
        required=False,
        max_length=Profile._meta.get_field('avatar_url').max_length,
        widget=forms.TextInput(
            attrs={
                'placeholder': u'Lien vers un avatar externe '
                u'(laissez vide pour utiliser Gravatar).'
            }
        )
    )

    sign = forms.CharField(
        label='Signature',
        required=False,
        max_length=Profile._meta.get_field('sign').max_length,
        widget=forms.TextInput(
            attrs={
                'placeholder': 'Elle apparaitra dans les messages de forums. '
            }
        )
    )

    def __init__(self, *args, **kwargs):
        super(MiniProfileForm, self).__init__(*args, **kwargs)
        self.helper = FormHelper()
        self.helper.form_class = 'content-wrapper'
        self.helper.form_method = 'post'

        self.helper.layout = Layout(
            Field('biography'),
            Field('site'),
            Field('avatar_url'),
            Field('sign'),
            ButtonHolder(
                StrictButton('Editer le profil', type='submit'),
                HTML('<a class="btn btn-cancel" href="/">Annuler</a>'),
            ))

# update extra information about user


class ProfileForm(MiniProfileForm):
    options = forms.MultipleChoiceField(
        label='',
        required=False,
        choices=(
            ('show_email', "Afficher mon adresse courriel publiquement"),
            ('show_sign', "Afficher les signatures"),
            ('hover_or_click', "Cochez pour dérouler les menus au survol"),
            ('email_for_answer', u'Recevez un courriel lorsque vous '
            u'recevez une réponse à un message privé'),
        ),
        widget=forms.CheckboxSelectMultiple,
    )

    def __init__(self, *args, **kwargs):
        super(ProfileForm, self).__init__(*args, **kwargs)
        self.helper = FormHelper()
        self.helper.form_class = 'content-wrapper'
        self.helper.form_method = 'post'

        # to get initial value form checkbox show email
        initial = kwargs.get('initial', {})
        self.fields['options'].initial = ''

        if 'show_email' in initial and initial['show_email']:
            self.fields['options'].initial += 'show_email'

        if 'show_sign' in initial and initial['show_sign']:
            self.fields['options'].initial += 'show_sign'

        if 'hover_or_click' in initial and initial['hover_or_click']:
            self.fields['options'].initial += 'hover_or_click'

        if 'email_for_answer' in initial and initial['email_for_answer']:
            self.fields['options'].initial += 'email_for_answer'

        self.helper.layout = Layout(
            Field('biography'),
            Field('site'),
            Field('avatar_url'),
            HTML(u"""
                <p><a href="{% url 'zds.gallery.views.gallery_list' %}">Choisir un avatar dans une galerie</a><br/>
                   Naviguez vers l'image voulue et cliquez sur le bouton "<em>Choisir comme avatar</em>".<br/>
                   Créez une galerie et importez votre avatar si ce n'est pas déjà fait !</p>
            """),
            Field('sign'),
            Field('options'),
            ButtonHolder(
                StrictButton('Editer mon profil', type='submit'),
                HTML('<a class="btn btn-cancel" href="/">Annuler</a>'),
            ))

# to update email/username


class ChangeUserForm(forms.Form):

    username_new = forms.CharField(
        label='Nouveau pseudo',
        max_length=User._meta.get_field('username').max_length,
        required=False,
        widget=forms.TextInput(
            attrs={
                'placeholder': 'Ne mettez rien pour conserver l\'ancien'
            }
        )
    )

    email_new = forms.EmailField(
        label='Nouvelle adresse courriel',
        max_length=User._meta.get_field('email').max_length,
        required=False,
        widget=forms.TextInput(
            attrs={
                'placeholder': 'Ne mettez rien pour conserver l\'ancien'
            }
        )
    )

    def __init__(self, *args, **kwargs):
        super(ChangeUserForm, self).__init__(*args, **kwargs)
        self.helper = FormHelper()
        self.helper.form_class = 'content-wrapper'
        self.helper.form_method = 'post'

        self.helper.layout = Layout(
            Field('username_new'),
            Field('email_new'),
            ButtonHolder(
                StrictButton('Changer', type='submit'),
                HTML('<a class="btn btn-cancel" href="/">Annuler</a>'),
            ),
        )

    def clean(self):
        cleaned_data = super(ChangeUserForm, self).clean()

        # Check that the password and it's confirmation match
        username_new = cleaned_data.get('username_new')
        email_new = cleaned_data.get('email_new')

        if username_new is not None:
            if username_new.strip() != '':
                if User.objects.filter(username=username_new).count() >= 1:
                    self._errors['username_new'] = self.error_class(
                        [u'Ce nom d\'utilisateur est déjà utilisé'])

        if email_new is not None:
            if email_new.strip() != '':
                if User.objects.filter(email=email_new).count() >= 1:
                    self._errors['email_new'] = self.error_class(
<<<<<<< HEAD
                        [u'Votre email est déjà utilisée'])
            # Chech if email provider is authorized
            with open(os.path.join(SITE_ROOT,
                                   'forbidden_email_providers.txt'), 'r') as fh:
                for provider in fh:
                    if provider.strip() in email_new:
                        msg = u'Utilisez un autre fournisseur d\'adresses mail.'
                        self._errors['email_new'] = self.error_class([msg])
                        break
=======
                        [u'Votre adresse courriel est déjà utilisée'])
>>>>>>> 56bef245

        return cleaned_data


# to update a password
class ChangePasswordForm(forms.Form):
    password_new = forms.CharField(
        label='Nouveau mot de passe',
        max_length=MAX_PASSWORD_LENGTH,
        widget=forms.PasswordInput
    )

    password_old = forms.CharField(
        label='Mot de passe actuel',
        max_length=MAX_PASSWORD_LENGTH,
        widget=forms.PasswordInput
    )

    password_confirm = forms.CharField(
        label='Confirmer le nouveau mot de passe',
        max_length=MAX_PASSWORD_LENGTH,
        widget=forms.PasswordInput
    )

    def __init__(self, user, *args, **kwargs):
        super(ChangePasswordForm, self).__init__(*args, **kwargs)
        self.helper = FormHelper()
        self.helper.form_class = 'content-wrapper'
        self.helper.form_method = 'post'

        self.user = user

        self.helper.layout = Layout(
            Field('password_old'),
            Field('password_new'),
            Field('password_confirm'),
            ButtonHolder(
                StrictButton('Changer', type='submit'),
                HTML('<a class="btn btn-cancel" href="/">Annuler</a>'),
            )
        )

    def clean(self):
        cleaned_data = super(ChangePasswordForm, self).clean()

        password_old = cleaned_data.get('password_old')
        password_new = cleaned_data.get('password_new')
        password_confirm = cleaned_data.get('password_confirm')

        # Check if the actual password is not empty
        if password_old:
            user_exist = authenticate(
                username=self.user.username, password=password_old
            )
            # Check if the user exist with old informations.
            if not user_exist and password_old != "":
                self._errors['password_old'] = self.error_class(
                    [u'Mot de passe incorrect.'])
                if 'password_old' in cleaned_data:
                    del cleaned_data['password_old']

        # Check that the password and it's confirmation match
        if not password_confirm == password_new:
            msg = u'Les mots de passe sont différents.'
            self._errors['password_new'] = self.error_class([msg])
            self._errors['password_confirm'] = self.error_class([msg])

            if 'password_new' in cleaned_data:
                del cleaned_data['password_new']

            if 'password_confirm' in cleaned_data:
                del cleaned_data['password_confirm']

        # Check that the password is at least MIN_PASSWORD_LENGTH
        if len(password_new) < MIN_PASSWORD_LENGTH:
            msg = u'Le mot de passe doit faire au moins {0} caractères'.format(MIN_PASSWORD_LENGTH)
            self._errors['password_new'] = self.error_class([msg])
            if 'password_new' in cleaned_data:
                del cleaned_data['password_new']

            if 'password_confirm' in cleaned_data:
                del cleaned_data['password_confirm']

        # Check that password != username
        if password_new == self.user.username:
            msg = u'Le mot de passe doit être différent de votre pseudo'
            self._errors['password_new'] = self.error_class([msg])
            if 'password_new' in cleaned_data:
                del cleaned_data['password_new']

            if 'password_confirm' in cleaned_data:
                del cleaned_data['password_confirm']

        return cleaned_data

# Reset the password


class ForgotPasswordForm(forms.Form):
    username = forms.CharField(
        label='Nom d\'utilisateur',
        max_length=User._meta.get_field('username').max_length,
        required=True
    )

    def __init__(self, *args, **kwargs):
        super(ForgotPasswordForm, self).__init__(*args, **kwargs)
        self.helper = FormHelper()
        self.helper.form_class = 'content-wrapper'
        self.helper.form_method = 'post'

        self.helper.layout = Layout(
            Field('username'),
            ButtonHolder(
                StrictButton('Envoyer', type='submit'),
                HTML('<a class="btn btn-cancel" href="/">Annuler</a>'),
            )
        )

    def clean(self):
        cleaned_data = super(ForgotPasswordForm, self).clean()

        # Check that the password and it's confirmation match
        username = cleaned_data.get('username')

        if User.objects.filter(username=username).count() == 0:
            self._errors['username'] = self.error_class(
                [u'Ce nom d\'utilisateur n\'existe pas'])

        return cleaned_data


class NewPasswordForm(forms.Form):
    password = forms.CharField(
        label='Mot de passe',
        max_length=MAX_PASSWORD_LENGTH,
        widget=forms.PasswordInput
    )
    password_confirm = forms.CharField(
        label='Confirmation',
        max_length=MAX_PASSWORD_LENGTH,
        widget=forms.PasswordInput
    )

    def __init__(self, identifier, *args, **kwargs):
        super(NewPasswordForm, self).__init__(*args, **kwargs)
        self.helper = FormHelper()
        self.helper.form_class = 'content-wrapper'
        self.helper.form_method = 'post'
        self.username = identifier

        self.helper.layout = Layout(
            Field('password'),
            Field('password_confirm'),
            ButtonHolder(
                StrictButton('Envoyer', type='submit'),
                HTML('<a class="btn btn-cancel" href="/">Annuler</a>'),
            )
        )

    def clean(self):
        cleaned_data = super(NewPasswordForm, self).clean()

        # Check that the password and it's confirmation match
        password = cleaned_data.get('password')
        password_confirm = cleaned_data.get('password_confirm')

        if not password_confirm == password:
            msg = u'Les mots de passe sont différents'
            self._errors['password'] = self.error_class([''])
            self._errors['password_confirm'] = self.error_class([msg])

            if 'password' in cleaned_data:
                del cleaned_data['password']

            if 'password_confirm' in cleaned_data:
                del cleaned_data['password_confirm']

        # Check that the password is at least MIN_PASSWORD_LENGTH
        if len(password) < MIN_PASSWORD_LENGTH:
            msg = u'Le mot de passe doit faire au moins {0} caractères'.format(MIN_PASSWORD_LENGTH)
            self._errors['password'] = self.error_class([msg])
            if 'password' in cleaned_data:
                del cleaned_data['password']

            if 'password_confirm' in cleaned_data:
                del cleaned_data['password_confirm']

        # Check that password != username
        if password == self.username:
            msg = u'Le mot de passe doit être différent de votre pseudo'
            self._errors['password'] = self.error_class([msg])
            if 'password' in cleaned_data:
                del cleaned_data['password']

            if 'password_confirm' in cleaned_data:
                del cleaned_data['password_confirm']

        return cleaned_data<|MERGE_RESOLUTION|>--- conflicted
+++ resolved
@@ -359,8 +359,7 @@
             if email_new.strip() != '':
                 if User.objects.filter(email=email_new).count() >= 1:
                     self._errors['email_new'] = self.error_class(
-<<<<<<< HEAD
-                        [u'Votre email est déjà utilisée'])
+                        [u'Votre adresse courriel est déjà utilisée'])
             # Chech if email provider is authorized
             with open(os.path.join(SITE_ROOT,
                                    'forbidden_email_providers.txt'), 'r') as fh:
@@ -369,9 +368,6 @@
                         msg = u'Utilisez un autre fournisseur d\'adresses mail.'
                         self._errors['email_new'] = self.error_class([msg])
                         break
-=======
-                        [u'Votre adresse courriel est déjà utilisée'])
->>>>>>> 56bef245
 
         return cleaned_data
 
