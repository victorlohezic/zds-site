--- conflicted
+++ resolved
@@ -16,11 +16,7 @@
 from django.shortcuts import redirect, get_object_or_404
 
 from .forms import TopicForm, PostForm, MoveTopicForm
-<<<<<<< HEAD
-from .models import Category, Forum, Topic, Post, follow, never_read, mark_read, TopicFollowed, TopicRead
-=======
 from .models import Category, Forum, Topic, Post, follow, never_read, mark_read
->>>>>>> adeffb66
 from zds.member.decorator import can_read_now, can_write_and_read_now
 from zds.member.views import get_client_ip
 from zds.utils import render_template, slugify
@@ -106,11 +102,7 @@
     """Display a thread and its posts using a pager."""
     # TODO: Clean that up
     topic = get_object_or_404(Topic, pk=topic_pk)
-<<<<<<< HEAD
-    
-=======
-
->>>>>>> adeffb66
+
     if not topic.forum.can_read(request.user):
         raise PermissionDenied
 
@@ -166,11 +158,7 @@
         'zds.forum.views.answer') + '?sujet=' + str(topic.pk)
 
     form_move = MoveTopicForm(topic=topic)
-<<<<<<< HEAD
-    
-=======
-
->>>>>>> adeffb66
+
     return render_template('forum/topic.html', {
         'topic': topic,
         'posts': res,
@@ -193,11 +181,7 @@
     except KeyError:
         raise Http404
     forum = get_object_or_404(Forum, pk=forum_pk)
-<<<<<<< HEAD
-    
-=======
-
->>>>>>> adeffb66
+
     if not forum.can_read(request.user):
         raise PermissionDenied
 
@@ -292,17 +276,10 @@
         raise Http404
 
     forum = get_object_or_404(Forum, pk=request.POST['forum'])
-<<<<<<< HEAD
-    
+
     if not forum.can_read(request.user):
         raise PermissionDenied
-    
-=======
-
-    if not forum.can_read(request.user):
-        raise PermissionDenied
-
->>>>>>> adeffb66
+
     topic = get_object_or_404(Topic, pk=topic_pk)
     topic.forum = forum
     topic.save()
@@ -389,11 +366,7 @@
 
     # Retrieve current topic.
     g_topic = get_object_or_404(Topic, pk=topic_pk)
-<<<<<<< HEAD
-    
-=======
-
->>>>>>> adeffb66
+
     if not g_topic.forum.can_read(request.user):
         raise PermissionDenied
 
@@ -513,11 +486,7 @@
         raise Http404
 
     post = get_object_or_404(Post, pk=post_pk)
-<<<<<<< HEAD
-    
-=======
-
->>>>>>> adeffb66
+
     if not post.topic.forum.can_read(request.user):
         raise PermissionDenied
 
@@ -577,11 +546,7 @@
                 form = PostForm(post.topic, request.user, initial={
                     'text': request.POST['text']
                 })
-<<<<<<< HEAD
-            
-=======
-
->>>>>>> adeffb66
+
             form.helper.form_action = reverse(
                 'zds.forum.views.edit_post') + '?message=' + str(post_pk)
             return render_template('forum/edit_post.html', {
@@ -641,11 +606,7 @@
         raise Http404
 
     post = get_object_or_404(Post, pk=post_pk)
-<<<<<<< HEAD
-    
-=======
-
->>>>>>> adeffb66
+
     # check that author can access the forum
     if not post.topic.forum.can_read(request.user):
         raise PermissionDenied
@@ -674,11 +635,7 @@
     resp = {}
     post = get_object_or_404(Post, pk=post_pk)
     user = request.user
-<<<<<<< HEAD
-    
-=======
-
->>>>>>> adeffb66
+
     if not post.topic.forum.can_read(request.user):
         raise PermissionDenied
 
@@ -768,11 +725,7 @@
         .filter(author=u)\
         .order_by('-pubdate')\
         .all()
-<<<<<<< HEAD
-    
-=======
-
->>>>>>> adeffb66
+
     tops = []
     for top in topics :
         if not top.forum.can_read(request.user):
@@ -814,11 +767,7 @@
             continue
         else:
             pts.append(post)
-<<<<<<< HEAD
-            
-=======
-
->>>>>>> adeffb66
+
     # Paginator
     paginator = Paginator(pts, settings.POSTS_PER_PAGE)
     page = request.GET.get('page')
