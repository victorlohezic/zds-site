--- conflicted
+++ resolved
@@ -1,25 +1,21 @@
 # coding: utf-8
 
 from django import forms
+from django.core.urlresolvers import reverse
 
-from crispy_forms.bootstrap import StrictButton
 from crispy_forms.helper import FormHelper
 from crispy_forms.layout import Layout, Field, Hidden
-<<<<<<< HEAD
 from crispy_forms_foundation.layout import ButtonHolder
-from django.core.urlresolvers import reverse
-=======
 from crispy_forms.bootstrap import StrictButton
->>>>>>> 6ef99798
 
+from zds.utils.forms import CommonLayoutEditor
 from zds.forum.models import Forum
-from zds.utils.forms import CommonLayoutEditor
 
 
 class TopicForm(forms.Form):
     title = forms.CharField(
-    	label = 'Titre',
-    	max_length = 80,
+        label = 'Titre',
+        max_length = 80,
         widget = forms.TextInput(
             attrs = {
                 'required': 'required',
@@ -28,14 +24,14 @@
     )
 
     subtitle = forms.CharField(
-    	label = 'Sous-titre',
-    	max_length=255, 
-    	required=False,
+        label = 'Sous-titre',
+        max_length=255, 
+        required=False,
     )
 
     text = forms.CharField(
-    	label = 'Texte',
-    	widget = forms.Textarea(
+        label = 'Texte',
+        widget = forms.Textarea(
             attrs = {
                 'placeholder': 'Votre message au format Markdown.',
                 'required':'required'
@@ -122,7 +118,7 @@
 class MoveTopicForm(forms.Form):
     
     forum = forms.ModelChoiceField(
-        label = "Déplacer",
+        label = "Forum",
         queryset = Forum.objects.all(),
         required = True,
     )
@@ -136,5 +132,7 @@
 
         self.helper.layout = Layout(
             Field('forum'),
-            StrictButton('Valider', type = 'submit', css_class = 'tiny button'),
+            ButtonHolder(
+                StrictButton('Valider', type = 'submit', css_class = 'btn-submit'),
+            )
         )