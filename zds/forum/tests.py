# coding: utf-8

from django.conf import settings
from django.test import TestCase

from django.core.urlresolvers import reverse
from zds.utils import slugify

from zds.forum.factories import CategoryFactory, ForumFactory, TopicFactory, PostFactory
<<<<<<< HEAD
from zds.member.factories import UserFactory, StaffFactory
=======
from zds.member.factories import ProfileFactory, StaffProfileFactory
>>>>>>> c71a29ec
from zds.utils.models import CommentLike, CommentDislike, Alert

from .models import Post, Topic


class ForumMemberTests(TestCase):

    def setUp(self):

        settings.EMAIL_BACKEND = 'django.core.mail.backends.locmem.EmailBackend'

        self.category1 = CategoryFactory(position=1)
        self.category2 = CategoryFactory(position=2)
        self.category3 = CategoryFactory(position=3)
        self.forum11 = ForumFactory(
            category=self.category1,
            position_in_category=1)
        self.forum12 = ForumFactory(
            category=self.category1,
            position_in_category=2)
        self.forum13 = ForumFactory(
            category=self.category1,
            position_in_category=3)
        self.forum21 = ForumFactory(
            category=self.category2,
            position_in_category=1)
        self.forum22 = ForumFactory(
            category=self.category2,
            position_in_category=2)
<<<<<<< HEAD
        self.user = UserFactory()
        self.user2 = UserFactory()
=======
        self.user = ProfileFactory().user
        self.user2 = ProfileFactory().user
>>>>>>> c71a29ec
        log = self.client.login(
            username=self.user.username,
            password='hostel77')
        self.assertEqual(log, True)

    def test_display(self):
        '''
        Test forum display (full: root, category, forum)
        Topic display test is in creation topic test
        '''
        # Forum root
        response = self.client.get(reverse('zds.forum.views.index'))
        self.assertContains(response, 'Liste des forums')
        # Category
        response = self.client.get(
            reverse(
                'zds.forum.views.cat_details',
                args=[
                    self.category1.slug]))
        self.assertContains(response, self.category1.title)
        # Forum
        response = self.client.get(
            reverse(
                'zds.forum.views.details',
                args=[
                    self.category1.slug,
                    self.forum11.slug]))
        self.assertContains(response, self.category1.title)
        self.assertContains(response, self.forum11.title)

    def test_create_topic(self):
        """To test all aspects of topic's creation by member."""
        result = self.client.post(
            reverse('zds.forum.views.new') + '?forum={0}'.format(self.forum12.pk),
            {'title': u'Un autre sujet',
             'subtitle': u'Encore ces lombards en plein ete',
             'text': u'C\'est tout simplement l\'histoire de la ville de Paris que je voudrais vous conter '
             },
            follow=False)
        self.assertEqual(result.status_code, 302)

        # check topic's number
        self.assertEqual(Topic.objects.all().count(), 1)
        topic = Topic.objects.get(pk=1)
        # check post's number
        self.assertEqual(Post.objects.all().count(), 1)
        post = Post.objects.get(pk=1)

        # check topic and post
        self.assertEqual(post.topic, topic)

        # check position
        self.assertEqual(post.position, 1)

        self.assertEqual(post.author, self.user)
        self.assertEqual(post.editor, None)
        self.assertNotEqual(post.ip_address, None)
        self.assertNotEqual(post.text_html, None)
        self.assertEqual(post.like, 0)
        self.assertEqual(post.dislike, 0)
        self.assertEqual(post.is_visible, True)

        # check last message
        self.assertEqual(topic.last_message, post)

        # Check view
        response = self.client.get(topic.get_absolute_url())
        self.assertContains(response, self.category1.title)
        self.assertContains(response, self.forum11.title)
        self.assertContains(response, topic.title)
        self.assertContains(response, topic.subtitle)

    def test_answer(self):
        """To test all aspects of answer."""
<<<<<<< HEAD
        user1 = UserFactory()
=======
        user1 = ProfileFactory().user
>>>>>>> c71a29ec
        topic1 = TopicFactory(forum=self.forum11, author=self.user)
        post1 = PostFactory(topic=topic1, author=self.user, position=1)
        post2 = PostFactory(topic=topic1, author=self.user, position=2)
        post3 = PostFactory(topic=topic1, author=user1, position=3)

        result = self.client.post(
            reverse('zds.forum.views.answer') + '?sujet={0}'.format(topic1.pk),
            {
                'last_post': topic1.last_message.pk,
                'text': u'C\'est tout simplement l\'histoire de la ville de Paris que je voudrais vous conter '
            },
            follow=False)

        self.assertEqual(result.status_code, 302)

        # check topic's number
        self.assertEqual(Topic.objects.all().count(), 1)

        # check post's number
        self.assertEqual(Post.objects.all().count(), 4)

        # check topic and post
        self.assertEqual(post1.topic, topic1)
        self.assertEqual(post2.topic, topic1)
        self.assertEqual(post3.topic, topic1)

        # check values
        self.assertEqual(Post.objects.get(pk=4).topic, topic1)
        self.assertEqual(Post.objects.get(pk=4).position, 4)
        self.assertEqual(Post.objects.get(pk=4).editor, None)
        self.assertEqual(
            Post.objects.get(
                pk=4).text,
            u'C\'est tout simplement l\'histoire de la ville de Paris que je voudrais vous conter ')

    def test_edit_main_post(self):
        """To test all aspects of the edition of main post by member."""
        topic1 = TopicFactory(forum=self.forum11, author=self.user)
        post1 = PostFactory(topic=topic1, author=self.user, position=1)
        topic2 = TopicFactory(forum=self.forum12, author=self.user)
        post2 = PostFactory(topic=topic2, author=self.user, position=1)
        topic3 = TopicFactory(forum=self.forum21, author=self.user)
        post3 = PostFactory(topic=topic3, author=self.user, position=1)

        result = self.client.post(
            reverse('zds.forum.views.edit_post') + '?message={0}'.format(post1.pk),
            {'title': u'Un autre sujet',
             'subtitle': u'Encore ces lombards en plein été',
             'text': u'C\'est tout simplement l\'histoire de la ville de Paris que je voudrais vous conter '
             },
            follow=False)

        self.assertEqual(result.status_code, 302)

        # check topic's number
        self.assertEqual(Topic.objects.all().count(), 3)

        # check post's number
        self.assertEqual(Post.objects.all().count(), 3)

        # check topic and post
        self.assertEqual(post1.topic, topic1)
        self.assertEqual(post2.topic, topic2)
        self.assertEqual(post3.topic, topic3)

        # check values
        self.assertEqual(
            Topic.objects.get(
                pk=topic1.pk).title,
            u'Un autre sujet')
        self.assertEqual(
            Topic.objects.get(
                pk=topic1.pk).subtitle,
            u'Encore ces lombards en plein été')
        self.assertEqual(
            Post.objects.get(
                pk=post1.pk).text,
            u'C\'est tout simplement l\'histoire de la ville de Paris que je voudrais vous conter ')

        # check edit data
        self.assertEqual(Post.objects.get(pk=post1.pk).editor, self.user)

    def test_edit_post(self):
        """To test all aspects of the edition of simple post by member."""
        topic1 = TopicFactory(forum=self.forum11, author=self.user)
        post1 = PostFactory(topic=topic1, author=self.user, position=1)
        post2 = PostFactory(topic=topic1, author=self.user, position=2)
        post3 = PostFactory(topic=topic1, author=self.user, position=3)

        result = self.client.post(
            reverse('zds.forum.views.edit_post') + '?message={0}'.format(post2.pk),
            {
                'text': u'C\'est tout simplement l\'histoire de la ville de Paris que je voudrais vous conter '
            },
            follow=False)

        self.assertEqual(result.status_code, 302)

        # check topic's number
        self.assertEqual(Topic.objects.all().count(), 1)

        # check post's number
        self.assertEqual(Post.objects.all().count(), 3)

        # check topic and post
        self.assertEqual(post1.topic, topic1)
        self.assertEqual(post2.topic, topic1)
        self.assertEqual(post3.topic, topic1)

        # check values
        self.assertEqual(
            Post.objects.get(
                pk=post2.pk).text,
            u'C\'est tout simplement l\'histoire de la ville de Paris que je voudrais vous conter ')

        # check edit data
        self.assertEqual(Post.objects.get(pk=post2.pk).editor, self.user)

    def test_quote_post(self):
        """To test when a member quote anyone post."""
<<<<<<< HEAD
        user1 = UserFactory()
=======
        user1 = ProfileFactory().user
>>>>>>> c71a29ec
        topic1 = TopicFactory(forum=self.forum11, author=self.user)
        post1 = PostFactory(topic=topic1, author=self.user, position=1)
        post2 = PostFactory(topic=topic1, author=user1, position=2)
        post3 = PostFactory(topic=topic1, author=user1, position=3)

        result = self.client.get(
            reverse('zds.forum.views.answer') +
            '?sujet={0}&cite={0}'.format(
                topic1.pk,
                post2.pk),
            follow=True)

        self.assertEqual(result.status_code, 200)
    
    def test_signal_post(self):
        """To test when a member quote anyone post."""
<<<<<<< HEAD
        user1 = UserFactory()
=======
        user1 = ProfileFactory().user
>>>>>>> c71a29ec
        topic1 = TopicFactory(forum=self.forum11, author=self.user)
        post1 = PostFactory(topic=topic1, author=self.user, position=1)
        post2 = PostFactory(topic=topic1, author=user1, position=2)
        post3 = PostFactory(topic=topic1, author=user1, position=3)

        result = self.client.post(
            reverse('zds.forum.views.edit_post') +
            '?message={0}'.format(post2.pk),
            {
             'signal-text': u'Troll',
             'signal-post': 'confirmer'
             },
            follow=False)

        self.assertEqual(result.status_code, 302)
        self.assertEqual(Alert.objects.all().count(),1)
        self.assertEqual(Alert.objects.filter(author=self.user).count(),1)
        self.assertEqual(Alert.objects.get(author=self.user).text,u'Troll')

    def test_like_post(self):
        """Test when a member like any post."""
<<<<<<< HEAD
        user1 = UserFactory()
=======
        user1 = ProfileFactory().user
>>>>>>> c71a29ec
        topic1 = TopicFactory(forum=self.forum11, author=self.user)
        post1 = PostFactory(topic=topic1, author=self.user, position=1)
        post2 = PostFactory(topic=topic1, author=user1, position=2)
        post3 = PostFactory(topic=topic1, author=self.user, position=3)

        result = self.client.get(
            reverse('zds.forum.views.like_post') +
            '?message={0}'.format(
                post2.pk),
            follow=False)

        self.assertEqual(result.status_code, 302)
        self.assertEqual(CommentLike.objects.all().count(), 1)
        self.assertEqual(Post.objects.get(pk=post1.pk).like, 0)
        self.assertEqual(Post.objects.get(pk=post2.pk).like, 1)
        self.assertEqual(Post.objects.get(pk=post3.pk).like, 0)
        self.assertEqual(Post.objects.get(pk=post1.pk).dislike, 0)
        self.assertEqual(Post.objects.get(pk=post2.pk).dislike, 0)
        self.assertEqual(Post.objects.get(pk=post3.pk).dislike, 0)
        self.assertEqual(
            CommentLike.objects.filter(
                comments__pk=post1.pk).all().count(),
            0)
        self.assertEqual(
            CommentLike.objects.filter(
                comments__pk=post2.pk).all().count(),
            1)
        self.assertEqual(
            CommentLike.objects.filter(
                comments__pk=post3.pk).all().count(),
            0)

        result = self.client.get(
            reverse('zds.forum.views.like_post') +
            '?message={0}'.format(
                post1.pk),
            follow=False)

        self.assertEqual(result.status_code, 302)
        self.assertEqual(CommentLike.objects.all().count(), 1)
        self.assertEqual(Post.objects.get(pk=post1.pk).like, 0)
        self.assertEqual(Post.objects.get(pk=post2.pk).like, 1)
        self.assertEqual(Post.objects.get(pk=post3.pk).like, 0)
        self.assertEqual(Post.objects.get(pk=post1.pk).dislike, 0)
        self.assertEqual(Post.objects.get(pk=post2.pk).dislike, 0)
        self.assertEqual(Post.objects.get(pk=post3.pk).dislike, 0)
        self.assertEqual(
            CommentLike.objects.filter(
                comments__pk=post1.pk).all().count(),
            0)
        self.assertEqual(
            CommentLike.objects.filter(
                comments__pk=post2.pk).all().count(),
            1)
        self.assertEqual(
            CommentLike.objects.filter(
                comments__pk=post3.pk).all().count(),
            0)

    def test_dislike_post(self):
        """Test when a member dislike any post."""
<<<<<<< HEAD
        user1 = UserFactory()
=======
        user1 = ProfileFactory().user
>>>>>>> c71a29ec
        topic1 = TopicFactory(forum=self.forum11, author=self.user)
        post1 = PostFactory(topic=topic1, author=self.user, position=1)
        post2 = PostFactory(topic=topic1, author=user1, position=2)
        post3 = PostFactory(topic=topic1, author=self.user, position=3)

        result = self.client.get(
            reverse('zds.forum.views.dislike_post') +
            '?message={0}'.format(
                post2.pk),
            follow=False)

        self.assertEqual(result.status_code, 302)
        self.assertEqual(CommentDislike.objects.all().count(), 1)
        self.assertEqual(Post.objects.get(pk=post1.pk).like, 0)
        self.assertEqual(Post.objects.get(pk=post2.pk).like, 0)
        self.assertEqual(Post.objects.get(pk=post3.pk).like, 0)
        self.assertEqual(Post.objects.get(pk=post1.pk).dislike, 0)
        self.assertEqual(Post.objects.get(pk=post2.pk).dislike, 1)
        self.assertEqual(Post.objects.get(pk=post3.pk).dislike, 0)
        self.assertEqual(
            CommentDislike.objects.filter(
                comments__pk=post1.pk).all().count(),
            0)
        self.assertEqual(
            CommentDislike.objects.filter(
                comments__pk=post2.pk).all().count(),
            1)
        self.assertEqual(
            CommentDislike.objects.filter(
                comments__pk=post3.pk).all().count(),
            0)

        result = self.client.get(
            reverse('zds.forum.views.like_post') +
            '?message={0}'.format(
                post1.pk),
            follow=False)

        self.assertEqual(result.status_code, 302)
        self.assertEqual(CommentDislike.objects.all().count(), 1)
        self.assertEqual(Post.objects.get(pk=post1.pk).like, 0)
        self.assertEqual(Post.objects.get(pk=post2.pk).like, 0)
        self.assertEqual(Post.objects.get(pk=post3.pk).like, 0)
        self.assertEqual(Post.objects.get(pk=post1.pk).dislike, 0)
        self.assertEqual(Post.objects.get(pk=post2.pk).dislike, 1)
        self.assertEqual(Post.objects.get(pk=post3.pk).dislike, 0)
        self.assertEqual(
            CommentDislike.objects.filter(
                comments__pk=post1.pk).all().count(),
            0)
        self.assertEqual(
            CommentDislike.objects.filter(
                comments__pk=post2.pk).all().count(),
            1)
        self.assertEqual(
            CommentDislike.objects.filter(
                comments__pk=post3.pk).all().count(),
            0)

    def test_useful_post(self):
        """To test when a member mark a post is usefull."""
<<<<<<< HEAD
        user1 = UserFactory()
=======
        user1 = ProfileFactory().user
>>>>>>> c71a29ec
        topic1 = TopicFactory(forum=self.forum11, author=self.user)
        post1 = PostFactory(topic=topic1, author=self.user, position=1)
        post2 = PostFactory(topic=topic1, author=user1, position=2)
        post3 = PostFactory(topic=topic1, author=user1, position=3)

        result = self.client.get(
            reverse('zds.forum.views.useful_post') +
            '?message={0}'.format(
                post2.pk),
            follow=False)

        self.assertEqual(result.status_code, 302)

        self.assertEqual(Post.objects.get(pk=post1.pk).is_useful, False)
        self.assertEqual(Post.objects.get(pk=post2.pk).is_useful, True)
        self.assertEqual(Post.objects.get(pk=post3.pk).is_useful, False)

        # useful the first post
        result = self.client.get(
            reverse('zds.forum.views.useful_post') +
            '?message={0}'.format(
                post1.pk),
            follow=False)
        self.assertEqual(result.status_code, 403)

        self.assertEqual(Post.objects.get(pk=post1.pk).is_useful, False)
        self.assertEqual(Post.objects.get(pk=post2.pk).is_useful, True)
        self.assertEqual(Post.objects.get(pk=post3.pk).is_useful, False)

        # useful if you aren't author
        topic2 = TopicFactory(forum=self.forum11, author=user1)
        post4 = PostFactory(topic=topic1, author=user1, position=1)
        post5 = PostFactory(topic=topic1, author=self.user, position=2)

        result = self.client.get(
            reverse('zds.forum.views.useful_post') +
            '?message={0}'.format(
                post5.pk),
            follow=False)

        self.assertEqual(result.status_code, 403)

        self.assertEqual(Post.objects.get(pk=post4.pk).is_useful, False)
        self.assertEqual(Post.objects.get(pk=post5.pk).is_useful, False)
        
        # useful if you are staff
<<<<<<< HEAD
        staff = StaffFactory()
=======
        staff = StaffProfileFactory().user
>>>>>>> c71a29ec
        self.assertEqual(self.client.login(
                    username=self.user.username,
                    password='hostel77'), 
                         True)
        result = self.client.get(
            reverse('zds.forum.views.useful_post') +
            '?message={0}'.format(
                post4.pk),
            follow=False)
        self.assertNotEqual(result.status_code, 403)
        self.assertEqual(Post.objects.get(pk=post4.pk).is_useful, True)
        self.assertEqual(Post.objects.get(pk=post5.pk).is_useful, False)

    def test_move_topic(self):
        """Test topic move."""
<<<<<<< HEAD
        user1 = UserFactory()
=======
        user1 = ProfileFactory().user
>>>>>>> c71a29ec
        topic1 = TopicFactory(forum=self.forum11, author=self.user)
        post1 = PostFactory(topic=topic1, author=self.user, position=1)
        post2 = PostFactory(topic=topic1, author=user1, position=2)
        post3 = PostFactory(topic=topic1, author=self.user, position=3)

        # not staff member can't move topic
        result = self.client.post(
            reverse('zds.forum.views.move_topic') +
            '?sujet={0}'.format(
                topic1.pk),
            {
                'forum': self.forum12},
            follow=False)

        self.assertEqual(result.status_code, 403)

        # test with staff
<<<<<<< HEAD
        staff1 = StaffFactory()
=======
        staff1 = StaffProfileFactory().user
>>>>>>> c71a29ec
        self.assertEqual(
            self.client.login(
                username=staff1.username,
                password='hostel77'),
            True)

        result = self.client.post(
            reverse('zds.forum.views.move_topic') +
            '?sujet={0}'.format(
                topic1.pk),
            {
                'forum': self.forum12.pk},
            follow=False)

        self.assertEqual(result.status_code, 302)

        # check value
        self.assertEqual(
            Topic.objects.get(
                pk=topic1.pk).forum.pk,
            self.forum12.pk)

    def test_answer_empty(self):
        """Test behaviour on empty answer."""
        # Topic and 1st post by another user, to avoid antispam limitation
        topic1 = TopicFactory(forum=self.forum11, author=self.user2)
        post1 = PostFactory(topic=topic1, author=self.user2, position=1)

        result = self.client.post(
            reverse('zds.forum.views.answer') + '?sujet={0}'.format(topic1.pk),
            {
                'last_post': topic1.last_message.pk,
                'text': u' '
            },
            follow=False)

        # Empty text --> preview = HTTP 200 + post not saved (only 1 post in
        # topic)
        self.assertEqual(result.status_code, 200)
        self.assertEqual(Post.objects.filter(topic=topic1.pk).count(), 1)

    def test_mandatory_fields_on_new(self):
        """Test handeling of mandatory fields on new topic creation."""
        init_topic_count = Topic.objects.all().count()

        # Empty fields
        response = self.client.post(
            reverse('zds.forum.views.new') +
            '?forum={0}'.format(
                self.forum12.pk),
            {},
            follow=False)
        self.assertEqual(response.status_code, 200)
        self.assertEqual(Topic.objects.all().count(), init_topic_count)

        # Blank data
        response = self.client.post(
            reverse('zds.forum.views.new') +
            '?forum={0}'.format(
                self.forum12.pk),
            {
                'title': u' ',
                'text': u' ',
            },
            follow=False)
        self.assertEqual(response.status_code, 200)
        self.assertEqual(Topic.objects.all().count(), init_topic_count)
    
    def test_url_topic(self):
        """Test simple get request to the topic"""
<<<<<<< HEAD
        user1 = UserFactory()
=======
        user1 = ProfileFactory().user
>>>>>>> c71a29ec
        topic1 = TopicFactory(forum=self.forum11, author=self.user)
        post1 = PostFactory(topic=topic1, author=self.user, position=1)
        post2 = PostFactory(topic=topic1, author=user1, position=2)
        post3 = PostFactory(topic=topic1, author=self.user, position=3)

        #simple member can read public topic
        result = self.client.get(
            reverse(
                'zds.forum.views.topic',
                args=[
                    topic1.pk,
                    slugify(topic1.title)]),
            follow=True)
        self.assertEqual(result.status_code, 200)


class ForumGuestTests(TestCase):

    def setUp(self):

        settings.EMAIL_BACKEND = 'django.core.mail.backends.locmem.EmailBackend'

        self.category1 = CategoryFactory(position=1)
        self.category2 = CategoryFactory(position=2)
        self.category3 = CategoryFactory(position=3)
        self.forum11 = ForumFactory(
            category=self.category1,
            position_in_category=1)
        self.forum12 = ForumFactory(
            category=self.category1,
            position_in_category=2)
        self.forum13 = ForumFactory(
            category=self.category1,
            position_in_category=3)
        self.forum21 = ForumFactory(
            category=self.category2,
            position_in_category=1)
        self.forum22 = ForumFactory(
            category=self.category2,
            position_in_category=2)
<<<<<<< HEAD
        self.user = UserFactory()
=======
        self.user = ProfileFactory().user
>>>>>>> c71a29ec

    def test_display(self):
        '''
        Test forum display (full: root, category, forum)
        Topic display test is in creation topic test
        '''
        # Forum root
        response = self.client.get(reverse('zds.forum.views.index'))
        self.assertContains(response, 'Liste des forums')
        # Category
        response = self.client.get(
            reverse(
                'zds.forum.views.cat_details',
                args=[
                    self.category1.slug]))
        self.assertContains(response, self.category1.title)
        # Forum
        response = self.client.get(
            reverse(
                'zds.forum.views.details',
                args=[
                    self.category1.slug,
                    self.forum11.slug]))
        self.assertContains(response, self.category1.title)
        self.assertContains(response, self.forum11.title)

    def test_create_topic(self):
        """To test all aspects of topic's creation by guest."""
        result = self.client.post(
            reverse('zds.forum.views.new') + '?forum={0}'.format(self.forum12.pk),
            {'title': u'Un autre sujet',
             'subtitle': u'Encore ces lombards en plein ete',
             'text': u'C\'est tout simplement l\'histoire de la ville de Paris que je voudrais vous conter '
             },
            follow=False)
        self.assertEqual(result.status_code, 302)

        # check topic's number
        self.assertEqual(Topic.objects.all().count(), 0)
        # check post's number
        self.assertEqual(Post.objects.all().count(), 0)

    def test_answer(self):
        """To test all aspects of answer."""
<<<<<<< HEAD
        user1 = UserFactory()
=======
        user1 = ProfileFactory().user
>>>>>>> c71a29ec
        topic1 = TopicFactory(forum=self.forum11, author=self.user)
        post1 = PostFactory(topic=topic1, author=self.user, position=1)
        post2 = PostFactory(topic=topic1, author=self.user, position=2)
        post3 = PostFactory(topic=topic1, author=user1, position=3)

        result = self.client.post(
            reverse('zds.forum.views.answer') + '?sujet={0}'.format(topic1.pk),
            {
                'last_post': topic1.last_message.pk,
                'text': u'C\'est tout simplement l\'histoire de la ville de Paris que je voudrais vous conter '
            },
            follow=False)

        self.assertEqual(result.status_code, 302)

        # check topic's number
        self.assertEqual(Topic.objects.all().count(), 1)

        # check post's number
        self.assertEqual(Post.objects.all().count(), 3)

    def test_edit_main_post(self):
        """To test all aspects of the edition of main post by guest."""
        topic1 = TopicFactory(forum=self.forum11, author=self.user)
        post1 = PostFactory(topic=topic1, author=self.user, position=1)
        topic2 = TopicFactory(forum=self.forum12, author=self.user)
        post2 = PostFactory(topic=topic2, author=self.user, position=1)
        topic3 = TopicFactory(forum=self.forum21, author=self.user)
        post3 = PostFactory(topic=topic3, author=self.user, position=1)

        result = self.client.post(
            reverse('zds.forum.views.edit_post') + '?message={0}'.format(post1.pk),
            {'title': u'Un autre sujet',
             'subtitle': u'Encore ces lombards en plein été',
             'text': u'C\'est tout simplement l\'histoire de la ville de Paris que je voudrais vous conter '
             },
            follow=False)

        self.assertEqual(result.status_code, 302)

        self.assertNotEqual(
            Topic.objects.get(
                pk=topic1.pk).title,
            u'Un autre sujet')
        self.assertNotEqual(
            Topic.objects.get(
                pk=topic1.pk).subtitle,
            u'Encore ces lombards en plein été')
        self.assertNotEqual(
            Post.objects.get(
                pk=post1.pk).text,
            u'C\'est tout simplement l\'histoire de la ville de Paris que je voudrais vous conter ')

    def test_edit_post(self):
        """To test all aspects of the edition of simple post by guest."""
        topic1 = TopicFactory(forum=self.forum11, author=self.user)
        post1 = PostFactory(topic=topic1, author=self.user, position=1)
        post2 = PostFactory(topic=topic1, author=self.user, position=2)
        post3 = PostFactory(topic=topic1, author=self.user, position=3)

        result = self.client.post(
            reverse('zds.forum.views.edit_post') + '?message={0}'.format(post2.pk),
            {
                'text': u'C\'est tout simplement l\'histoire de la ville de Paris que je voudrais vous conter '
            },
            follow=False)

        self.assertEqual(result.status_code, 302)
        self.assertNotEqual(
            Post.objects.get(
                pk=post2.pk).text,
            u'C\'est tout simplement l\'histoire de la ville de Paris que je voudrais vous conter ')

    def test_quote_post(self):
        """To test when a member quote anyone post."""
<<<<<<< HEAD
        user1 = UserFactory()
=======
        user1 = ProfileFactory().user
>>>>>>> c71a29ec
        topic1 = TopicFactory(forum=self.forum11, author=self.user)
        post1 = PostFactory(topic=topic1, author=self.user, position=1)
        post2 = PostFactory(topic=topic1, author=user1, position=2)
        post3 = PostFactory(topic=topic1, author=user1, position=3)

        result = self.client.get(
            reverse('zds.forum.views.answer') +
            '?sujet={0}&cite={0}'.format(
                topic1.pk,
                post2.pk),
            follow=False)

        self.assertEqual(result.status_code, 302)

    def test_signal_post(self):
        """To test when a member quote anyone post."""
<<<<<<< HEAD
        user1 = UserFactory()
=======
        user1 = ProfileFactory().user
>>>>>>> c71a29ec
        topic1 = TopicFactory(forum=self.forum11, author=self.user)
        post1 = PostFactory(topic=topic1, author=self.user, position=1)
        post2 = PostFactory(topic=topic1, author=user1, position=2)
        post3 = PostFactory(topic=topic1, author=user1, position=3)

        result = self.client.post(
            reverse('zds.forum.views.edit_post') +
            '?message={0}'.format(post2.pk),
            {
             'signal-text': u'Troll',
             'signal-post': 'confirmer'
             },
            follow=False)

        self.assertEqual(result.status_code, 302)
        self.assertEqual(Alert.objects.all().count(),0)
        self.assertEqual(Alert.objects.filter(author=self.user).count(),0)

    def test_like_post(self):
        """Test when a member like any post."""
<<<<<<< HEAD
        user1 = UserFactory()
=======
        user1 = ProfileFactory().user
>>>>>>> c71a29ec
        topic1 = TopicFactory(forum=self.forum11, author=self.user)
        post1 = PostFactory(topic=topic1, author=self.user, position=1)
        post2 = PostFactory(topic=topic1, author=user1, position=2)
        post3 = PostFactory(topic=topic1, author=self.user, position=3)

        result = self.client.get(
            reverse('zds.forum.views.like_post') +
            '?message={0}'.format(
                post2.pk),
            follow=False)

        self.assertEqual(result.status_code, 302)
        self.assertEqual(CommentLike.objects.all().count(), 0)
        self.assertEqual(Post.objects.get(pk=post1.pk).like, 0)
        self.assertEqual(Post.objects.get(pk=post2.pk).like, 0)
        self.assertEqual(Post.objects.get(pk=post3.pk).like, 0)
        self.assertEqual(Post.objects.get(pk=post1.pk).dislike, 0)
        self.assertEqual(Post.objects.get(pk=post2.pk).dislike, 0)
        self.assertEqual(Post.objects.get(pk=post3.pk).dislike, 0)

    def test_dislike_post(self):
        """Test when a member dislike any post."""
<<<<<<< HEAD
        user1 = UserFactory()
=======
        user1 = ProfileFactory().user
>>>>>>> c71a29ec
        topic1 = TopicFactory(forum=self.forum11, author=self.user)
        post1 = PostFactory(topic=topic1, author=self.user, position=1)
        post2 = PostFactory(topic=topic1, author=user1, position=2)
        post3 = PostFactory(topic=topic1, author=self.user, position=3)

        result = self.client.get(
            reverse('zds.forum.views.dislike_post') +
            '?message={0}'.format(
                post2.pk),
            follow=False)

        self.assertEqual(result.status_code, 302)
        self.assertEqual(CommentDislike.objects.all().count(), 0)
        self.assertEqual(Post.objects.get(pk=post1.pk).like, 0)
        self.assertEqual(Post.objects.get(pk=post2.pk).like, 0)
        self.assertEqual(Post.objects.get(pk=post3.pk).like, 0)
        self.assertEqual(Post.objects.get(pk=post1.pk).dislike, 0)
        self.assertEqual(Post.objects.get(pk=post2.pk).dislike, 0)
        self.assertEqual(Post.objects.get(pk=post3.pk).dislike, 0)

    def test_useful_post(self):
        """To test when a guest mark a post is usefull."""
<<<<<<< HEAD
        user1 = UserFactory()
=======
        user1 = ProfileFactory().user
>>>>>>> c71a29ec
        topic1 = TopicFactory(forum=self.forum11, author=self.user)
        post1 = PostFactory(topic=topic1, author=self.user, position=1)
        post2 = PostFactory(topic=topic1, author=user1, position=2)
        post3 = PostFactory(topic=topic1, author=user1, position=3)

        result = self.client.get(
            reverse('zds.forum.views.useful_post') +
            '?message={0}'.format(
                post2.pk),
            follow=False)

        self.assertEqual(result.status_code, 302)

        self.assertEqual(Post.objects.get(pk=post1.pk).is_useful, False)
        self.assertEqual(Post.objects.get(pk=post2.pk).is_useful, False)
        self.assertEqual(Post.objects.get(pk=post3.pk).is_useful, False)

    def test_move_topic(self):
        """Test topic move."""
<<<<<<< HEAD
        user1 = UserFactory()
=======
        user1 = ProfileFactory().user
>>>>>>> c71a29ec
        topic1 = TopicFactory(forum=self.forum11, author=self.user)
        post1 = PostFactory(topic=topic1, author=self.user, position=1)
        post2 = PostFactory(topic=topic1, author=user1, position=2)
        post3 = PostFactory(topic=topic1, author=self.user, position=3)

        # not staff guest can't move topic
        result = self.client.post(
            reverse('zds.forum.views.move_topic') +
            '?sujet={0}'.format(
                topic1.pk),
            {
                'forum': self.forum12},
            follow=False)

        self.assertEqual(result.status_code, 302)
        self.assertNotEqual(
            Topic.objects.get(
                pk=topic1.pk).forum,
            self.forum12)
    
    def test_url_topic(self):
        """Test simple get request to the topic"""
<<<<<<< HEAD
        user1 = UserFactory()
=======
        user1 = ProfileFactory().user
>>>>>>> c71a29ec
        topic1 = TopicFactory(forum=self.forum11, author=self.user)
        post1 = PostFactory(topic=topic1, author=self.user, position=1)
        post2 = PostFactory(topic=topic1, author=user1, position=2)
        post3 = PostFactory(topic=topic1, author=self.user, position=3)

        #guest can read public topic
        result = self.client.get(
            reverse(
                'zds.forum.views.topic',
                args=[
                    topic1.pk,
                    slugify(topic1.title)]),
            follow=True)
        self.assertEqual(result.status_code, 200)<|MERGE_RESOLUTION|>--- conflicted
+++ resolved
@@ -7,11 +7,7 @@
 from zds.utils import slugify
 
 from zds.forum.factories import CategoryFactory, ForumFactory, TopicFactory, PostFactory
-<<<<<<< HEAD
-from zds.member.factories import UserFactory, StaffFactory
-=======
 from zds.member.factories import ProfileFactory, StaffProfileFactory
->>>>>>> c71a29ec
 from zds.utils.models import CommentLike, CommentDislike, Alert
 
 from .models import Post, Topic
@@ -41,13 +37,8 @@
         self.forum22 = ForumFactory(
             category=self.category2,
             position_in_category=2)
-<<<<<<< HEAD
-        self.user = UserFactory()
-        self.user2 = UserFactory()
-=======
         self.user = ProfileFactory().user
         self.user2 = ProfileFactory().user
->>>>>>> c71a29ec
         log = self.client.login(
             username=self.user.username,
             password='hostel77')
@@ -122,11 +113,7 @@
 
     def test_answer(self):
         """To test all aspects of answer."""
-<<<<<<< HEAD
-        user1 = UserFactory()
-=======
-        user1 = ProfileFactory().user
->>>>>>> c71a29ec
+        user1 = ProfileFactory().user
         topic1 = TopicFactory(forum=self.forum11, author=self.user)
         post1 = PostFactory(topic=topic1, author=self.user, position=1)
         post2 = PostFactory(topic=topic1, author=self.user, position=2)
@@ -247,11 +234,7 @@
 
     def test_quote_post(self):
         """To test when a member quote anyone post."""
-<<<<<<< HEAD
-        user1 = UserFactory()
-=======
-        user1 = ProfileFactory().user
->>>>>>> c71a29ec
+        user1 = ProfileFactory().user
         topic1 = TopicFactory(forum=self.forum11, author=self.user)
         post1 = PostFactory(topic=topic1, author=self.user, position=1)
         post2 = PostFactory(topic=topic1, author=user1, position=2)
@@ -268,11 +251,7 @@
     
     def test_signal_post(self):
         """To test when a member quote anyone post."""
-<<<<<<< HEAD
-        user1 = UserFactory()
-=======
-        user1 = ProfileFactory().user
->>>>>>> c71a29ec
+        user1 = ProfileFactory().user
         topic1 = TopicFactory(forum=self.forum11, author=self.user)
         post1 = PostFactory(topic=topic1, author=self.user, position=1)
         post2 = PostFactory(topic=topic1, author=user1, position=2)
@@ -294,11 +273,7 @@
 
     def test_like_post(self):
         """Test when a member like any post."""
-<<<<<<< HEAD
-        user1 = UserFactory()
-=======
-        user1 = ProfileFactory().user
->>>>>>> c71a29ec
+        user1 = ProfileFactory().user
         topic1 = TopicFactory(forum=self.forum11, author=self.user)
         post1 = PostFactory(topic=topic1, author=self.user, position=1)
         post2 = PostFactory(topic=topic1, author=user1, position=2)
@@ -360,11 +335,7 @@
 
     def test_dislike_post(self):
         """Test when a member dislike any post."""
-<<<<<<< HEAD
-        user1 = UserFactory()
-=======
-        user1 = ProfileFactory().user
->>>>>>> c71a29ec
+        user1 = ProfileFactory().user
         topic1 = TopicFactory(forum=self.forum11, author=self.user)
         post1 = PostFactory(topic=topic1, author=self.user, position=1)
         post2 = PostFactory(topic=topic1, author=user1, position=2)
@@ -426,11 +397,7 @@
 
     def test_useful_post(self):
         """To test when a member mark a post is usefull."""
-<<<<<<< HEAD
-        user1 = UserFactory()
-=======
-        user1 = ProfileFactory().user
->>>>>>> c71a29ec
+        user1 = ProfileFactory().user
         topic1 = TopicFactory(forum=self.forum11, author=self.user)
         post1 = PostFactory(topic=topic1, author=self.user, position=1)
         post2 = PostFactory(topic=topic1, author=user1, position=2)
@@ -477,11 +444,7 @@
         self.assertEqual(Post.objects.get(pk=post5.pk).is_useful, False)
         
         # useful if you are staff
-<<<<<<< HEAD
-        staff = StaffFactory()
-=======
         staff = StaffProfileFactory().user
->>>>>>> c71a29ec
         self.assertEqual(self.client.login(
                     username=self.user.username,
                     password='hostel77'), 
@@ -497,11 +460,7 @@
 
     def test_move_topic(self):
         """Test topic move."""
-<<<<<<< HEAD
-        user1 = UserFactory()
-=======
-        user1 = ProfileFactory().user
->>>>>>> c71a29ec
+        user1 = ProfileFactory().user
         topic1 = TopicFactory(forum=self.forum11, author=self.user)
         post1 = PostFactory(topic=topic1, author=self.user, position=1)
         post2 = PostFactory(topic=topic1, author=user1, position=2)
@@ -519,11 +478,7 @@
         self.assertEqual(result.status_code, 403)
 
         # test with staff
-<<<<<<< HEAD
-        staff1 = StaffFactory()
-=======
         staff1 = StaffProfileFactory().user
->>>>>>> c71a29ec
         self.assertEqual(
             self.client.login(
                 username=staff1.username,
@@ -594,11 +549,7 @@
     
     def test_url_topic(self):
         """Test simple get request to the topic"""
-<<<<<<< HEAD
-        user1 = UserFactory()
-=======
-        user1 = ProfileFactory().user
->>>>>>> c71a29ec
+        user1 = ProfileFactory().user
         topic1 = TopicFactory(forum=self.forum11, author=self.user)
         post1 = PostFactory(topic=topic1, author=self.user, position=1)
         post2 = PostFactory(topic=topic1, author=user1, position=2)
@@ -639,11 +590,7 @@
         self.forum22 = ForumFactory(
             category=self.category2,
             position_in_category=2)
-<<<<<<< HEAD
-        self.user = UserFactory()
-=======
         self.user = ProfileFactory().user
->>>>>>> c71a29ec
 
     def test_display(self):
         '''
@@ -688,11 +635,7 @@
 
     def test_answer(self):
         """To test all aspects of answer."""
-<<<<<<< HEAD
-        user1 = UserFactory()
-=======
-        user1 = ProfileFactory().user
->>>>>>> c71a29ec
+        user1 = ProfileFactory().user
         topic1 = TopicFactory(forum=self.forum11, author=self.user)
         post1 = PostFactory(topic=topic1, author=self.user, position=1)
         post2 = PostFactory(topic=topic1, author=self.user, position=2)
@@ -768,11 +711,7 @@
 
     def test_quote_post(self):
         """To test when a member quote anyone post."""
-<<<<<<< HEAD
-        user1 = UserFactory()
-=======
-        user1 = ProfileFactory().user
->>>>>>> c71a29ec
+        user1 = ProfileFactory().user
         topic1 = TopicFactory(forum=self.forum11, author=self.user)
         post1 = PostFactory(topic=topic1, author=self.user, position=1)
         post2 = PostFactory(topic=topic1, author=user1, position=2)
@@ -789,11 +728,7 @@
 
     def test_signal_post(self):
         """To test when a member quote anyone post."""
-<<<<<<< HEAD
-        user1 = UserFactory()
-=======
-        user1 = ProfileFactory().user
->>>>>>> c71a29ec
+        user1 = ProfileFactory().user
         topic1 = TopicFactory(forum=self.forum11, author=self.user)
         post1 = PostFactory(topic=topic1, author=self.user, position=1)
         post2 = PostFactory(topic=topic1, author=user1, position=2)
@@ -814,11 +749,7 @@
 
     def test_like_post(self):
         """Test when a member like any post."""
-<<<<<<< HEAD
-        user1 = UserFactory()
-=======
-        user1 = ProfileFactory().user
->>>>>>> c71a29ec
+        user1 = ProfileFactory().user
         topic1 = TopicFactory(forum=self.forum11, author=self.user)
         post1 = PostFactory(topic=topic1, author=self.user, position=1)
         post2 = PostFactory(topic=topic1, author=user1, position=2)
@@ -841,11 +772,7 @@
 
     def test_dislike_post(self):
         """Test when a member dislike any post."""
-<<<<<<< HEAD
-        user1 = UserFactory()
-=======
-        user1 = ProfileFactory().user
->>>>>>> c71a29ec
+        user1 = ProfileFactory().user
         topic1 = TopicFactory(forum=self.forum11, author=self.user)
         post1 = PostFactory(topic=topic1, author=self.user, position=1)
         post2 = PostFactory(topic=topic1, author=user1, position=2)
@@ -868,11 +795,7 @@
 
     def test_useful_post(self):
         """To test when a guest mark a post is usefull."""
-<<<<<<< HEAD
-        user1 = UserFactory()
-=======
-        user1 = ProfileFactory().user
->>>>>>> c71a29ec
+        user1 = ProfileFactory().user
         topic1 = TopicFactory(forum=self.forum11, author=self.user)
         post1 = PostFactory(topic=topic1, author=self.user, position=1)
         post2 = PostFactory(topic=topic1, author=user1, position=2)
@@ -892,11 +815,7 @@
 
     def test_move_topic(self):
         """Test topic move."""
-<<<<<<< HEAD
-        user1 = UserFactory()
-=======
-        user1 = ProfileFactory().user
->>>>>>> c71a29ec
+        user1 = ProfileFactory().user
         topic1 = TopicFactory(forum=self.forum11, author=self.user)
         post1 = PostFactory(topic=topic1, author=self.user, position=1)
         post2 = PostFactory(topic=topic1, author=user1, position=2)
@@ -919,11 +838,7 @@
     
     def test_url_topic(self):
         """Test simple get request to the topic"""
-<<<<<<< HEAD
-        user1 = UserFactory()
-=======
-        user1 = ProfileFactory().user
->>>>>>> c71a29ec
+        user1 = ProfileFactory().user
         topic1 = TopicFactory(forum=self.forum11, author=self.user)
         post1 = PostFactory(topic=topic1, author=self.user, position=1)
         post2 = PostFactory(topic=topic1, author=user1, position=2)
