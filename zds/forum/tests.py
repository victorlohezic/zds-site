--- conflicted
+++ resolved
@@ -1,4 +1,3 @@
-<<<<<<< HEAD
 # coding: utf-8
 
 from django.conf import settings
@@ -9,7 +8,7 @@
 
 from zds.forum.factories import CategoryFactory, ForumFactory, TopicFactory, PostFactory
 from zds.member.factories import UserFactory, StaffFactory
-from zds.utils.models import CommentLike, CommentDislike
+from zds.utils.models import CommentLike, CommentDislike, Alert
 
 from .models import Post, Topic
 
@@ -249,6 +248,28 @@
             follow=True)
 
         self.assertEqual(result.status_code, 200)
+    
+    def test_signal_post(self):
+        """To test when a member quote anyone post."""
+        user1 = UserFactory()
+        topic1 = TopicFactory(forum=self.forum11, author=self.user)
+        post1 = PostFactory(topic=topic1, author=self.user, position=1)
+        post2 = PostFactory(topic=topic1, author=user1, position=2)
+        post3 = PostFactory(topic=topic1, author=user1, position=3)
+
+        result = self.client.post(
+            reverse('zds.forum.views.edit_post') +
+            '?message={0}'.format(post2.pk),
+            {
+             'signal-text': u'Troll',
+             'signal-post': 'confirmer'
+             },
+            follow=False)
+
+        self.assertEqual(result.status_code, 302)
+        self.assertEqual(Alert.objects.all().count(),1)
+        self.assertEqual(Alert.objects.filter(author=self.user).count(),1)
+        self.assertEqual(Alert.objects.get(author=self.user).text,u'Troll')
 
     def test_like_post(self):
         """Test when a member like any post."""
@@ -400,7 +421,7 @@
             '?message={0}'.format(
                 post1.pk),
             follow=False)
-        self.assertEqual(result.status_code, 404)
+        self.assertEqual(result.status_code, 403)
 
         self.assertEqual(Post.objects.get(pk=post1.pk).is_useful, False)
         self.assertEqual(Post.objects.get(pk=post2.pk).is_useful, True)
@@ -417,9 +438,24 @@
                 post5.pk),
             follow=False)
 
-        self.assertEqual(result.status_code, 404)
+        self.assertEqual(result.status_code, 403)
 
         self.assertEqual(Post.objects.get(pk=post4.pk).is_useful, False)
+        self.assertEqual(Post.objects.get(pk=post5.pk).is_useful, False)
+        
+        # useful if you are staff
+        staff = StaffFactory()
+        self.assertEqual(self.client.login(
+                    username=self.user.username,
+                    password='hostel77'), 
+                         True)
+        result = self.client.get(
+            reverse('zds.forum.views.useful_post') +
+            '?message={0}'.format(
+                post4.pk),
+            follow=False)
+        self.assertNotEqual(result.status_code, 403)
+        self.assertEqual(Post.objects.get(pk=post4.pk).is_useful, True)
         self.assertEqual(Post.objects.get(pk=post5.pk).is_useful, False)
 
     def test_move_topic(self):
@@ -690,6 +726,27 @@
 
         self.assertEqual(result.status_code, 302)
 
+    def test_signal_post(self):
+        """To test when a member quote anyone post."""
+        user1 = UserFactory()
+        topic1 = TopicFactory(forum=self.forum11, author=self.user)
+        post1 = PostFactory(topic=topic1, author=self.user, position=1)
+        post2 = PostFactory(topic=topic1, author=user1, position=2)
+        post3 = PostFactory(topic=topic1, author=user1, position=3)
+
+        result = self.client.post(
+            reverse('zds.forum.views.edit_post') +
+            '?message={0}'.format(post2.pk),
+            {
+             'signal-text': u'Troll',
+             'signal-post': 'confirmer'
+             },
+            follow=False)
+
+        self.assertEqual(result.status_code, 302)
+        self.assertEqual(Alert.objects.all().count(),0)
+        self.assertEqual(Alert.objects.filter(author=self.user).count(),0)
+
     def test_like_post(self):
         """Test when a member like any post."""
         user1 = UserFactory()
@@ -795,861 +852,4 @@
                     topic1.pk,
                     slugify(topic1.title)]),
             follow=True)
-        self.assertEqual(result.status_code, 200)
-=======
-# coding: utf-8
-
-from django.conf import settings
-from django.test import TestCase
-
-from django.core.urlresolvers import reverse
-from zds.utils import slugify
-
-from zds.forum.factories import CategoryFactory, ForumFactory, TopicFactory, PostFactory
-from zds.member.factories import UserFactory, StaffFactory
-from zds.utils.models import CommentLike, CommentDislike, Alert
-
-from .models import Post, Topic
-
-
-class ForumMemberTests(TestCase):
-
-    def setUp(self):
-
-        settings.EMAIL_BACKEND = 'django.core.mail.backends.locmem.EmailBackend'
-
-        self.category1 = CategoryFactory(position=1)
-        self.category2 = CategoryFactory(position=2)
-        self.category3 = CategoryFactory(position=3)
-        self.forum11 = ForumFactory(
-            category=self.category1,
-            position_in_category=1)
-        self.forum12 = ForumFactory(
-            category=self.category1,
-            position_in_category=2)
-        self.forum13 = ForumFactory(
-            category=self.category1,
-            position_in_category=3)
-        self.forum21 = ForumFactory(
-            category=self.category2,
-            position_in_category=1)
-        self.forum22 = ForumFactory(
-            category=self.category2,
-            position_in_category=2)
-        self.user = UserFactory()
-        self.user2 = UserFactory()
-        log = self.client.login(
-            username=self.user.username,
-            password='hostel77')
-        self.assertEqual(log, True)
-
-    def test_display(self):
-        '''
-        Test forum display (full: root, category, forum)
-        Topic display test is in creation topic test
-        '''
-        # Forum root
-        response = self.client.get(reverse('zds.forum.views.index'))
-        self.assertContains(response, 'Liste des forums')
-        # Category
-        response = self.client.get(
-            reverse(
-                'zds.forum.views.cat_details',
-                args=[
-                    self.category1.slug]))
-        self.assertContains(response, self.category1.title)
-        # Forum
-        response = self.client.get(
-            reverse(
-                'zds.forum.views.details',
-                args=[
-                    self.category1.slug,
-                    self.forum11.slug]))
-        self.assertContains(response, self.category1.title)
-        self.assertContains(response, self.forum11.title)
-
-    def test_create_topic(self):
-        """To test all aspects of topic's creation by member."""
-        result = self.client.post(
-            reverse('zds.forum.views.new') + '?forum={0}'.format(self.forum12.pk),
-            {'title': u'Un autre sujet',
-             'subtitle': u'Encore ces lombards en plein ete',
-             'text': u'C\'est tout simplement l\'histoire de la ville de Paris que je voudrais vous conter '
-             },
-            follow=False)
-        self.assertEqual(result.status_code, 302)
-
-        # check topic's number
-        self.assertEqual(Topic.objects.all().count(), 1)
-        topic = Topic.objects.get(pk=1)
-        # check post's number
-        self.assertEqual(Post.objects.all().count(), 1)
-        post = Post.objects.get(pk=1)
-
-        # check topic and post
-        self.assertEqual(post.topic, topic)
-
-        # check position
-        self.assertEqual(post.position, 1)
-
-        self.assertEqual(post.author, self.user)
-        self.assertEqual(post.editor, None)
-        self.assertNotEqual(post.ip_address, None)
-        self.assertNotEqual(post.text_html, None)
-        self.assertEqual(post.like, 0)
-        self.assertEqual(post.dislike, 0)
-        self.assertEqual(post.is_visible, True)
-
-        # check last message
-        self.assertEqual(topic.last_message, post)
-
-        # Check view
-        response = self.client.get(topic.get_absolute_url())
-        self.assertContains(response, self.category1.title)
-        self.assertContains(response, self.forum11.title)
-        self.assertContains(response, topic.title)
-        self.assertContains(response, topic.subtitle)
-
-    def test_answer(self):
-        """To test all aspects of answer."""
-        user1 = UserFactory()
-        topic1 = TopicFactory(forum=self.forum11, author=self.user)
-        post1 = PostFactory(topic=topic1, author=self.user, position=1)
-        post2 = PostFactory(topic=topic1, author=self.user, position=2)
-        post3 = PostFactory(topic=topic1, author=user1, position=3)
-
-        result = self.client.post(
-            reverse('zds.forum.views.answer') + '?sujet={0}'.format(topic1.pk),
-            {
-                'last_post': topic1.last_message.pk,
-                'text': u'C\'est tout simplement l\'histoire de la ville de Paris que je voudrais vous conter '
-            },
-            follow=False)
-
-        self.assertEqual(result.status_code, 302)
-
-        # check topic's number
-        self.assertEqual(Topic.objects.all().count(), 1)
-
-        # check post's number
-        self.assertEqual(Post.objects.all().count(), 4)
-
-        # check topic and post
-        self.assertEqual(post1.topic, topic1)
-        self.assertEqual(post2.topic, topic1)
-        self.assertEqual(post3.topic, topic1)
-
-        # check values
-        self.assertEqual(Post.objects.get(pk=4).topic, topic1)
-        self.assertEqual(Post.objects.get(pk=4).position, 4)
-        self.assertEqual(Post.objects.get(pk=4).editor, None)
-        self.assertEqual(
-            Post.objects.get(
-                pk=4).text,
-            u'C\'est tout simplement l\'histoire de la ville de Paris que je voudrais vous conter ')
-
-    def test_edit_main_post(self):
-        """To test all aspects of the edition of main post by member."""
-        topic1 = TopicFactory(forum=self.forum11, author=self.user)
-        post1 = PostFactory(topic=topic1, author=self.user, position=1)
-        topic2 = TopicFactory(forum=self.forum12, author=self.user)
-        post2 = PostFactory(topic=topic2, author=self.user, position=1)
-        topic3 = TopicFactory(forum=self.forum21, author=self.user)
-        post3 = PostFactory(topic=topic3, author=self.user, position=1)
-
-        result = self.client.post(
-            reverse('zds.forum.views.edit_post') + '?message={0}'.format(post1.pk),
-            {'title': u'Un autre sujet',
-             'subtitle': u'Encore ces lombards en plein été',
-             'text': u'C\'est tout simplement l\'histoire de la ville de Paris que je voudrais vous conter '
-             },
-            follow=False)
-
-        self.assertEqual(result.status_code, 302)
-
-        # check topic's number
-        self.assertEqual(Topic.objects.all().count(), 3)
-
-        # check post's number
-        self.assertEqual(Post.objects.all().count(), 3)
-
-        # check topic and post
-        self.assertEqual(post1.topic, topic1)
-        self.assertEqual(post2.topic, topic2)
-        self.assertEqual(post3.topic, topic3)
-
-        # check values
-        self.assertEqual(
-            Topic.objects.get(
-                pk=topic1.pk).title,
-            u'Un autre sujet')
-        self.assertEqual(
-            Topic.objects.get(
-                pk=topic1.pk).subtitle,
-            u'Encore ces lombards en plein été')
-        self.assertEqual(
-            Post.objects.get(
-                pk=post1.pk).text,
-            u'C\'est tout simplement l\'histoire de la ville de Paris que je voudrais vous conter ')
-
-        # check edit data
-        self.assertEqual(Post.objects.get(pk=post1.pk).editor, self.user)
-
-    def test_edit_post(self):
-        """To test all aspects of the edition of simple post by member."""
-        topic1 = TopicFactory(forum=self.forum11, author=self.user)
-        post1 = PostFactory(topic=topic1, author=self.user, position=1)
-        post2 = PostFactory(topic=topic1, author=self.user, position=2)
-        post3 = PostFactory(topic=topic1, author=self.user, position=3)
-
-        result = self.client.post(
-            reverse('zds.forum.views.edit_post') + '?message={0}'.format(post2.pk),
-            {
-                'text': u'C\'est tout simplement l\'histoire de la ville de Paris que je voudrais vous conter '
-            },
-            follow=False)
-
-        self.assertEqual(result.status_code, 302)
-
-        # check topic's number
-        self.assertEqual(Topic.objects.all().count(), 1)
-
-        # check post's number
-        self.assertEqual(Post.objects.all().count(), 3)
-
-        # check topic and post
-        self.assertEqual(post1.topic, topic1)
-        self.assertEqual(post2.topic, topic1)
-        self.assertEqual(post3.topic, topic1)
-
-        # check values
-        self.assertEqual(
-            Post.objects.get(
-                pk=post2.pk).text,
-            u'C\'est tout simplement l\'histoire de la ville de Paris que je voudrais vous conter ')
-
-        # check edit data
-        self.assertEqual(Post.objects.get(pk=post2.pk).editor, self.user)
-
-    def test_quote_post(self):
-        """To test when a member quote anyone post."""
-        user1 = UserFactory()
-        topic1 = TopicFactory(forum=self.forum11, author=self.user)
-        post1 = PostFactory(topic=topic1, author=self.user, position=1)
-        post2 = PostFactory(topic=topic1, author=user1, position=2)
-        post3 = PostFactory(topic=topic1, author=user1, position=3)
-
-        result = self.client.get(
-            reverse('zds.forum.views.answer') +
-            '?sujet={0}&cite={0}'.format(
-                topic1.pk,
-                post2.pk),
-            follow=True)
-
-        self.assertEqual(result.status_code, 200)
-    
-    def test_signal_post(self):
-        """To test when a member quote anyone post."""
-        user1 = UserFactory()
-        topic1 = TopicFactory(forum=self.forum11, author=self.user)
-        post1 = PostFactory(topic=topic1, author=self.user, position=1)
-        post2 = PostFactory(topic=topic1, author=user1, position=2)
-        post3 = PostFactory(topic=topic1, author=user1, position=3)
-
-        result = self.client.post(
-            reverse('zds.forum.views.edit_post') +
-            '?message={0}'.format(post2.pk),
-            {
-             'signal-text': u'Troll',
-             'signal-post': 'confirmer'
-             },
-            follow=False)
-
-        self.assertEqual(result.status_code, 302)
-        self.assertEqual(Alert.objects.all().count(),1)
-        self.assertEqual(Alert.objects.filter(author=self.user).count(),1)
-        self.assertEqual(Alert.objects.get(author=self.user).text,u'Troll')
-
-    def test_like_post(self):
-        """Test when a member like any post."""
-        user1 = UserFactory()
-        topic1 = TopicFactory(forum=self.forum11, author=self.user)
-        post1 = PostFactory(topic=topic1, author=self.user, position=1)
-        post2 = PostFactory(topic=topic1, author=user1, position=2)
-        post3 = PostFactory(topic=topic1, author=self.user, position=3)
-
-        result = self.client.get(
-            reverse('zds.forum.views.like_post') +
-            '?message={0}'.format(
-                post2.pk),
-            follow=False)
-
-        self.assertEqual(result.status_code, 302)
-        self.assertEqual(CommentLike.objects.all().count(), 1)
-        self.assertEqual(Post.objects.get(pk=post1.pk).like, 0)
-        self.assertEqual(Post.objects.get(pk=post2.pk).like, 1)
-        self.assertEqual(Post.objects.get(pk=post3.pk).like, 0)
-        self.assertEqual(Post.objects.get(pk=post1.pk).dislike, 0)
-        self.assertEqual(Post.objects.get(pk=post2.pk).dislike, 0)
-        self.assertEqual(Post.objects.get(pk=post3.pk).dislike, 0)
-        self.assertEqual(
-            CommentLike.objects.filter(
-                comments__pk=post1.pk).all().count(),
-            0)
-        self.assertEqual(
-            CommentLike.objects.filter(
-                comments__pk=post2.pk).all().count(),
-            1)
-        self.assertEqual(
-            CommentLike.objects.filter(
-                comments__pk=post3.pk).all().count(),
-            0)
-
-        result = self.client.get(
-            reverse('zds.forum.views.like_post') +
-            '?message={0}'.format(
-                post1.pk),
-            follow=False)
-
-        self.assertEqual(result.status_code, 302)
-        self.assertEqual(CommentLike.objects.all().count(), 1)
-        self.assertEqual(Post.objects.get(pk=post1.pk).like, 0)
-        self.assertEqual(Post.objects.get(pk=post2.pk).like, 1)
-        self.assertEqual(Post.objects.get(pk=post3.pk).like, 0)
-        self.assertEqual(Post.objects.get(pk=post1.pk).dislike, 0)
-        self.assertEqual(Post.objects.get(pk=post2.pk).dislike, 0)
-        self.assertEqual(Post.objects.get(pk=post3.pk).dislike, 0)
-        self.assertEqual(
-            CommentLike.objects.filter(
-                comments__pk=post1.pk).all().count(),
-            0)
-        self.assertEqual(
-            CommentLike.objects.filter(
-                comments__pk=post2.pk).all().count(),
-            1)
-        self.assertEqual(
-            CommentLike.objects.filter(
-                comments__pk=post3.pk).all().count(),
-            0)
-
-    def test_dislike_post(self):
-        """Test when a member dislike any post."""
-        user1 = UserFactory()
-        topic1 = TopicFactory(forum=self.forum11, author=self.user)
-        post1 = PostFactory(topic=topic1, author=self.user, position=1)
-        post2 = PostFactory(topic=topic1, author=user1, position=2)
-        post3 = PostFactory(topic=topic1, author=self.user, position=3)
-
-        result = self.client.get(
-            reverse('zds.forum.views.dislike_post') +
-            '?message={0}'.format(
-                post2.pk),
-            follow=False)
-
-        self.assertEqual(result.status_code, 302)
-        self.assertEqual(CommentDislike.objects.all().count(), 1)
-        self.assertEqual(Post.objects.get(pk=post1.pk).like, 0)
-        self.assertEqual(Post.objects.get(pk=post2.pk).like, 0)
-        self.assertEqual(Post.objects.get(pk=post3.pk).like, 0)
-        self.assertEqual(Post.objects.get(pk=post1.pk).dislike, 0)
-        self.assertEqual(Post.objects.get(pk=post2.pk).dislike, 1)
-        self.assertEqual(Post.objects.get(pk=post3.pk).dislike, 0)
-        self.assertEqual(
-            CommentDislike.objects.filter(
-                comments__pk=post1.pk).all().count(),
-            0)
-        self.assertEqual(
-            CommentDislike.objects.filter(
-                comments__pk=post2.pk).all().count(),
-            1)
-        self.assertEqual(
-            CommentDislike.objects.filter(
-                comments__pk=post3.pk).all().count(),
-            0)
-
-        result = self.client.get(
-            reverse('zds.forum.views.like_post') +
-            '?message={0}'.format(
-                post1.pk),
-            follow=False)
-
-        self.assertEqual(result.status_code, 302)
-        self.assertEqual(CommentDislike.objects.all().count(), 1)
-        self.assertEqual(Post.objects.get(pk=post1.pk).like, 0)
-        self.assertEqual(Post.objects.get(pk=post2.pk).like, 0)
-        self.assertEqual(Post.objects.get(pk=post3.pk).like, 0)
-        self.assertEqual(Post.objects.get(pk=post1.pk).dislike, 0)
-        self.assertEqual(Post.objects.get(pk=post2.pk).dislike, 1)
-        self.assertEqual(Post.objects.get(pk=post3.pk).dislike, 0)
-        self.assertEqual(
-            CommentDislike.objects.filter(
-                comments__pk=post1.pk).all().count(),
-            0)
-        self.assertEqual(
-            CommentDislike.objects.filter(
-                comments__pk=post2.pk).all().count(),
-            1)
-        self.assertEqual(
-            CommentDislike.objects.filter(
-                comments__pk=post3.pk).all().count(),
-            0)
-
-    def test_useful_post(self):
-        """To test when a member mark a post is usefull."""
-        user1 = UserFactory()
-        topic1 = TopicFactory(forum=self.forum11, author=self.user)
-        post1 = PostFactory(topic=topic1, author=self.user, position=1)
-        post2 = PostFactory(topic=topic1, author=user1, position=2)
-        post3 = PostFactory(topic=topic1, author=user1, position=3)
-
-        result = self.client.get(
-            reverse('zds.forum.views.useful_post') +
-            '?message={0}'.format(
-                post2.pk),
-            follow=False)
-
-        self.assertEqual(result.status_code, 302)
-
-        self.assertEqual(Post.objects.get(pk=post1.pk).is_useful, False)
-        self.assertEqual(Post.objects.get(pk=post2.pk).is_useful, True)
-        self.assertEqual(Post.objects.get(pk=post3.pk).is_useful, False)
-
-        # useful the first post
-        result = self.client.get(
-            reverse('zds.forum.views.useful_post') +
-            '?message={0}'.format(
-                post1.pk),
-            follow=False)
-        self.assertEqual(result.status_code, 403)
-
-        self.assertEqual(Post.objects.get(pk=post1.pk).is_useful, False)
-        self.assertEqual(Post.objects.get(pk=post2.pk).is_useful, True)
-        self.assertEqual(Post.objects.get(pk=post3.pk).is_useful, False)
-
-        # useful if you aren't author
-        topic2 = TopicFactory(forum=self.forum11, author=user1)
-        post4 = PostFactory(topic=topic1, author=user1, position=1)
-        post5 = PostFactory(topic=topic1, author=self.user, position=2)
-
-        result = self.client.get(
-            reverse('zds.forum.views.useful_post') +
-            '?message={0}'.format(
-                post5.pk),
-            follow=False)
-
-        self.assertEqual(result.status_code, 403)
-
-        self.assertEqual(Post.objects.get(pk=post4.pk).is_useful, False)
-        self.assertEqual(Post.objects.get(pk=post5.pk).is_useful, False)
-        
-        # useful if you are staff
-        staff = StaffFactory()
-        self.assertEqual(self.client.login(
-                    username=self.user.username,
-                    password='hostel77'), 
-                         True)
-        result = self.client.get(
-            reverse('zds.forum.views.useful_post') +
-            '?message={0}'.format(
-                post4.pk),
-            follow=False)
-        self.assertNotEqual(result.status_code, 403)
-        self.assertEqual(Post.objects.get(pk=post4.pk).is_useful, True)
-        self.assertEqual(Post.objects.get(pk=post5.pk).is_useful, False)
-
-    def test_move_topic(self):
-        """Test topic move."""
-        user1 = UserFactory()
-        topic1 = TopicFactory(forum=self.forum11, author=self.user)
-        post1 = PostFactory(topic=topic1, author=self.user, position=1)
-        post2 = PostFactory(topic=topic1, author=user1, position=2)
-        post3 = PostFactory(topic=topic1, author=self.user, position=3)
-
-        # not staff member can't move topic
-        result = self.client.post(
-            reverse('zds.forum.views.move_topic') +
-            '?sujet={0}'.format(
-                topic1.pk),
-            {
-                'forum': self.forum12},
-            follow=False)
-
-        self.assertEqual(result.status_code, 403)
-
-        # test with staff
-        staff1 = StaffFactory()
-        self.assertEqual(
-            self.client.login(
-                username=staff1.username,
-                password='hostel77'),
-            True)
-
-        result = self.client.post(
-            reverse('zds.forum.views.move_topic') +
-            '?sujet={0}'.format(
-                topic1.pk),
-            {
-                'forum': self.forum12.pk},
-            follow=False)
-
-        self.assertEqual(result.status_code, 302)
-
-        # check value
-        self.assertEqual(
-            Topic.objects.get(
-                pk=topic1.pk).forum.pk,
-            self.forum12.pk)
-
-    def test_answer_empty(self):
-        """Test behaviour on empty answer."""
-        # Topic and 1st post by another user, to avoid antispam limitation
-        topic1 = TopicFactory(forum=self.forum11, author=self.user2)
-        post1 = PostFactory(topic=topic1, author=self.user2, position=1)
-
-        result = self.client.post(
-            reverse('zds.forum.views.answer') + '?sujet={0}'.format(topic1.pk),
-            {
-                'last_post': topic1.last_message.pk,
-                'text': u' '
-            },
-            follow=False)
-
-        # Empty text --> preview = HTTP 200 + post not saved (only 1 post in
-        # topic)
-        self.assertEqual(result.status_code, 200)
-        self.assertEqual(Post.objects.filter(topic=topic1.pk).count(), 1)
-
-    def test_mandatory_fields_on_new(self):
-        """Test handeling of mandatory fields on new topic creation."""
-        init_topic_count = Topic.objects.all().count()
-
-        # Empty fields
-        response = self.client.post(
-            reverse('zds.forum.views.new') +
-            '?forum={0}'.format(
-                self.forum12.pk),
-            {},
-            follow=False)
-        self.assertEqual(response.status_code, 200)
-        self.assertEqual(Topic.objects.all().count(), init_topic_count)
-
-        # Blank data
-        response = self.client.post(
-            reverse('zds.forum.views.new') +
-            '?forum={0}'.format(
-                self.forum12.pk),
-            {
-                'title': u' ',
-                'text': u' ',
-            },
-            follow=False)
-        self.assertEqual(response.status_code, 200)
-        self.assertEqual(Topic.objects.all().count(), init_topic_count)
-    
-    def test_url_topic(self):
-        """Test simple get request to the topic"""
-        user1 = UserFactory()
-        topic1 = TopicFactory(forum=self.forum11, author=self.user)
-        post1 = PostFactory(topic=topic1, author=self.user, position=1)
-        post2 = PostFactory(topic=topic1, author=user1, position=2)
-        post3 = PostFactory(topic=topic1, author=self.user, position=3)
-
-        #simple member can read public topic
-        result = self.client.get(
-            reverse(
-                'zds.forum.views.topic',
-                args=[
-                    topic1.pk,
-                    slugify(topic1.title)]),
-            follow=True)
-        self.assertEqual(result.status_code, 200)
-
-
-class ForumGuestTests(TestCase):
-
-    def setUp(self):
-
-        settings.EMAIL_BACKEND = 'django.core.mail.backends.locmem.EmailBackend'
-
-        self.category1 = CategoryFactory(position=1)
-        self.category2 = CategoryFactory(position=2)
-        self.category3 = CategoryFactory(position=3)
-        self.forum11 = ForumFactory(
-            category=self.category1,
-            position_in_category=1)
-        self.forum12 = ForumFactory(
-            category=self.category1,
-            position_in_category=2)
-        self.forum13 = ForumFactory(
-            category=self.category1,
-            position_in_category=3)
-        self.forum21 = ForumFactory(
-            category=self.category2,
-            position_in_category=1)
-        self.forum22 = ForumFactory(
-            category=self.category2,
-            position_in_category=2)
-        self.user = UserFactory()
-
-    def test_display(self):
-        '''
-        Test forum display (full: root, category, forum)
-        Topic display test is in creation topic test
-        '''
-        # Forum root
-        response = self.client.get(reverse('zds.forum.views.index'))
-        self.assertContains(response, 'Liste des forums')
-        # Category
-        response = self.client.get(
-            reverse(
-                'zds.forum.views.cat_details',
-                args=[
-                    self.category1.slug]))
-        self.assertContains(response, self.category1.title)
-        # Forum
-        response = self.client.get(
-            reverse(
-                'zds.forum.views.details',
-                args=[
-                    self.category1.slug,
-                    self.forum11.slug]))
-        self.assertContains(response, self.category1.title)
-        self.assertContains(response, self.forum11.title)
-
-    def test_create_topic(self):
-        """To test all aspects of topic's creation by guest."""
-        result = self.client.post(
-            reverse('zds.forum.views.new') + '?forum={0}'.format(self.forum12.pk),
-            {'title': u'Un autre sujet',
-             'subtitle': u'Encore ces lombards en plein ete',
-             'text': u'C\'est tout simplement l\'histoire de la ville de Paris que je voudrais vous conter '
-             },
-            follow=False)
-        self.assertEqual(result.status_code, 302)
-
-        # check topic's number
-        self.assertEqual(Topic.objects.all().count(), 0)
-        # check post's number
-        self.assertEqual(Post.objects.all().count(), 0)
-
-    def test_answer(self):
-        """To test all aspects of answer."""
-        user1 = UserFactory()
-        topic1 = TopicFactory(forum=self.forum11, author=self.user)
-        post1 = PostFactory(topic=topic1, author=self.user, position=1)
-        post2 = PostFactory(topic=topic1, author=self.user, position=2)
-        post3 = PostFactory(topic=topic1, author=user1, position=3)
-
-        result = self.client.post(
-            reverse('zds.forum.views.answer') + '?sujet={0}'.format(topic1.pk),
-            {
-                'last_post': topic1.last_message.pk,
-                'text': u'C\'est tout simplement l\'histoire de la ville de Paris que je voudrais vous conter '
-            },
-            follow=False)
-
-        self.assertEqual(result.status_code, 302)
-
-        # check topic's number
-        self.assertEqual(Topic.objects.all().count(), 1)
-
-        # check post's number
-        self.assertEqual(Post.objects.all().count(), 3)
-
-    def test_edit_main_post(self):
-        """To test all aspects of the edition of main post by guest."""
-        topic1 = TopicFactory(forum=self.forum11, author=self.user)
-        post1 = PostFactory(topic=topic1, author=self.user, position=1)
-        topic2 = TopicFactory(forum=self.forum12, author=self.user)
-        post2 = PostFactory(topic=topic2, author=self.user, position=1)
-        topic3 = TopicFactory(forum=self.forum21, author=self.user)
-        post3 = PostFactory(topic=topic3, author=self.user, position=1)
-
-        result = self.client.post(
-            reverse('zds.forum.views.edit_post') + '?message={0}'.format(post1.pk),
-            {'title': u'Un autre sujet',
-             'subtitle': u'Encore ces lombards en plein été',
-             'text': u'C\'est tout simplement l\'histoire de la ville de Paris que je voudrais vous conter '
-             },
-            follow=False)
-
-        self.assertEqual(result.status_code, 302)
-
-        self.assertNotEqual(
-            Topic.objects.get(
-                pk=topic1.pk).title,
-            u'Un autre sujet')
-        self.assertNotEqual(
-            Topic.objects.get(
-                pk=topic1.pk).subtitle,
-            u'Encore ces lombards en plein été')
-        self.assertNotEqual(
-            Post.objects.get(
-                pk=post1.pk).text,
-            u'C\'est tout simplement l\'histoire de la ville de Paris que je voudrais vous conter ')
-
-    def test_edit_post(self):
-        """To test all aspects of the edition of simple post by guest."""
-        topic1 = TopicFactory(forum=self.forum11, author=self.user)
-        post1 = PostFactory(topic=topic1, author=self.user, position=1)
-        post2 = PostFactory(topic=topic1, author=self.user, position=2)
-        post3 = PostFactory(topic=topic1, author=self.user, position=3)
-
-        result = self.client.post(
-            reverse('zds.forum.views.edit_post') + '?message={0}'.format(post2.pk),
-            {
-                'text': u'C\'est tout simplement l\'histoire de la ville de Paris que je voudrais vous conter '
-            },
-            follow=False)
-
-        self.assertEqual(result.status_code, 302)
-        self.assertNotEqual(
-            Post.objects.get(
-                pk=post2.pk).text,
-            u'C\'est tout simplement l\'histoire de la ville de Paris que je voudrais vous conter ')
-
-    def test_quote_post(self):
-        """To test when a member quote anyone post."""
-        user1 = UserFactory()
-        topic1 = TopicFactory(forum=self.forum11, author=self.user)
-        post1 = PostFactory(topic=topic1, author=self.user, position=1)
-        post2 = PostFactory(topic=topic1, author=user1, position=2)
-        post3 = PostFactory(topic=topic1, author=user1, position=3)
-
-        result = self.client.get(
-            reverse('zds.forum.views.answer') +
-            '?sujet={0}&cite={0}'.format(
-                topic1.pk,
-                post2.pk),
-            follow=False)
-
-        self.assertEqual(result.status_code, 302)
-
-    def test_signal_post(self):
-        """To test when a member quote anyone post."""
-        user1 = UserFactory()
-        topic1 = TopicFactory(forum=self.forum11, author=self.user)
-        post1 = PostFactory(topic=topic1, author=self.user, position=1)
-        post2 = PostFactory(topic=topic1, author=user1, position=2)
-        post3 = PostFactory(topic=topic1, author=user1, position=3)
-
-        result = self.client.post(
-            reverse('zds.forum.views.edit_post') +
-            '?message={0}'.format(post2.pk),
-            {
-             'signal-text': u'Troll',
-             'signal-post': 'confirmer'
-             },
-            follow=False)
-
-        self.assertEqual(result.status_code, 302)
-        self.assertEqual(Alert.objects.all().count(),0)
-        self.assertEqual(Alert.objects.filter(author=self.user).count(),0)
-
-    def test_like_post(self):
-        """Test when a member like any post."""
-        user1 = UserFactory()
-        topic1 = TopicFactory(forum=self.forum11, author=self.user)
-        post1 = PostFactory(topic=topic1, author=self.user, position=1)
-        post2 = PostFactory(topic=topic1, author=user1, position=2)
-        post3 = PostFactory(topic=topic1, author=self.user, position=3)
-
-        result = self.client.get(
-            reverse('zds.forum.views.like_post') +
-            '?message={0}'.format(
-                post2.pk),
-            follow=False)
-
-        self.assertEqual(result.status_code, 302)
-        self.assertEqual(CommentLike.objects.all().count(), 0)
-        self.assertEqual(Post.objects.get(pk=post1.pk).like, 0)
-        self.assertEqual(Post.objects.get(pk=post2.pk).like, 0)
-        self.assertEqual(Post.objects.get(pk=post3.pk).like, 0)
-        self.assertEqual(Post.objects.get(pk=post1.pk).dislike, 0)
-        self.assertEqual(Post.objects.get(pk=post2.pk).dislike, 0)
-        self.assertEqual(Post.objects.get(pk=post3.pk).dislike, 0)
-
-    def test_dislike_post(self):
-        """Test when a member dislike any post."""
-        user1 = UserFactory()
-        topic1 = TopicFactory(forum=self.forum11, author=self.user)
-        post1 = PostFactory(topic=topic1, author=self.user, position=1)
-        post2 = PostFactory(topic=topic1, author=user1, position=2)
-        post3 = PostFactory(topic=topic1, author=self.user, position=3)
-
-        result = self.client.get(
-            reverse('zds.forum.views.dislike_post') +
-            '?message={0}'.format(
-                post2.pk),
-            follow=False)
-
-        self.assertEqual(result.status_code, 302)
-        self.assertEqual(CommentDislike.objects.all().count(), 0)
-        self.assertEqual(Post.objects.get(pk=post1.pk).like, 0)
-        self.assertEqual(Post.objects.get(pk=post2.pk).like, 0)
-        self.assertEqual(Post.objects.get(pk=post3.pk).like, 0)
-        self.assertEqual(Post.objects.get(pk=post1.pk).dislike, 0)
-        self.assertEqual(Post.objects.get(pk=post2.pk).dislike, 0)
-        self.assertEqual(Post.objects.get(pk=post3.pk).dislike, 0)
-
-    def test_useful_post(self):
-        """To test when a guest mark a post is usefull."""
-        user1 = UserFactory()
-        topic1 = TopicFactory(forum=self.forum11, author=self.user)
-        post1 = PostFactory(topic=topic1, author=self.user, position=1)
-        post2 = PostFactory(topic=topic1, author=user1, position=2)
-        post3 = PostFactory(topic=topic1, author=user1, position=3)
-
-        result = self.client.get(
-            reverse('zds.forum.views.useful_post') +
-            '?message={0}'.format(
-                post2.pk),
-            follow=False)
-
-        self.assertEqual(result.status_code, 302)
-
-        self.assertEqual(Post.objects.get(pk=post1.pk).is_useful, False)
-        self.assertEqual(Post.objects.get(pk=post2.pk).is_useful, False)
-        self.assertEqual(Post.objects.get(pk=post3.pk).is_useful, False)
-
-    def test_move_topic(self):
-        """Test topic move."""
-        user1 = UserFactory()
-        topic1 = TopicFactory(forum=self.forum11, author=self.user)
-        post1 = PostFactory(topic=topic1, author=self.user, position=1)
-        post2 = PostFactory(topic=topic1, author=user1, position=2)
-        post3 = PostFactory(topic=topic1, author=self.user, position=3)
-
-        # not staff guest can't move topic
-        result = self.client.post(
-            reverse('zds.forum.views.move_topic') +
-            '?sujet={0}'.format(
-                topic1.pk),
-            {
-                'forum': self.forum12},
-            follow=False)
-
-        self.assertEqual(result.status_code, 302)
-        self.assertNotEqual(
-            Topic.objects.get(
-                pk=topic1.pk).forum,
-            self.forum12)
-    
-    def test_url_topic(self):
-        """Test simple get request to the topic"""
-        user1 = UserFactory()
-        topic1 = TopicFactory(forum=self.forum11, author=self.user)
-        post1 = PostFactory(topic=topic1, author=self.user, position=1)
-        post2 = PostFactory(topic=topic1, author=user1, position=2)
-        post3 = PostFactory(topic=topic1, author=self.user, position=3)
-
-        #guest can read public topic
-        result = self.client.get(
-            reverse(
-                'zds.forum.views.topic',
-                args=[
-                    topic1.pk,
-                    slugify(topic1.title)]),
-            follow=True)
-        self.assertEqual(result.status_code, 200)
->>>>>>> c8102b56
+        self.assertEqual(result.status_code, 200)