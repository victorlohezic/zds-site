--- conflicted
+++ resolved
@@ -43,8 +43,10 @@
 
     def get_last_topics(self):
         return self.order_by('-pubdate') \
-<<<<<<< HEAD
-                   .all()[:settings.ZDS_APP['topic']['home_number']]
+                   .exclude(Q(forum__group__isnull=False)) \
+                   .all() \
+                   .select_related('forum', 'author', 'last_message') \
+                   .prefetch_related('tags')[:settings.ZDS_APP['topic']['home_number']]
 
     def get_all_topics_of_a_forum(self, forum_pk, is_sticky=False):
         return self.filter(forum__pk=forum_pk, is_sticky=is_sticky) \
@@ -84,10 +86,4 @@
             .filter(is_visible=True)\
             .exclude(Q(topic__forum__group__isnull=False) & ~Q(topic__forum__group__in=current.groups.all()))\
             .prefetch_related("author")\
-            .order_by("-pubdate").all()
-=======
-                   .exclude(Q(forum__group__isnull=False)) \
-                   .all() \
-                   .select_related('forum', 'author', 'last_message') \
-                   .prefetch_related('tags')[:settings.ZDS_APP['topic']['home_number']]
->>>>>>> 42b9974d
+            .order_by("-pubdate").all()