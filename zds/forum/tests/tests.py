# coding: utf-8

from django.conf import settings
from django.test import TestCase

from django.contrib.auth.models import Group
from django.core.urlresolvers import reverse
from zds.utils import slugify

from datetime import datetime, timedelta

from zds.forum.factories import CategoryFactory, ForumFactory, \
    TopicFactory, PostFactory, TagFactory
from zds.member.factories import ProfileFactory, StaffProfileFactory
from zds.utils.models import CommentLike, CommentDislike, Alert, Tag
from django.core import mail

from zds.forum.models import Post, Topic, TopicFollowed, TopicRead
from zds.utils.forums import get_tag_by_title
from zds.forum.models import Forum


class ForumMemberTests(TestCase):

    def setUp(self):

        settings.EMAIL_BACKEND = \
            'django.core.mail.backends.locmem.EmailBackend'

        self.category1 = CategoryFactory(position=1)
        self.category2 = CategoryFactory(position=2)
        self.category3 = CategoryFactory(position=3)
        self.forum11 = ForumFactory(
            category=self.category1,
            position_in_category=1)
        self.forum12 = ForumFactory(
            category=self.category1,
            position_in_category=2)
        self.forum13 = ForumFactory(
            category=self.category1,
            position_in_category=3)
        self.forum21 = ForumFactory(
            category=self.category2,
            position_in_category=1)
        self.forum22 = ForumFactory(
            category=self.category2,
            position_in_category=2)
        self.user = ProfileFactory().user
        self.user2 = ProfileFactory().user
        log = self.client.login(
            username=self.user.username,
            password='hostel77')
        self.assertEqual(log, True)

        settings.ZDS_APP['member']['bot_account'] = ProfileFactory().user.username

    def feed_rss_display(self):
        """Test each rss feed feed"""
        response = self.client.get(reverse('post-feed-rss'), follow=False)
        self.assertEqual(response.status_code, 200)

        for forum in Forum.objects.all():
            response = self.client.get(reverse('post-feed-rss') + "?forum={}".format(forum.pk), follow=False)
            self.assertEqual(response.status_code, 200)

        for tag in Tag.objects.all():
            response = self.client.get(reverse('post-feed-rss') + "?tag={}".format(tag.pk), follow=False)
            self.assertEqual(response.status_code, 200)

        for forum in Forum.objects.all():
            for tag in Tag.objects.all():
                response = self.client.get(
                    reverse('post-feed-rss') +
                    "?tag={}&forum={}".format(
                        tag.pk,
                        forum.pk),
                    follow=False)
                self.assertEqual(response.status_code, 200)

    def test_display(self):
        """Test forum display (full: root, category, forum) Topic display test
        is in creation topic test."""
        # Forum root
        response = self.client.get(reverse('cats-forums-list'))
        self.assertContains(response, 'Liste des forums')
        # Category
        response = self.client.get(
            reverse(
                'cat-forums-list',
                args=[
                    self.category1.slug]))
        self.assertContains(response, self.category1.title)
        # Forum
        response = self.client.get(reverse('forum-topics-list', args=[self.category1.slug, self.forum11.slug]))
        self.assertContains(response, self.category1.title)
        self.assertContains(response, self.forum11.title)

    def test_create_topic(self):
        """To test all aspects of topic's creation by member."""
        result = self.client.post(
            reverse('topic-new') + '?forum={0}'
            .format(self.forum12.pk),
            {'title': u'Un autre sujet',
             'subtitle': u'Encore ces lombards en plein ete',
             'text': u'C\'est tout simplement l\'histoire de la ville de Paris que je voudrais vous conter '
             },
            follow=False)
        self.assertEqual(result.status_code, 302)

        # check topic's number
        self.assertEqual(Topic.objects.all().count(), 1)
        topic = Topic.objects.first()
        # check post's number
        self.assertEqual(Post.objects.all().count(), 1)
        post = Post.objects.first()

        # check topic and post
        self.assertEqual(post.topic, topic)

        # check position
        self.assertEqual(post.position, 1)

        self.assertEqual(post.author, self.user)
        self.assertEqual(post.editor, None)
        self.assertNotEqual(post.ip_address, None)
        self.assertNotEqual(post.text_html, None)
        self.assertEqual(post.like, 0)
        self.assertEqual(post.dislike, 0)
        self.assertEqual(post.is_visible, True)

        # check last message
        self.assertEqual(topic.last_message, post)

        # Check view
        response = self.client.get(topic.get_absolute_url())
        self.assertContains(response, self.category1.title)
        self.assertContains(response, self.forum11.title)
        self.assertContains(response, topic.title)
        self.assertContains(response, topic.subtitle)

    def test_create_topic_failing_param(self):
        """Testing different failing cases"""

        # With a weird pk
        result = self.client.post(
            reverse('topic-new') + '?forum=' + 'abc',
            {'title': u'Un autre sujet',
             'subtitle': u'Encore ces lombards en plein ete',
             'text': u'C\'est tout simplement l\'histoire de la ville de Paris que je voudrais vous conter '
             },
            follow=False)
        self.assertEqual(result.status_code, 404)

        # With a missing pk
        result = self.client.post(
            reverse('topic-new') + '?forum=',
            {'title': u'Un autre sujet',
             'subtitle': u'Encore ces lombards en plein ete',
             'text': u'C\'est tout simplement l\'histoire de la ville de Paris que je voudrais vous conter '
             },
            follow=False)
        self.assertEqual(result.status_code, 404)

        # With a missing parameter
        result = self.client.post(
            reverse('topic-new'),
            {'title': u'Un autre sujet',
             'subtitle': u'Encore ces lombards en plein ete',
             'text': u'C\'est tout simplement l\'histoire de la ville de Paris que je voudrais vous conter '
             },
            follow=False)
        self.assertEqual(result.status_code, 404)

    def test_answer(self):
        """To test all aspects of answer."""
        user1 = ProfileFactory().user
        user2 = ProfileFactory().user
        topic1 = TopicFactory(forum=self.forum11, author=self.user)
        post1 = PostFactory(topic=topic1, author=self.user, position=1)
        post2 = PostFactory(topic=topic1, author=self.user, position=2)
        post3 = PostFactory(topic=topic1, author=user1, position=3)
        TopicRead(topic=topic1, user=user1, post=post3).save()
        TopicRead(topic=topic1, user=user2, post=post3).save()
        TopicRead(topic=topic1, user=self.user, post=post3).save()
        TopicFollowed(topic=topic1, user=user1, email=True).save()
        TopicFollowed(topic=topic1, user=user2, email=True).save()
        TopicFollowed(topic=topic1, user=self.user, email=True).save()

        # check if we send ane empty text
        result = self.client.post(
            reverse('post-new') + '?sujet={0}'.format(topic1.pk),
            {
                'last_post': topic1.last_message.pk,
                'text': u''
            },
            follow=False)
        self.assertEqual(result.status_code, 200)
        # check topic's number
        self.assertEqual(Topic.objects.all().count(), 1)
        # check post's number (should be 3 for the moment)
        self.assertEqual(Post.objects.all().count(), 3)

        # now check what happen if everything is fine
        result = self.client.post(
            reverse('post-new') + '?sujet={0}'.format(topic1.pk),
            {
                'last_post': topic1.last_message.pk,
                'text': u'C\'est tout simplement l\'histoire de la ville de Paris que je voudrais vous conter '
            },
            follow=False)

        self.assertEqual(result.status_code, 302)
        self.assertEquals(len(mail.outbox), 2)

        # check topic's number
        self.assertEqual(Topic.objects.all().count(), 1)

        # check post's number
        self.assertEqual(Post.objects.all().count(), 4)

        # check topic and post
        self.assertEqual(post1.topic, topic1)
        self.assertEqual(post2.topic, topic1)
        self.assertEqual(post3.topic, topic1)

        # check values
        post_final = Post.objects.last()
        self.assertEqual(post_final.topic, topic1)
        self.assertEqual(post_final.position, 4)
        self.assertEqual(post_final.editor, None)
        self.assertEqual(
            post_final.text,
            u'C\'est tout simplement l\'histoire de la ville de Paris que je voudrais vous conter ')

        # test antispam return 403
        result = self.client.post(
            reverse('post-new') + '?sujet={0}'.format(topic1.pk),
            {
                'last_post': topic1.last_message.pk,
                'text': u'Testons l\'antispam'
            },
            follow=False)
        self.assertEqual(result.status_code, 403)

    def test_failing_answer_cases(self):
        """To test some failing aspects of answer."""
        user1 = ProfileFactory().user
        user2 = ProfileFactory().user
        topic1 = TopicFactory(forum=self.forum11, author=self.user)
        post3 = PostFactory(topic=topic1, author=user1, position=3)
        TopicRead(topic=topic1, user=user1, post=post3).save()
        TopicRead(topic=topic1, user=user2, post=post3).save()
        TopicRead(topic=topic1, user=self.user, post=post3).save()
        TopicFollowed(topic=topic1, user=user1, email=True).save()
        TopicFollowed(topic=topic1, user=user2, email=True).save()
        TopicFollowed(topic=topic1, user=self.user, email=True).save()

        # missing parameter
        result = self.client.post(
            reverse('post-new'),
            {
                'last_post': topic1.last_message.pk,
                'text': u'C\'est tout simplement l\'histoire de la ville de Paris que je voudrais vous conter '
            },
            follow=False)

        self.assertEqual(result.status_code, 404)

        # weird parameter
        result = self.client.post(
            reverse('post-new') + '?sujet=' + 'abc',
            {
                'last_post': topic1.last_message.pk,
                'text': u'C\'est tout simplement l\'histoire de la ville de Paris que je voudrais vous conter '
            },
            follow=False)

        self.assertEqual(result.status_code, 404)

        # non-existing (yet) parameter
        result = self.client.post(
            reverse('post-new') + '?sujet=' + '424242',
            {
                'last_post': topic1.last_message.pk,
                'text': u'C\'est tout simplement l\'histoire de la ville de Paris que je voudrais vous conter '
            },
            follow=False)

        self.assertEqual(result.status_code, 404)

    def test_edit_main_post(self):
        """To test all aspects of the edition of main post by member."""
        topic1 = TopicFactory(forum=self.forum11, author=self.user)
        post1 = PostFactory(topic=topic1, author=self.user, position=1)
        topic2 = TopicFactory(forum=self.forum12, author=self.user)
        post2 = PostFactory(topic=topic2, author=self.user, position=1)
        topic3 = TopicFactory(forum=self.forum21, author=self.user)
        post3 = PostFactory(topic=topic3, author=self.user, position=1)

        expected_title = u'Un autre sujet'
        expected_subtitle = u'Encore ces lombards en plein été'
        expected_text = u'C\'est tout simplement l\'histoire de la ville de Paris que je voudrais vous conter '
        result = self.client.post(
            reverse('topic-edit') + '?topic={0}'.format(topic1.pk),
            {
                'title': expected_title,
                'subtitle': expected_subtitle,
                'text': expected_text
            },
            follow=False)

        self.assertEqual(result.status_code, 302)

        # check topic's number
        self.assertEqual(Topic.objects.all().count(), 3)

        # check post's number
        self.assertEqual(Post.objects.all().count(), 3)

        # check topic and post
        self.assertEqual(post1.topic, topic1)
        self.assertEqual(post2.topic, topic2)
        self.assertEqual(post3.topic, topic3)

        # check values
        self.assertEqual(expected_title, Topic.objects.get(pk=topic1.pk).title)
        self.assertEqual(expected_subtitle, Topic.objects.get(pk=topic1.pk).subtitle)
        self.assertEqual(expected_text, Post.objects.get(pk=post1.pk).text)

        # check edit data
        self.assertEqual(Post.objects.get(pk=post1.pk).editor, self.user)

        # check if topic is valid (no topic)
        result = self.client.post(
            reverse('topic-edit') + '?topic={0}'.format(topic2.pk),
            {
                'title': '',
                'subtitle': expected_subtitle,
                'text': expected_text
            },
            follow=False)
        self.assertEqual(Topic.objects.get(pk=topic2.pk).title, topic2.title)

        # check if topic is valid (tags only)
        result = self.client.post(
            reverse('topic-edit') + '?topic={0}'.format(topic2.pk),
            {
                'title': u'[foo][bar]',
                'subtitle': expected_subtitle,
                'text': expected_text
            },
            follow=False)
        self.assertEqual(Topic.objects.get(pk=topic2.pk).title, topic2.title)

        # check if topic is valid (spaces only)
        result = self.client.post(
            reverse('topic-edit') + '?topic={0}'.format(topic2.pk),
            {
                'title': u'  ',
                'subtitle': expected_subtitle,
                'text': expected_text
            },
            follow=False)
        self.assertEqual(Topic.objects.get(pk=topic2.pk).title, topic2.title)

        # check if topic is valid (valid title)
        result = self.client.post(
            reverse('topic-edit') + '?topic={0}'.format(topic2.pk),
            {
                'title': expected_title,
                'subtitle': expected_subtitle,
                'text': expected_text
            },
            follow=False)
        self.assertEqual(expected_title, Topic.objects.get(pk=topic2.pk).title)

    def test_edit_post(self):
        """To test all aspects of the edition of simple post by member."""
        topic1 = TopicFactory(forum=self.forum11, author=self.user)
        post1 = PostFactory(topic=topic1, author=self.user, position=1)
        post2 = PostFactory(topic=topic1, author=self.user, position=2)
        post3 = PostFactory(topic=topic1, author=self.user, position=3)

        result = self.client.post(
            reverse('post-edit') + '?message={0}'.format(post2.pk),
            {
                'text': u'C\'est tout simplement l\'histoire de la ville de Paris que je voudrais vous conter '
            },
            follow=False)

        self.assertEqual(result.status_code, 302)

        # check topic's number
        self.assertEqual(Topic.objects.all().count(), 1)

        # check post's number
        self.assertEqual(Post.objects.all().count(), 3)

        # check topic and post
        self.assertEqual(post1.topic, topic1)
        self.assertEqual(post2.topic, topic1)
        self.assertEqual(post3.topic, topic1)

        # check values
        self.assertEqual(
            Post.objects.get(
                pk=post2.pk).text,
            u'C\'est tout simplement l\'histoire de la ville de Paris que je voudrais vous conter ')

        # check edit data
        self.assertEqual(Post.objects.get(pk=post2.pk).editor, self.user)

        # if the post pk is altered
        result = self.client.post(
            reverse('post-edit') + '?message=abcd',
            {
                'text': u'C\'est tout simplement l\'histoire de la ville de Paris que je voudrais vous conter '
            },
            follow=False)

        self.assertEqual(result.status_code, 404)

    def test_edit_post_with_blank(self):

        topic1 = TopicFactory(forum=self.forum11, author=self.user)
        PostFactory(topic=topic1, author=self.user, position=1)
        post2 = PostFactory(topic=topic1, author=self.user, position=2)
        post3 = PostFactory(topic=topic1, author=self.user, position=3)

        result = self.client.post(
            reverse('post-edit') + '?message={0}'.format(post2.pk),
            {
                'text': u"  "
            },
            follow=True)

        self.assertEqual(result.status_code, 200)
        self.assertEqual(result.request["PATH_INFO"], "/forums/message/editer/")
        self.assertEqual(result.request["QUERY_STRING"], "message={}".format(post2.pk))

        result = self.client.post(
            reverse('post-edit') + '?message={0}'.format(post3.pk),
            {
                'text': u" contenu "
            },
            follow=True)

        self.assertEqual(result.status_code, 200)
        self.assertNotEqual(result.request["PATH_INFO"], "/forums/message/editer/")

    def test_quote_post(self):
        """To test when a member quote anyone post."""
        user1 = ProfileFactory().user
        topic1 = TopicFactory(forum=self.forum11, author=self.user)
        PostFactory(topic=topic1, author=self.user, position=1)
        post2 = PostFactory(topic=topic1, author=user1, position=2)
        PostFactory(topic=topic1, author=user1, position=3)

        result = self.client.get(reverse('post-new') + '?sujet={0}&cite={1}'.format(topic1.pk, post2.pk), follow=True)

        self.assertEqual(result.status_code, 200)

        # if the quote pk is altered
        result = self.client.get(reverse('post-new') + '?sujet={0}&cite=abcd'.format(topic1.pk), follow=True)

        self.assertEqual(result.status_code, 404)

    def test_signal_post(self):
        """To test when a member signal a post."""
        user1 = ProfileFactory().user
        topic1 = TopicFactory(forum=self.forum11, author=self.user)
        PostFactory(topic=topic1, author=self.user, position=1)
        post2 = PostFactory(topic=topic1, author=user1, position=2)
        PostFactory(topic=topic1, author=user1, position=3)

        result = self.client.post(
            reverse('post-edit') + '?message={0}'.format(post2.pk),
            {
                'signal_text': u'Troll',
                'signal_message': 'confirmer'
            },
            follow=False)

        self.assertEqual(result.status_code, 302)
        self.assertEqual(Alert.objects.all().count(), 1)
        self.assertEqual(Alert.objects.filter(author=self.user).count(), 1)
        self.assertEqual(Alert.objects.get(author=self.user).text, u'Troll')

        # and test that staff can solve but not user
        alert = Alert.objects.get(comment=post2.pk)
        # try as a normal user
        result = self.client.post(
            reverse('zds.forum.views.solve_alert'),
            {
                'alert_pk': alert.pk,
            },
            follow=False)
        self.assertEqual(result.status_code, 403)
        # login as staff
        staff1 = StaffProfileFactory().user
        self.assertEqual(
            self.client.login(
                username=staff1.username,
                password='hostel77'),
            True)
        # try again as staff
        result = self.client.post(
            reverse('zds.forum.views.solve_alert'),
            {
                'alert_pk': alert.pk,
                'text': u'Everything is Ok kid'
            },
            follow=False)
        self.assertEqual(result.status_code, 302)
        self.assertEqual(Alert.objects.all().count(), 0)

    def test_signal_and_solve_alert_empty_message(self):
        """To test when a member signal a post and staff solve it."""
        user1 = ProfileFactory().user
        topic1 = TopicFactory(forum=self.forum11, author=self.user)
        PostFactory(topic=topic1, author=self.user, position=1)
        post2 = PostFactory(topic=topic1, author=user1, position=2)
        PostFactory(topic=topic1, author=user1, position=3)

        result = self.client.post(
            reverse('post-edit') + '?message={0}'.format(post2.pk),
            {
                'signal_text': u'Troll',
                'signal_message': 'confirmer'
            },
            follow=False)

        alert = Alert.objects.get(comment=post2.pk)
        # login as staff
        staff1 = StaffProfileFactory().user
        self.assertEqual(
            self.client.login(
                username=staff1.username,
                password='hostel77'),
            True)
        # try again as staff
        result = self.client.post(
            reverse('zds.forum.views.solve_alert'),
            {
                'alert_pk': alert.pk,
            },
            follow=False)
        self.assertEqual(result.status_code, 302)
        self.assertEqual(Alert.objects.all().count(), 0)

    def test_like_post(self):
        """Test when a member like any post."""
        user1 = ProfileFactory().user
        topic1 = TopicFactory(forum=self.forum11, author=self.user)
        post1 = PostFactory(topic=topic1, author=self.user, position=1)
        post2 = PostFactory(topic=topic1, author=user1, position=2)
        post3 = PostFactory(topic=topic1, author=self.user, position=3)

        result = self.client.post(reverse('post-like') + '?message={0}'.format(post2.pk), follow=False)

        self.assertEqual(result.status_code, 302)
        self.assertEqual(CommentLike.objects.all().count(), 1)
        self.assertEqual(Post.objects.get(pk=post1.pk).like, 0)
        self.assertEqual(Post.objects.get(pk=post2.pk).like, 1)
        self.assertEqual(Post.objects.get(pk=post3.pk).like, 0)
        self.assertEqual(Post.objects.get(pk=post1.pk).dislike, 0)
        self.assertEqual(Post.objects.get(pk=post2.pk).dislike, 0)
        self.assertEqual(Post.objects.get(pk=post3.pk).dislike, 0)
        self.assertEqual(
            CommentLike.objects.filter(
                comments__pk=post1.pk).all().count(),
            0)
        self.assertEqual(
            CommentLike.objects.filter(
                comments__pk=post2.pk).all().count(),
            1)
        self.assertEqual(
            CommentLike.objects.filter(
                comments__pk=post3.pk).all().count(),
            0)

        result = self.client.post(reverse('post-like') + '?message={0}'.format(post1.pk), follow=False)

        self.assertEqual(result.status_code, 302)
        self.assertEqual(CommentLike.objects.all().count(), 1)
        self.assertEqual(Post.objects.get(pk=post1.pk).like, 0)
        self.assertEqual(Post.objects.get(pk=post2.pk).like, 1)
        self.assertEqual(Post.objects.get(pk=post3.pk).like, 0)
        self.assertEqual(Post.objects.get(pk=post1.pk).dislike, 0)
        self.assertEqual(Post.objects.get(pk=post2.pk).dislike, 0)
        self.assertEqual(Post.objects.get(pk=post3.pk).dislike, 0)
        self.assertEqual(
            CommentLike.objects.filter(
                comments__pk=post1.pk).all().count(),
            0)
        self.assertEqual(
            CommentLike.objects.filter(
                comments__pk=post2.pk).all().count(),
            1)
        self.assertEqual(
            CommentLike.objects.filter(
                comments__pk=post3.pk).all().count(),
            0)

    def test_failing_like_post(self):
        """Test failing cases when a member like any post."""

        # parameter is missing
        result = self.client.post(reverse('post-like'), follow=False)

        self.assertEqual(result.status_code, 404)

        # parameter is weird
        result = self.client.post(reverse('post-like') + '?message=' + 'abc', follow=False)

        self.assertEqual(result.status_code, 404)

        # pk doesn't (yet) exist
        result = self.client.post(reverse('post-like') + '?message=' + '424242', follow=False)

        self.assertEqual(result.status_code, 404)

    def test_dislike_post(self):
        """Test when a member dislike any post."""
        user1 = ProfileFactory().user
        topic1 = TopicFactory(forum=self.forum11, author=self.user)
        post1 = PostFactory(topic=topic1, author=self.user, position=1)
        post2 = PostFactory(topic=topic1, author=user1, position=2)
        post3 = PostFactory(topic=topic1, author=self.user, position=3)

        result = self.client.post(reverse('post-dislike') + '?message={0}'.format(post2.pk), follow=False)

        self.assertEqual(result.status_code, 302)
        self.assertEqual(CommentDislike.objects.all().count(), 1)
        self.assertEqual(Post.objects.get(pk=post1.pk).like, 0)
        self.assertEqual(Post.objects.get(pk=post2.pk).like, 0)
        self.assertEqual(Post.objects.get(pk=post3.pk).like, 0)
        self.assertEqual(Post.objects.get(pk=post1.pk).dislike, 0)
        self.assertEqual(Post.objects.get(pk=post2.pk).dislike, 1)
        self.assertEqual(Post.objects.get(pk=post3.pk).dislike, 0)
        self.assertEqual(
            CommentDislike.objects.filter(
                comments__pk=post1.pk).all().count(),
            0)
        self.assertEqual(
            CommentDislike.objects.filter(
                comments__pk=post2.pk).all().count(),
            1)
        self.assertEqual(
            CommentDislike.objects.filter(
                comments__pk=post3.pk).all().count(),
            0)

        result = self.client.post(reverse('post-like') + '?message={0}'.format(post1.pk), follow=False)

        self.assertEqual(result.status_code, 302)
        self.assertEqual(CommentDislike.objects.all().count(), 1)
        self.assertEqual(Post.objects.get(pk=post1.pk).like, 0)
        self.assertEqual(Post.objects.get(pk=post2.pk).like, 0)
        self.assertEqual(Post.objects.get(pk=post3.pk).like, 0)
        self.assertEqual(Post.objects.get(pk=post1.pk).dislike, 0)
        self.assertEqual(Post.objects.get(pk=post2.pk).dislike, 1)
        self.assertEqual(Post.objects.get(pk=post3.pk).dislike, 0)
        self.assertEqual(
            CommentDislike.objects.filter(
                comments__pk=post1.pk).all().count(),
            0)
        self.assertEqual(
            CommentDislike.objects.filter(
                comments__pk=post2.pk).all().count(),
            1)
        self.assertEqual(
            CommentDislike.objects.filter(
                comments__pk=post3.pk).all().count(),
            0)

    def test_failing_dislike_post(self):
        """Test failing cases when a member dislike any post."""

        # parameter is missing
        result = self.client.post(reverse('post-dislike'), follow=False)

        self.assertEqual(result.status_code, 404)

        # parameter is weird
        result = self.client.post(reverse('post-dislike') + '?message=' + 'abc', follow=False)

        self.assertEqual(result.status_code, 404)

        # pk doesn't (yet) exist
        result = self.client.post(reverse('post-dislike') + '?message=' + '424242', follow=False)

        self.assertEqual(result.status_code, 404)

    def test_useful_post(self):
        """To test when a member mark a post is usefull."""
        user1 = ProfileFactory().user
        topic1 = TopicFactory(forum=self.forum11, author=self.user)
        post1 = PostFactory(topic=topic1, author=self.user, position=1)
        post2 = PostFactory(topic=topic1, author=user1, position=2)
        post3 = PostFactory(topic=topic1, author=user1, position=3)

        result = self.client.post(reverse('post-useful') + '?message={0}'.format(post2.pk), follow=False)

        self.assertEqual(result.status_code, 302)

        self.assertEqual(Post.objects.get(pk=post1.pk).is_useful, False)
        self.assertEqual(Post.objects.get(pk=post2.pk).is_useful, True)
        self.assertEqual(Post.objects.get(pk=post3.pk).is_useful, False)

        # useful the first post
        result = self.client.post(reverse('post-useful') + '?message={0}'.format(post1.pk), follow=False)
        self.assertEqual(result.status_code, 403)

        self.assertEqual(Post.objects.get(pk=post1.pk).is_useful, False)
        self.assertEqual(Post.objects.get(pk=post2.pk).is_useful, True)
        self.assertEqual(Post.objects.get(pk=post3.pk).is_useful, False)

        # useful if you aren't author
        TopicFactory(forum=self.forum11, author=user1)
        post4 = PostFactory(topic=topic1, author=user1, position=1)
        post5 = PostFactory(topic=topic1, author=self.user, position=2)

        result = self.client.post(reverse('post-useful') + '?message={0}'.format(post5.pk), follow=False)

        self.assertEqual(result.status_code, 403)

        self.assertEqual(Post.objects.get(pk=post4.pk).is_useful, False)
        self.assertEqual(Post.objects.get(pk=post5.pk).is_useful, False)

        # useful if you are staff
        StaffProfileFactory().user
        self.assertEqual(self.client.login(
            username=self.user.username,
            password='hostel77'),
            True)
        result = self.client.post(reverse('post-useful') + '?message={0}'.format(post4.pk), follow=False)
        self.assertNotEqual(result.status_code, 403)
        self.assertEqual(Post.objects.get(pk=post4.pk).is_useful, True)
        self.assertEqual(Post.objects.get(pk=post5.pk).is_useful, False)

    def test_failing_useful_post(self):
        """To test some failing cases when a member mark a post is useful."""

        # missing parameter
        result = self.client.post(reverse('post-useful'), follow=False)

        self.assertEqual(result.status_code, 404)

        # weird parameter
        result = self.client.post(reverse('post-useful') + '?message=' + 'abc', follow=False)

        self.assertEqual(result.status_code, 404)

        # not existing (yet) pk parameter
        result = self.client.post(reverse('post-useful') + '?message=' + '424242', follow=False)

        self.assertEqual(result.status_code, 404)

    def test_move_topic(self):
        """Test topic move."""
        user1 = ProfileFactory().user
        topic1 = TopicFactory(forum=self.forum11, author=self.user)
        PostFactory(topic=topic1, author=self.user, position=1)
        PostFactory(topic=topic1, author=user1, position=2)
        PostFactory(topic=topic1, author=self.user, position=3)

        # not staff member can't move topic
        result = self.client.post(
            reverse('topic-edit'),
            {
                'move': '',
                'forum': self.forum12,
                'topic': topic1.pk
            }, follow=False)

        self.assertEqual(result.status_code, 403)

        # test with staff
        staff1 = StaffProfileFactory().user
        self.assertEqual(
            self.client.login(
                username=staff1.username,
                password='hostel77'),
            True)

        result = self.client.post(
            reverse('topic-edit'),
            {
                'move': '',
                'forum': self.forum12.pk,
                'topic': topic1.pk
            }, follow=False)

        self.assertEqual(result.status_code, 302)

        # check value
        self.assertEqual(
            Topic.objects.get(
                pk=topic1.pk).forum.pk,
            self.forum12.pk)

    def test_failing_moving_topic(self):
        """Test some failing case when playing with the "move topic" feature"""
        user1 = ProfileFactory().user
        topic1 = TopicFactory(forum=self.forum11, author=self.user)
        PostFactory(topic=topic1, author=self.user, position=1)
        PostFactory(topic=topic1, author=user1, position=2)
        PostFactory(topic=topic1, author=self.user, position=3)

        # log as staff
        staff1 = StaffProfileFactory().user
        self.assertEqual(
            self.client.login(
                username=staff1.username,
                password='hostel77'),
            True)

        # missing parameter
        result = self.client.post(
            reverse('topic-edit'),
            {
                'move': '',
                'forum': self.forum12.pk,
            }, follow=False)

        self.assertEqual(result.status_code, 404)

        # weird parameter
        result = self.client.post(
            reverse('topic-edit'),
            {
                'move': '',
                'forum': self.forum12.pk,
                'topic': 'abc'
            }, follow=False)

        self.assertEqual(result.status_code, 404)

        # non-existing (yet) parameter
        result = self.client.post(
            reverse('topic-edit'),
            {
                'move': '',
                'forum': self.forum12.pk,
                'topic': '424242'
            }, follow=False)

        self.assertEqual(result.status_code, 404)

    def test_answer_empty(self):
        """Test behaviour on empty answer."""
        # Topic and 1st post by another user, to avoid antispam limitation
        topic1 = TopicFactory(forum=self.forum11, author=self.user2)
        PostFactory(topic=topic1, author=self.user2, position=1)

        result = self.client.post(
            reverse('post-new') + '?sujet={0}'.format(topic1.pk),
            {
                'last_post': topic1.last_message.pk,
                'text': u' '
            },
            follow=False)

        # Empty text --> preview = HTTP 200 + post not saved (only 1 post in
        # topic)
        self.assertEqual(result.status_code, 200)
        self.assertEqual(Post.objects.filter(topic=topic1.pk).count(), 1)

    def test_add_tag(self):

        tag_c_sharp = TagFactory(title="C#")

        tag_c = TagFactory(title="C")
        self.assertEqual(tag_c_sharp.slug, tag_c.slug)
        self.assertNotEqual(tag_c_sharp.title, tag_c.title)
        # post a topic with a tag
        result = self.client.post(
            reverse('topic-new') + '?forum={0}'
            .format(self.forum12.pk),
            {'title': u'[C#]Un autre sujet',
             'subtitle': u'Encore ces lombards en plein ete',
             'text': u'C\'est tout simplement l\'histoire de la ville de Paris que je voudrais vous conter '
             },
            follow=False)
        self.assertEqual(result.status_code, 302)

        # test the topic is added to the good tag

        self.assertEqual(Topic.objects.filter(
            tags__in=[tag_c_sharp])
            .order_by("-last_message__pubdate").prefetch_related(
            "tags").count(), 1)
        self.assertEqual(Topic.objects.filter(tags__in=[tag_c])
                         .order_by("-last_message__pubdate").prefetch_related(
            "tags").count(), 0)
        topic_with_conflict_tags = TopicFactory(
            forum=self.forum11, author=self.user)
        topic_with_conflict_tags.title = u"[C][c][ c][C ]name"
        (tags, title) = get_tag_by_title(topic_with_conflict_tags.title)
        topic_with_conflict_tags.add_tags(tags)
        self.assertEqual(topic_with_conflict_tags.tags.all().count(), 1)
        topic_with_conflict_tags = TopicFactory(
            forum=self.forum11, author=self.user)
        topic_with_conflict_tags.title = u"[][ ][   ]name"
        (tags, title) = get_tag_by_title(topic_with_conflict_tags.title)
        topic_with_conflict_tags.add_tags(tags)
        self.assertEqual(topic_with_conflict_tags.tags.all().count(), 0)

    def test_mandatory_fields_on_new(self):
        """Test handeling of mandatory fields on new topic creation."""
        init_topic_count = Topic.objects.all().count()

        # Empty fields
        response = self.client.post(
            reverse('topic-new') +
            '?forum={0}'.format(
                self.forum12.pk),
            {},
            follow=False)
        self.assertEqual(response.status_code, 200)
        self.assertEqual(Topic.objects.all().count(), init_topic_count)

        # Blank data
        response = self.client.post(
            reverse('topic-new') +
            '?forum={0}'.format(
                self.forum12.pk),
            {
                'title': u' ',
                'text': u' ',
            },
            follow=False)
        self.assertEqual(response.status_code, 200)
        self.assertEqual(Topic.objects.all().count(), init_topic_count)

    def test_url_topic(self):
        """Test simple get request to the topic."""
        user1 = ProfileFactory().user
        topic1 = TopicFactory(forum=self.forum11, author=self.user)
        PostFactory(topic=topic1, author=self.user, position=1)
        PostFactory(topic=topic1, author=user1, position=2)
        PostFactory(topic=topic1, author=self.user, position=3)

        # simple member can read public topic
        result = self.client.get(reverse('topic-posts-list', args=[topic1.pk, slugify(topic1.title)]), follow=True)
        self.assertEqual(result.status_code, 200)

    def test_failing_unread_post(self):
        """Test failing cases when a member try to mark as unread a post."""

        # parameter is missing
        result = self.client.get(reverse('post-unread'), follow=False)

        self.assertEqual(result.status_code, 404)

        # parameter is weird
        result = self.client.get(reverse('post-unread') + '?message=' + 'abc', follow=False)

        self.assertEqual(result.status_code, 404)

        # pk doesn't (yet) exist
        result = self.client.get(reverse('post-unread') + '?message=' + '424242', follow=False)

        self.assertEqual(result.status_code, 404)


class ForumGuestTests(TestCase):

    def setUp(self):

        settings.EMAIL_BACKEND = \
            'django.core.mail.backends.locmem.EmailBackend'

        self.category1 = CategoryFactory(position=1)
        self.category2 = CategoryFactory(position=2)
        self.category3 = CategoryFactory(position=3)
        self.forum11 = ForumFactory(
            category=self.category1,
            position_in_category=1)
        self.forum12 = ForumFactory(
            category=self.category1,
            position_in_category=2)
        self.forum13 = ForumFactory(
            category=self.category1,
            position_in_category=3)
        self.forum21 = ForumFactory(
            category=self.category2,
            position_in_category=1)
        self.forum22 = ForumFactory(
            category=self.category2,
            position_in_category=2)
        self.user = ProfileFactory().user

    def feed_rss_display(self):
        """Test each rss feed feed"""
        response = self.client.get(reverse('post-feed-rss'), follow=False)
        self.assertEqual(response.status_code, 200)

        for forum in Forum.objects.all():
            response = self.client.get(reverse('post-feed-rss') + "?forum={}".format(forum.pk), follow=False)
            self.assertEqual(response.status_code, 200)

        for tag in Tag.objects.all():
            response = self.client.get(reverse('post-feed-rss') + "?tag={}".format(tag.pk), follow=False)
            self.assertEqual(response.status_code, 200)

        for forum in Forum.objects.all():
            for tag in Tag.objects.all():
                response = self.client.get(
                    reverse('post-feed-rss') +
                    "?tag={}&forum={}".format(
                        tag.pk,
                        forum.pk),
                    follow=False)
                self.assertEqual(response.status_code, 200)

    def test_display(self):
        """Test forum display (full: root, category, forum) Topic display test
        is in creation topic test."""
        # Forum root
        response = self.client.get(reverse('cats-forums-list'))
        self.assertContains(response, 'Liste des forums')
        # Category
        response = self.client.get(
            reverse(
                'cat-forums-list',
                args=[
                    self.category1.slug]))
        self.assertContains(response, self.category1.title)
        # Forum
        response = self.client.get(reverse('forum-topics-list', args=[self.category1.slug, self.forum11.slug]))
        self.assertContains(response, self.category1.title)
        self.assertContains(response, self.forum11.title)

    def test_create_topic(self):
        """To test all aspects of topic's creation by guest."""
        result = self.client.post(
            reverse('topic-new') + '?forum={0}'
            .format(self.forum12.pk),
            {'title': u'Un autre sujet',
             'subtitle': u'Encore ces lombards en plein ete',
             'text': u'C\'est tout simplement l\'histoire de '
             u'la ville de Paris que je voudrais vous conter '
             },
            follow=False)
        self.assertEqual(result.status_code, 302)

        # check topic's number
        self.assertEqual(Topic.objects.all().count(), 0)
        # check post's number
        self.assertEqual(Post.objects.all().count(), 0)

    def test_answer(self):
        """To test all aspects of answer."""
        user1 = ProfileFactory().user
        topic1 = TopicFactory(forum=self.forum11, author=self.user)
        PostFactory(topic=topic1, author=self.user, position=1)
        PostFactory(topic=topic1, author=self.user, position=2)
        PostFactory(topic=topic1, author=user1, position=3)

        result = self.client.post(
            reverse('post-new') + '?sujet={0}'.format(topic1.pk),
            {
                'last_post': topic1.last_message.pk,
                'text': u'C\'est tout simplement l\'histoire de la ville de Paris que je voudrais vous conter '
            },
            follow=False)

        self.assertEqual(result.status_code, 302)

        # check topic's number
        self.assertEqual(Topic.objects.all().count(), 1)

        # check post's number
        self.assertEqual(Post.objects.all().count(), 3)

    def test_tag_parsing(self):
        """test the tag parsing in nominal, limit and borns cases"""
        (tags, title) = get_tag_by_title("[tag]title")
        self.assertEqual(len(tags), 1)
        self.assertEqual(title, "title")

        (tags, title) = get_tag_by_title("[[tag1][tag2]]title")
        self.assertEqual(len(tags), 1)
        self.assertEqual(tags[0], "[tag1][tag2]")
        self.assertEqual(title, "title")

        (tags, title) = get_tag_by_title("[tag1][tag2]title")
        self.assertEqual(len(tags), 2)
        self.assertEqual(tags[0], "tag1")
        self.assertEqual(title, "title")
        (tags, title) = get_tag_by_title("[tag1] [tag2]title")
        self.assertEqual(len(tags), 2)
        self.assertEqual(tags[0], "tag1")
        self.assertEqual(title, "title")

        (tags, title) = get_tag_by_title("[tag1][tag2]title[tag3]")
        self.assertEqual(len(tags), 2)
        self.assertEqual(tags[0], "tag1")
        self.assertEqual(title, "title[tag3]")

        (tags, title) = get_tag_by_title("[tag1[][tag2]title")
        self.assertEqual(len(tags), 0)
        self.assertEqual(title, "[tag1[][tag2]title")

    def test_edit_main_post(self):
        """To test all aspects of the edition of main post by guest."""
        topic1 = TopicFactory(forum=self.forum11, author=self.user)
        post1 = PostFactory(topic=topic1, author=self.user, position=1)
        topic2 = TopicFactory(forum=self.forum12, author=self.user)
        PostFactory(topic=topic2, author=self.user, position=1)
        topic3 = TopicFactory(forum=self.forum21, author=self.user)
        PostFactory(topic=topic3, author=self.user, position=1)

        result = self.client.post(
            reverse('post-edit') + '?message={0}'.format(post1.pk),
            {
                'title': u'Un autre sujet',
                'subtitle': u'Encore ces lombards en plein été',
                'text': u'C\'est tout simplement l\'histoire de la ville de Paris que je voudrais vous conter '
            },
            follow=False)

        self.assertEqual(result.status_code, 302)

        self.assertNotEqual(
            Topic.objects.get(
                pk=topic1.pk).title,
            u'Un autre sujet')
        self.assertNotEqual(
            Topic.objects.get(
                pk=topic1.pk).subtitle,
            u'Encore ces lombards en plein été')
        self.assertNotEqual(
            Post.objects.get(
                pk=post1.pk).text,
            u'C\'est tout simplement l\'histoire de la ville de '
            u'Paris que je voudrais vous conter ')

    def test_edit_post(self):
        """To test all aspects of the edition of simple post by guest."""
        topic1 = TopicFactory(forum=self.forum11, author=self.user)
        PostFactory(topic=topic1, author=self.user, position=1)
        post2 = PostFactory(topic=topic1, author=self.user, position=2)
        PostFactory(topic=topic1, author=self.user, position=3)

        result = self.client.post(
            reverse('post-edit') + '?message={0}'.format(post2.pk),
            {
                'text': u'C\'est tout simplement l\'histoire de la ville de Paris que je voudrais vous conter '
            },
            follow=False)

        self.assertEqual(result.status_code, 302)
        self.assertNotEqual(
            Post.objects.get(
                pk=post2.pk).text,
            u'C\'est tout simplement l\'histoire de la ville de '
            u'Paris que je voudrais vous conter ')

    def test_quote_post(self):
        """To test when a member quote anyone post."""
        user1 = ProfileFactory().user
        topic1 = TopicFactory(forum=self.forum11, author=self.user)
        PostFactory(topic=topic1, author=self.user, position=1)
        post2 = PostFactory(topic=topic1, author=user1, position=2)
        PostFactory(topic=topic1, author=user1, position=3)

        result = self.client.get(reverse('post-new') + '?sujet={0}&cite={0}'.format(topic1.pk, post2.pk), follow=False)

        self.assertEqual(result.status_code, 302)

    def test_signal_post(self):
        """To test when a member quote anyone post."""
        user1 = ProfileFactory().user
        topic1 = TopicFactory(forum=self.forum11, author=self.user)
        PostFactory(topic=topic1, author=self.user, position=1)
        post2 = PostFactory(topic=topic1, author=user1, position=2)
        PostFactory(topic=topic1, author=user1, position=3)

        result = self.client.post(
            reverse('post-edit') + '?message={0}'.format(post2.pk),
            {
                'signal_text': u'Troll',
                'signal_message': 'confirmer'
            },
            follow=False)

        self.assertEqual(result.status_code, 302)
        self.assertEqual(Alert.objects.all().count(), 0)
        self.assertEqual(Alert.objects.filter(author=self.user).count(), 0)

    def test_like_post(self):
        """Test when a member like any post."""
        user1 = ProfileFactory().user
        topic1 = TopicFactory(forum=self.forum11, author=self.user)
        post1 = PostFactory(topic=topic1, author=self.user, position=1)
        post2 = PostFactory(topic=topic1, author=user1, position=2)
        post3 = PostFactory(topic=topic1, author=self.user, position=3)

        result = self.client.get(reverse('post-like') + '?message={0}'.format(post2.pk), follow=False)

        self.assertEqual(result.status_code, 405)
        self.assertEqual(CommentLike.objects.all().count(), 0)
        self.assertEqual(Post.objects.get(pk=post1.pk).like, 0)
        self.assertEqual(Post.objects.get(pk=post2.pk).like, 0)
        self.assertEqual(Post.objects.get(pk=post3.pk).like, 0)
        self.assertEqual(Post.objects.get(pk=post1.pk).dislike, 0)
        self.assertEqual(Post.objects.get(pk=post2.pk).dislike, 0)
        self.assertEqual(Post.objects.get(pk=post3.pk).dislike, 0)

    def test_dislike_post(self):
        """Test when a member dislike any post."""
        user1 = ProfileFactory().user
        topic1 = TopicFactory(forum=self.forum11, author=self.user)
        post1 = PostFactory(topic=topic1, author=self.user, position=1)
        post2 = PostFactory(topic=topic1, author=user1, position=2)
        post3 = PostFactory(topic=topic1, author=self.user, position=3)

        result = self.client.get(reverse('post-dislike') + '?message={0}'.format(post2.pk), follow=False)

        self.assertEqual(result.status_code, 405)
        self.assertEqual(CommentDislike.objects.all().count(), 0)
        self.assertEqual(Post.objects.get(pk=post1.pk).like, 0)
        self.assertEqual(Post.objects.get(pk=post2.pk).like, 0)
        self.assertEqual(Post.objects.get(pk=post3.pk).like, 0)
        self.assertEqual(Post.objects.get(pk=post1.pk).dislike, 0)
        self.assertEqual(Post.objects.get(pk=post2.pk).dislike, 0)
        self.assertEqual(Post.objects.get(pk=post3.pk).dislike, 0)

    def test_useful_post(self):
        """To test when a guest mark a post is usefull."""
        user1 = ProfileFactory().user
        topic1 = TopicFactory(forum=self.forum11, author=self.user)
        post1 = PostFactory(topic=topic1, author=self.user, position=1)
        post2 = PostFactory(topic=topic1, author=user1, position=2)
        post3 = PostFactory(topic=topic1, author=user1, position=3)

        result = self.client.get(reverse('post-useful') + '?message={0}'.format(post2.pk), follow=False)

        self.assertEqual(result.status_code, 405)

        self.assertEqual(Post.objects.get(pk=post1.pk).is_useful, False)
        self.assertEqual(Post.objects.get(pk=post2.pk).is_useful, False)
        self.assertEqual(Post.objects.get(pk=post3.pk).is_useful, False)

    def test_move_topic(self):
        """Test topic move."""
        user1 = ProfileFactory().user
        topic1 = TopicFactory(forum=self.forum11, author=self.user)
        PostFactory(topic=topic1, author=self.user, position=1)
        PostFactory(topic=topic1, author=user1, position=2)
        PostFactory(topic=topic1, author=self.user, position=3)

        # not staff guest can't move topic
        result = self.client.post(
            reverse('topic-edit'),
            {
                'move': '',
                'forum': self.forum12,
                'topic': topic1.pk
            }, follow=False)

        self.assertEqual(result.status_code, 302)
        self.assertNotEqual(Topic.objects.get(pk=topic1.pk).forum, self.forum12)

    def test_url_topic(self):
        """Test simple get request to the topic."""
        user1 = ProfileFactory().user
        topic1 = TopicFactory(forum=self.forum11, author=self.user)
        PostFactory(topic=topic1, author=self.user, position=1)
        PostFactory(topic=topic1, author=user1, position=2)
        PostFactory(topic=topic1, author=self.user, position=3)

        # guest can read public topic
        result = self.client.get(
            reverse('topic-posts-list', args=[topic1.pk, slugify(topic1.title)]), follow=True)
        self.assertEqual(result.status_code, 200)

    def test_filter_topic(self):
        """Test filters for topics"""

        ProfileFactory().user

        topic = TopicFactory(forum=self.forum11, author=self.user, is_solved=False, is_sticky=False)
        PostFactory(topic=topic, author=self.user, position=1)

        topic_solved = TopicFactory(forum=self.forum11, author=self.user, is_solved=True, is_sticky=False)
        PostFactory(topic=topic_solved, author=self.user, position=1)

        topic_sticky = TopicFactory(forum=self.forum11, author=self.user, is_solved=False, is_sticky=True)
        PostFactory(topic=topic_sticky, author=self.user, position=1)

        topic_solved_sticky = TopicFactory(forum=self.forum11, author=self.user, is_solved=True, is_sticky=True)
        PostFactory(topic=topic_solved_sticky, author=self.user, position=1)

        # no filter

        # all normal (== not sticky) topics
        self.assertEqual(len(get_topics(forum_pk=self.forum11.pk, is_sticky=False)), 2)
        self.assertIn(topic_solved, get_topics(forum_pk=self.forum11.pk, is_sticky=False))
        self.assertIn(topic, get_topics(forum_pk=self.forum11.pk, is_sticky=False))

        # all sticky topics
        self.assertEqual(len(get_topics(forum_pk=self.forum11.pk, is_sticky=True)), 2)
        self.assertIn(topic_solved_sticky, get_topics(forum_pk=self.forum11.pk, is_sticky=True))

        # solved filter

        # solved topics
        self.assertEqual(len(get_topics(forum_pk=self.forum11.pk, is_sticky=False, filter='solve')), 1)
        self.assertEqual(get_topics(forum_pk=self.forum11.pk, is_sticky=False, filter='solve')[0], topic_solved)

        # solved sticky topics
        self.assertEqual(len(get_topics(forum_pk=self.forum11.pk, is_sticky=True, filter='solve')), 1)
        self.assertEqual(get_topics(forum_pk=self.forum11.pk, is_sticky=True, filter='solve')[0], topic_solved_sticky)

        # unsolved filter

        # unsolved topics
        self.assertEqual(len(get_topics(forum_pk=self.forum11.pk, is_sticky=False, filter='unsolve')), 1)
        self.assertEqual(get_topics(forum_pk=self.forum11.pk, is_sticky=False, filter='unsolve')[0], topic)

        # unsolved sticky topics
        self.assertEqual(len(get_topics(forum_pk=self.forum11.pk, is_sticky=True, filter='unsolve')), 1)
        self.assertEqual(get_topics(forum_pk=self.forum11.pk, is_sticky=True, filter='unsolve')[0], topic_sticky)

        # no answer filter

        user1 = ProfileFactory().user

        # create a new topic with answers
        topic1 = TopicFactory(forum=self.forum11, author=self.user, is_solved=False, is_sticky=False)
        PostFactory(topic=topic1, author=self.user, position=1)
        PostFactory(topic=topic1, author=user1, position=2)
        PostFactory(topic=topic1, author=self.user, position=3)

        # create a new sticky topic with answers
        topic2 = TopicFactory(forum=self.forum11, author=self.user, is_solved=False, is_sticky=True)
        PostFactory(topic=topic2, author=self.user, position=1)
        PostFactory(topic=topic2, author=user1, position=2)
        PostFactory(topic=topic2, author=self.user, position=3)

        # all normal (== not sticky) topics
        self.assertEqual(len(get_topics(forum_pk=self.forum11.pk, is_sticky=False)), 3)  # 2 normal + 1 with answers
        self.assertIn(topic1, get_topics(forum_pk=self.forum11.pk, is_sticky=False))

        # all sticky topics
        self.assertEqual(len(get_topics(forum_pk=self.forum11.pk, is_sticky=True)), 3)  # 2 normal + 1 with answers
        self.assertIn(topic2, get_topics(forum_pk=self.forum11.pk, is_sticky=True))

        # no answer topics
        self.assertEqual(len(get_topics(forum_pk=self.forum11.pk, is_sticky=False, filter='noanswer')), 2)
        self.assertIn(topic_solved, get_topics(forum_pk=self.forum11.pk, is_sticky=False, filter='noanswer'))

        # no answer sticky topics
        self.assertEqual(len(get_topics(forum_pk=self.forum11.pk, is_sticky=True, filter='noanswer')), 2)
        self.assertIn(
            topic_solved_sticky,
            get_topics(forum_pk=self.forum11.pk, is_sticky=True, filter='noanswer'),
        )

<<<<<<< HEAD
    def test_old_post_limit(self):
        topic = TopicFactory(forum=self.forum11, author=self.user, is_solved=False, is_sticky=False)

        # Create a post published just now
        PostFactory(topic=topic, author=self.user, position=1)
        self.assertEqual(topic.old_post_warning(), False)

        # Create a post published one day before old_post_limit_days
        old_post = PostFactory(topic=topic, author=self.user, position=2)
        old_post.pubdate = datetime.now() - timedelta(days=(settings.ZDS_APP['forum']['old_post_limit_days'] + 1))
        old_post.save()
        self.assertEqual(topic.old_post_warning(), True)


def get_topics(forum_pk, is_sticky, filter=None):
    """
    Get topics for a forum.
    The optional filter allows to retrieve only solved, unsolved or "non-answered" (i.e. with only the 1st post) topics.
    :param forum_pk: the primary key of forum
    :param is_sticky: indicates if the sticky topics must or must not be retrieved
    :param filter: optional filter to retrieve only specific topics.
    :return:
    """

    if filter == 'solve':
        topics = Topic.objects.filter(forum__pk=forum_pk, is_sticky=is_sticky, is_solved=True)
    elif filter == 'unsolve':
        topics = Topic.objects.filter(forum__pk=forum_pk, is_sticky=is_sticky, is_solved=False)
    elif filter == 'noanswer':
        topics = Topic.objects.filter(forum__pk=forum_pk, is_sticky=is_sticky, last_message__position=1)
    else:
        topics = Topic.objects.filter(forum__pk=forum_pk, is_sticky=is_sticky)

    return topics.order_by('-last_message__pubdate')\
        .select_related('author__profile')\
        .prefetch_related('last_message', 'tags')\
        .all()
=======

class ManagerTests(TestCase):

        def setUp(self):

            self.cat1 = CategoryFactory()
            self.forum1 = ForumFactory(category=self.cat1)
            self.forum2 = ForumFactory(category=self.cat1)

            self.staff = StaffProfileFactory()
            staff_group = Group.objects.filter(name="staff").first()

            self.forum3 = ForumFactory(category=self.cat1)
            self.forum3.group = [staff_group]
            self.forum3.save()

            TopicFactory(forum=self.forum1, author=self.staff.user)
            TopicFactory(forum=self.forum2, author=self.staff.user)
            TopicFactory(forum=self.forum3, author=self.staff.user)

        def test_get_last_topics(self):

            topics = Topic.objects.get_last_topics()
            self.assertEqual(2, len(topics))
>>>>>>> 42b9974d
<|MERGE_RESOLUTION|>--- conflicted
+++ resolved
@@ -1361,7 +1361,6 @@
             get_topics(forum_pk=self.forum11.pk, is_sticky=True, filter='noanswer'),
         )
 
-<<<<<<< HEAD
     def test_old_post_limit(self):
         topic = TopicFactory(forum=self.forum11, author=self.user, is_solved=False, is_sticky=False)
 
@@ -1399,7 +1398,6 @@
         .select_related('author__profile')\
         .prefetch_related('last_message', 'tags')\
         .all()
-=======
 
 class ManagerTests(TestCase):
 
@@ -1423,5 +1421,4 @@
         def test_get_last_topics(self):
 
             topics = Topic.objects.get_last_topics()
-            self.assertEqual(2, len(topics))
->>>>>>> 42b9974d
+            self.assertEqual(2, len(topics))