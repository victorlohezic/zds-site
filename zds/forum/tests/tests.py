--- conflicted
+++ resolved
@@ -751,8 +751,6 @@
         self.assertEqual(Topic.objects.filter(tags__in=[tag_c])
                          .order_by("-last_message__pubdate").prefetch_related(
             "tags").count(), 0)
-<<<<<<< HEAD
-=======
 
         topic_with_conflict_tags = TopicFactory(
             forum=self.forum11, author=self.user)
@@ -767,7 +765,6 @@
         (tags, title) = get_tag_by_title(topic_with_conflict_tags.title)
         topic_with_conflict_tags.add_tags(tags)
         self.assertEqual(topic_with_conflict_tags.tags.all().count(), 0)
->>>>>>> 7da461ca
 
         topic_with_utf8mb4_tags = TopicFactory(
             forum=self.forum11, author=self.user)
