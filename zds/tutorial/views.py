#!/usr/bin/python
# -*- coding: utf-8 -*-
from collections import OrderedDict
from datetime import datetime
from operator import attrgetter
from urllib import urlretrieve
from urlparse import urlparse
import json
import os.path
import re
import shutil
import zipfile

from PIL import Image as ImagePIL
from django.conf import settings
from django.contrib import messages
from django.contrib.auth.decorators import login_required, permission_required
from django.contrib.auth.models import User
from django.core.exceptions import PermissionDenied
from django.core.files import File
from django.core.paginator import Paginator, PageNotAnInteger, EmptyPage
from django.core.urlresolvers import reverse
from django.db import transaction
from django.db.models import Q
from django.http import Http404, HttpResponse
from django.shortcuts import get_object_or_404, redirect
from django.utils.encoding import smart_str
from django.views.decorators.http import require_POST
from git import *
from lxml import etree

from forms import TutorialForm, PartForm, ChapterForm, EmbdedChapterForm, \
    ExtractForm, ImportForm, NoteForm, AskValidationForm, ValidForm, RejectForm
from models import Tutorial, Part, Chapter, Extract, Validation, never_read, \
    mark_read, Note
from zds.gallery.models import Gallery, UserGallery, Image
from zds.member.decorator import can_write_and_read_now
from zds.member.models import get_info_old_tuto, Profile
from zds.member.views import get_client_ip
from zds.utils import render_template
from zds.utils import slugify
from zds.utils.models import Alert
from zds.utils.models import Category, Licence, CommentLike, CommentDislike, \
    SubCategory
from zds.utils.mps import send_mp
from zds.utils.paginator import paginator_range
from zds.utils.templatetags.emarkdown import emarkdown
from zds.utils.tutorials import get_blob, export_tutorial_to_md, move



def index(request):
    """Display all public tutorials of the website."""

    # The tag indicate what the category tutorial the user would like to
    # display. We can display all subcategories for tutorials.

    try:
        tag = get_object_or_404(SubCategory, slug=request.GET["tag"])
    except (KeyError, Http404):
        tag = None
    if tag is None:
        tutorials = \
            Tutorial.objects.filter(sha_public__isnull=False) \
            .order_by("-pubdate") \
            .all()
    else:

        # The tag isn't None and exist in the system. We can use it to retrieve
        # all tutorials in the subcategory specified.

        tutorials = Tutorial.objects.filter(
            sha_public__isnull=False,
            subcategory__in=[tag]).order_by("-pubdate").all()
    return render_template("tutorial/index.html", {"tutorials": tutorials})


# Staff actions.


@permission_required("tutorial.change_tutorial", raise_exception=True)
@login_required
def list_validation(request):
    """Display tutorials list in validation."""

    # Retrieve type of the validation. Default value is all validations.

    try:
        type = request.GET["type"]
    except KeyError:
        type = None

    # Get subcategory to filter validations.

    try:
        subcategory = get_object_or_404(Category, pk=request.GET["subcategory"
                                                                 ])
    except (KeyError, Http404):
        subcategory = None

    # Orphan validation. There aren't validator attached to the validations.

    if type == "orphan":
        if subcategory is None:
            validations = Validation.objects.filter(
                validator__isnull=True,
                status="PENDING").order_by("date_proposition").all()
        else:
            validations = Validation.objects.filter(validator__isnull=True,
                                                    status="PENDING",
                                                    tutorial__subcategory__in=[subcategory]) \
                .order_by("date_proposition") \
                .all()
    elif type == "reserved":

        # Reserved validation. There are a validator attached to the
        # validations.

        if subcategory is None:
            validations = Validation.objects.filter(
                validator__isnull=False,
                status="PENDING_V").order_by("date_proposition").all()
        else:
            validations = Validation.objects.filter(validator__isnull=False,
                                                    status="PENDING_V",
                                                    tutorial__subcategory__in=[subcategory]) \
                .order_by("date_proposition") \
                .all()
    else:

        # Default, we display all validations.

        if subcategory is None:
            validations = Validation.objects.filter(
                Q(status="PENDING") | Q(status="PENDING_V")).order_by("date_proposition").all()
        else:
            validations = Validation.objects.filter(Q(status="PENDING")
                                                    | Q(status="PENDING_V"
                                                        )).filter(tutorial__subcategory__in=[subcategory]) \
                .order_by("date_proposition"
                          ).all()
    return render_template("tutorial/validation/index.html",
                           {"validations": validations})



@permission_required("tutorial.change_tutorial", raise_exception=True)
@login_required
def reservation(request, validation_pk):
    """Display tutorials list in validation."""

    validation = get_object_or_404(Validation, pk=validation_pk)
    if validation.validator:
        validation.validator = None
        validation.date_reserve = None
        validation.status = "PENDING"
        validation.save()
        messages.info(request, u"Le tutoriel n'est plus sous réserve.")
        return redirect(reverse("zds.tutorial.views.list_validation"))
    else:
        validation.validator = request.user
        validation.date_reserve = datetime.now()
        validation.status = "PENDING_V"
        validation.save()
        messages.info(request,
                      u"Le tutoriel a bien été \
                      réservé par {0}.".format(request.user.username))
        return redirect(validation.tutorial.get_absolute_url())



@login_required
def diff(request, tutorial_pk, tutorial_slug):
    try:
        sha = request.GET["sha"]
    except KeyError:
        raise Http404
    tutorial = get_object_or_404(Tutorial, pk=tutorial_pk)
    if request.user not in tutorial.authors.all():
        if not request.user.has_perm("tutorial.change_tutorial"):
            raise PermissionDenied
    repo = Repo(tutorial.get_path())
    hcommit = repo.commit(sha)
    tdiff = hcommit.diff("HEAD~1")
    return render_template("tutorial/tutorial/diff.html", {
        "tutorial": tutorial,
        "path_add": tdiff.iter_change_type("A"),
        "path_ren": tdiff.iter_change_type("R"),
        "path_del": tdiff.iter_change_type("D"),
        "path_maj": tdiff.iter_change_type("M"),
    })



@login_required
def history(request, tutorial_pk, tutorial_slug):
    """History of the tutorial."""

    tutorial = get_object_or_404(Tutorial, pk=tutorial_pk)
    if request.user not in tutorial.authors.all():
        if not request.user.has_perm("tutorial.change_tutorial"):
            raise PermissionDenied

    # Make sure the URL is well-formed

    if not tutorial_slug == slugify(tutorial.title):
        return redirect(tutorial.get_absolute_url())
    repo = Repo(tutorial.get_path())
    logs = repo.head.reference.log()
    logs = sorted(logs, key=attrgetter("time"), reverse=True)
    return render_template("tutorial/tutorial/history.html",
                           {"tutorial": tutorial, "logs": logs})



@login_required
@permission_required("tutorial.change_tutorial", raise_exception=True)
def history_validation(request, tutorial_pk):
    """History of the validation of a tutorial."""

    tutorial = get_object_or_404(Tutorial, pk=tutorial_pk)

    # Get subcategory to filter validations.

    try:
        subcategory = get_object_or_404(Category, pk=request.GET["subcategory"
                                                                 ])
    except (KeyError, Http404):
        subcategory = None
    if subcategory is None:
        validations = \
            Validation.objects.filter(tutorial__pk=tutorial_pk) \
            .order_by("date_proposition"
                      ).all()
    else:
        validations = Validation.objects.filter(tutorial__pk=tutorial_pk,
                                                tutorial__subcategory__in=[subcategory]) \
            .order_by("date_proposition"
                      ).all()
    return render_template("tutorial/tutorial/history.html",
                           {"validations": validations, "tutorial": tutorial})


@can_write_and_read_now
@login_required
@require_POST
@permission_required("tutorial.change_tutorial", raise_exception=True)
def reject_tutorial(request):
    """Staff reject tutorial of an author."""

    # Retrieve current tutorial;

    try:
        tutorial_pk = request.POST["tutorial"]
    except KeyError:
        raise Http404
    tutorial = get_object_or_404(Tutorial, pk=tutorial_pk)
    validation = Validation.objects.filter(
        tutorial__pk=tutorial_pk,
        version=tutorial.sha_validation).latest("date_proposition")

    if request.user == validation.validator:
        validation.comment_validator = request.POST["text"]
        validation.status = "REJECT"
        validation.date_validation = datetime.now()
        validation.save()

        # Remove sha_validation because we rejected this version of the tutorial.

        tutorial.sha_validation = None
        tutorial.pubdate = None
        tutorial.save()
        messages.info(request, u"Le tutoriel a bien été refusé.")

        # send feedback

        for author in tutorial.authors.all():
            msg = (
                u'Désolé **{0}**, ton zeste **{1}** n\'a malheureusement '
                u'pas passé l’étape de validation. Mais ne désespère pas, '
                u'certaines corrections peuvent surement être faite pour '
                u'l’améliorer et repasser la validation plus tard. '
                u'Voici le message que [{2}]({3}), ton validateur t\'a laissé `{4}`'
                u'N\'hésite pas a lui envoyer un petit message pour discuter '
                u'de la décision ou demander plus de détail si tout cela te '
                u'semble injuste ou manque de clarté.'
                .format(author.username, tutorial.title, validation.validator.username,
                        validation.validator.profile.get_absolute_url(), validation.comment_validator))
            bot = get_object_or_404(User, username=settings.BOT_ACCOUNT)
            send_mp(
                bot,
                [author],
                u"Refus de Validation : {0}".format(tutorial.title),
                "",
                msg,
                True,
                direct=False,
            )
        return redirect(tutorial.get_absolute_url() + "?version="
                        + validation.version)
    else:
        messages.error(request,
                    "Vous devez avoir réservé ce tutoriel "
                    "pour pouvoir le refuser.")
        return redirect(tutorial.get_absolute_url() + "?version="
                        + validation.version)


@can_write_and_read_now
@login_required
@require_POST
@permission_required("tutorial.change_tutorial", raise_exception=True)
def valid_tutorial(request):
    """Staff valid tutorial of an author."""

    # Retrieve current tutorial;

    try:
        tutorial_pk = request.POST["tutorial"]
    except KeyError:
        raise Http404
    tutorial = get_object_or_404(Tutorial, pk=tutorial_pk)
    validation = Validation.objects.filter(
        tutorial__pk=tutorial_pk,
        version=tutorial.sha_validation).latest("date_proposition")

    if request.user == validation.validator:
        (output, err) = MEP(tutorial, tutorial.sha_validation)
        messages.info(request, output)
        messages.error(request, err)
        validation.comment_validator = request.POST["text"]
        validation.status = "ACCEPT"
        validation.date_validation = datetime.now()
        validation.save()

        # Update sha_public with the sha of validation. We don't update sha_draft.
        # So, the user can continue to edit his tutorial in offline.

        if request.POST.get('is_major', False) or tutorial.sha_public is None:
            tutorial.pubdate = datetime.now()
        tutorial.sha_public = validation.version
        tutorial.sha_validation = None
        tutorial.save()
        messages.success(request, u"Le tutoriel a bien été validé.")

        # send feedback

        for author in tutorial.authors.all():
            msg = (
                u'Félicitations **{0}** ! Ton zeste [{1}]({2}) '
                u'a été publié par [{3}]({4}) ! Les lecteurs du monde entier '
                u'peuvent venir l\'éplucher et réagir a son sujet. '
                u'Je te conseille de rester a leur écoute afin '
                u'd\'apporter des corrections/compléments.'
                u'Un Tutoriel vivant et a jour est bien plus lu '
                u'qu\'un sujet abandonné !'
                .format(author.username,
                        tutorial.title,
                        tutorial.get_absolute_url_online(),
                        validation.validator.profile.get_absolute_url(),
                        validation.comment_validator))
            bot = get_object_or_404(User, username=settings.BOT_ACCOUNT)
            send_mp(
                bot,
                [author],
                u"Publication : {0}".format(tutorial.title),
                "",
                msg,
                True,
                direct=False,
            )
        return redirect(tutorial.get_absolute_url() + "?version="
                        + validation.version)
    else:
        messages.error(request,
                    "Vous devez avoir réservé ce tutoriel "
                    "pour pouvoir le valider.")
        return redirect(tutorial.get_absolute_url() + "?version="
                        + validation.version)


@can_write_and_read_now
@login_required
@permission_required("tutorial.change_tutorial", raise_exception=True)
def invalid_tutorial(request, tutorial_pk):
    """Staff invalid tutorial of an author."""

    # Retrieve current tutorial

    tutorial = get_object_or_404(Tutorial, pk=tutorial_pk)
    UNMEP(tutorial)
    validation = Validation.objects.filter(
        tutorial__pk=tutorial_pk,
        version=tutorial.sha_public).latest("date_proposition")
    validation.status = "PENDING"
    validation.date_validation = None
    validation.save()

    # Only update sha_validation because contributors can contribute on
    # rereading version.

    tutorial.sha_public = None
    tutorial.sha_validation = validation.version
    tutorial.pubdate = None
    tutorial.save()
    messages.success(request, u"Le tutoriel a bien été dépublié.")
    return redirect(tutorial.get_absolute_url() + "?version="
                    + validation.version)


# User actions on tutorial.

@can_write_and_read_now
@login_required
def activ_beta(request, tutorial_pk, version):
    tutorial = get_object_or_404(Tutorial, pk=tutorial_pk)
    if request.user not in tutorial.authors.all():
        if not request.user.has_perm("tutorial.change_tutorial"):
            raise PermissionDenied
    tutorial.sha_beta = version
    tutorial.save()
    messages.success(request, u"La BETA sur ce tutoriel est bien activée.")
    return redirect(tutorial.get_absolute_url_beta())


@can_write_and_read_now
@login_required
def desactiv_beta(request, tutorial_pk, version):
    tutorial = get_object_or_404(Tutorial, pk=tutorial_pk)
    if request.user not in tutorial.authors.all():
        if not request.user.has_perm("tutorial.change_tutorial"):
            raise PermissionDenied
    tutorial.sha_beta = None
    tutorial.save()
    messages.info(request, u"La BETA sur ce tutoriel a été désactivée.")
    return redirect(tutorial.get_absolute_url_beta())


@can_write_and_read_now
@login_required
@require_POST
def ask_validation(request):
    """User ask validation for his tutorial."""

    # Retrieve current tutorial;

    try:
        tutorial_pk = request.POST["tutorial"]
    except KeyError:
        raise Http404
    tutorial = get_object_or_404(Tutorial, pk=tutorial_pk)

    # If the user isn't an author of the tutorial or isn't in the staff, he
    # hasn't permission to execute this method:

    if request.user not in tutorial.authors.all():
        if not request.user.has_perm("tutorial.change_tutorial"):
            raise PermissionDenied

    # We create and save validation object of the tutorial.

    validation = Validation()
    validation.tutorial = tutorial
    validation.date_proposition = datetime.now()
    validation.comment_authors = request.POST["text"]
    validation.version = request.POST["version"]
    validation.save()
    validation.tutorial.sha_validation = request.POST["version"]
    validation.tutorial.save()
    messages.success(request,
                     u"Votre demande de validation a été envoyée à l'équipe.")
    return redirect(tutorial.get_absolute_url())


@can_write_and_read_now
@login_required
def delete_tutorial(request, tutorial_pk):
    """User would like delete his tutorial."""

    # Retrieve current tutorial

    tutorial = get_object_or_404(Tutorial, pk=tutorial_pk)

    # If the user isn't an author of the tutorial or isn't in the staff, he
    # hasn't permission to execute this method:

    if request.user not in tutorial.authors.all():
        if not request.user.has_perm("tutorial.change_tutorial"):
            raise PermissionDenied

    # when author is alone we can delete definitively tutorial

    if tutorial.authors.count() == 1:

        # user can access to gallery

        try:
            ug = UserGallery.objects.filter(user=request.user,
                                            gallery=tutorial.gallery)
            ug.delete()
        except:
            ug = None

        # Delete the tutorial on the repo and on the database.

        old_slug = os.path.join(settings.REPO_PATH, str(tutorial.pk) + "_"
                                + tutorial.slug)
        maj_repo_tuto(request, old_slug_path=old_slug, tuto=tutorial,
                      action="del")
        messages.success(request,
                         u'Le tutoriel {0} a bien '
                         u'été supprimé.'.format(tutorial.title))
        tutorial.delete()
    else:
        tutorial.authors.remove(request.user)

        # user can access to gallery

        try:
            ug = UserGallery.objects.filter(
                user=request.user,
                gallery=tutorial.gallery)
            ug.delete()
        except:
            ug = None
        tutorial.save()
        messages.success(request,
                         u'Vous ne faites plus partie des rédacteurs de ce '
                         u'tutoriel')
    return redirect(reverse("zds.tutorial.views.index"))


@can_write_and_read_now
def modify_tutorial(request):
    if not request.method == "POST":
        raise Http404
    tutorial_pk = request.POST["tutorial"]
    tutorial = get_object_or_404(Tutorial, pk=tutorial_pk)

    # User actions

    if request.user in tutorial.authors.all():
        if "add_author" in request.POST:
            redirect_url = reverse("zds.tutorial.views.view_tutorial", args=[
                tutorial.pk,
                tutorial.slug,
            ])
            author_username = request.POST["author"]
            author = None
            try:
                author = User.objects.get(username=author_username)
            except User.DoesNotExist:
                return redirect(redirect_url)
            tutorial.authors.add(author)
            tutorial.save()

            # share gallery

            ug = UserGallery()
            ug.user = author
            ug.gallery = tutorial.gallery
            ug.mode = "W"
            ug.save()
            messages.success(request,
                             u'L\'auteur {0} a bien été ajouté à la rédaction '
                             u'du tutoriel.'.format(author.username))
            return redirect(redirect_url)
        elif "remove_author" in request.POST:
            redirect_url = reverse("zds.tutorial.views.view_tutorial", args=[
                tutorial.pk,
                tutorial.slug,
            ])

            # Avoid orphan tutorials

            if tutorial.authors.all().count() <= 1:
                raise Http404
            author_pk = request.POST["author"]
            author = get_object_or_404(User, pk=author_pk)
            tutorial.authors.remove(author)

            # user can access to gallery

            try:
                ug = UserGallery.objects.filter(user=author,
                                                gallery=tutorial.gallery)
                ug.delete()
            except:
                ug = None
            tutorial.save()
            messages.success(request,
                             u"L'auteur {0} a bien été retiré du tutoriel."
                             .format(author.username))
            return redirect(redirect_url)

    # No action performed, raise 404

    raise Http404


# Tutorials.


@login_required
def view_tutorial(request, tutorial_pk, tutorial_slug):
    """Show the given offline tutorial if exists."""

    tutorial = get_object_or_404(Tutorial, pk=tutorial_pk)

    # Only authors of the tutorial and staff can view tutorial in offline.

    if request.user not in tutorial.authors.all():
        if not request.user.has_perm("tutorial.change_tutorial"):
            raise PermissionDenied

    # Make sure the URL is well-formed

    if not tutorial_slug == slugify(tutorial.title):
        return redirect(tutorial.get_absolute_url())

    # Retrieve sha given by the user. This sha must to be exist. If it doesn't
    # exist, we take draft version of the article.

    try:
        sha = request.GET["version"]
    except KeyError:
        sha = tutorial.sha_draft

    # Two variables to handle two distinct cases (large/small tutorial)

    chapter = None
    parts = None

    # Find the good manifest file

    repo = Repo(tutorial.get_path())

    # Load the tutorial.

    manifest = get_blob(repo.commit(sha).tree, "manifest.json")
    mandata = json.loads(manifest)

    # If it's a small tutorial, fetch its chapter

    if tutorial.type == "MINI":
        if "chapter" in mandata:
            chapter = mandata["chapter"]
            chapter["path"] = tutorial.get_path()
            chapter["type"] = "MINI"
            chapter["intro"] = get_blob(repo.commit(sha).tree,
                                        "introduction.md")
            chapter["conclu"] = get_blob(repo.commit(sha).tree, "conclusion.md"
                                         )
            cpt = 1
            for ext in chapter["extracts"]:
                ext["position_in_chapter"] = cpt
                ext["path"] = tutorial.get_path()
                ext["txt"] = get_blob(repo.commit(sha).tree, ext["text"])
                cpt += 1
        else:
            chapter = None
    else:

        # If it's a big tutorial, fetch parts.

        parts = mandata["parts"]
        cpt_p = 1
        for part in parts:
            part["tutorial"] = tutorial
            part["path"] = tutorial.get_path()
            part["slug"] = slugify(part["title"])
            part["position_in_tutorial"] = cpt_p
            cpt_c = 1
            for chapter in part["chapters"]:
                chapter["part"] = part
                chapter["path"] = tutorial.get_path()
                chapter["slug"] = slugify(chapter["title"])
                chapter["type"] = "BIG"
                chapter["position_in_part"] = cpt_c
                chapter["position_in_tutorial"] = cpt_c * cpt_p
                cpt_e = 1
                for ext in chapter["extracts"]:
                    ext["chapter"] = chapter
                    ext["position_in_chapter"] = cpt_e
                    ext["path"] = tutorial.get_path()
                    ext["txt"] = get_blob(repo.commit(sha).tree, ext["text"])
                    cpt_e += 1
                cpt_c += 1
            cpt_p += 1
    validation = Validation.objects.filter(tutorial__pk=tutorial.pk,
                                           version=sha)\
                                    .order_by("-date_proposition")\
                                    .first()
    formAskValidation = AskValidationForm()
    formValid = ValidForm()
    formReject = RejectForm()
    return render_template("tutorial/tutorial/view.html", {
        "tutorial": tutorial,
        "chapter": chapter,
        "parts": parts,
        "version": sha,
        "validation": validation,
        "formAskValidation": formAskValidation,
        "formValid": formValid,
        "formReject": formReject,
    })



def view_tutorial_online(request, tutorial_pk, tutorial_slug):
    """Display a tutorial."""

    tutorial = get_object_or_404(Tutorial, pk=tutorial_pk)

    # If the tutorial isn't online, we raise 404 error.

    if not tutorial.on_line:
        raise PermissionDenied

    # Two variables to handle two distinct cases (large/small tutorial)

    chapter = None
    parts = None

    # find the good manifest file

    mandata = tutorial.load_json_for_public()

    # mandata = tutorial.load_json(online=True)

    mandata = tutorial.load_dic(mandata)

    # If it's a small tutorial, fetch its chapter

    if tutorial.type == "MINI":
        if "chapter" in mandata:
            chapter = mandata["chapter"]
            chapter["path"] = tutorial.get_prod_path()
            chapter["type"] = "MINI"
            intro = open(os.path.join(tutorial.get_prod_path(),
                                      mandata["introduction"] + ".html"), "r")
            chapter["intro"] = intro.read()
            intro.close()
            conclu = open(os.path.join(tutorial.get_prod_path(),
                                       mandata["conclusion"] + ".html"), "r")
            chapter["conclu"] = conclu.read()
            conclu.close()
            cpt = 1
            for ext in chapter["extracts"]:
                ext["position_in_chapter"] = cpt
                ext["path"] = tutorial.get_prod_path()
                text = open(os.path.join(tutorial.get_prod_path(), ext["text"]
                                         + ".html"), "r")
                ext["txt"] = text.read()
                text.close()
                cpt += 1
        else:
            chapter = None
    else:

        # chapter = Chapter.objects.get(tutorial=tutorial)

        parts = mandata["parts"]
        cpt_p = 1
        for part in parts:
            part["tutorial"] = mandata
            part["path"] = tutorial.get_path()
            part["slug"] = slugify(part["title"])
            part["position_in_tutorial"] = cpt_p
            cpt_c = 1
            for chapter in part["chapters"]:
                chapter["part"] = part
                chapter["path"] = tutorial.get_path()
                chapter["slug"] = slugify(chapter["title"])
                chapter["type"] = "BIG"
                chapter["position_in_part"] = cpt_c
                chapter["position_in_tutorial"] = cpt_c * cpt_p
                cpt_e = 1
                for ext in chapter["extracts"]:
                    ext["chapter"] = chapter
                    ext["position_in_chapter"] = cpt_e
                    ext["path"] = tutorial.get_path()
                    cpt_e += 1
                cpt_c += 1
            cpt_p += 1

    # If the user is authenticated

    if request.user.is_authenticated():

        # If the user is never read, we mark this tutorial read.

        if never_read(tutorial):
            mark_read(tutorial)

    # Find all notes of the tutorial.

    notes = Note.objects.filter(tutorial__pk=tutorial.pk).order_by("position"
                                                                   ).all()

    # Retrieve pk of the last note. If there aren't notes for the tutorial, we
    # initialize this last note at 0.

    last_note_pk = 0
    if tutorial.last_note:
        last_note_pk = tutorial.last_note.pk

    # Handle pagination

    paginator = Paginator(notes, settings.POSTS_PER_PAGE)
    try:
        page_nbr = int(request.GET["page"])
    except KeyError:
        page_nbr = 1
    try:
        notes = paginator.page(page_nbr)
    except PageNotAnInteger:
        notes = paginator.page(1)
    except EmptyPage:
        raise Http404
    res = []
    if page_nbr != 1:

        # Show the last note of the previous page

        last_page = paginator.page(page_nbr - 1).object_list
        last_note = last_page[len(last_page) - 1]
        res.append(last_note)
    for note in notes:
        res.append(note)

    # Build form to send a note for the current tutorial.

    form = NoteForm(tutorial, request.user)
    return render_template("tutorial/tutorial/view_online.html", {
        "tutorial": mandata,
        "chapter": chapter,
        "parts": parts,
        "notes": res,
        "pages": paginator_range(page_nbr, paginator.num_pages),
        "nb": page_nbr,
        "last_note_pk": last_note_pk,
        "form": form,
    })


@can_write_and_read_now
@login_required
def add_tutorial(request):
    """'Adds a tutorial."""

    if request.method == "POST":
        form = TutorialForm(request.POST, request.FILES)
        if form.is_valid():
            data = form.data

            # Creating a tutorial

            tutorial = Tutorial()
            tutorial.title = data["title"]
            tutorial.description = data["description"]
            tutorial.type = data["type"]
            tutorial.introduction = "introduction.md"
            tutorial.conclusion = "conclusion.md"
            tutorial.images = "images"
            if "licence" in data and data["licence"] != "":
                lc = Licence.objects.filter(pk=data["licence"]).all()[0]
                tutorial.licence = lc

            # add create date

            tutorial.create_at = datetime.now()
            tutorial.pubdate = datetime.now()

            # Creating the gallery

            gal = Gallery()
            gal.title = data["title"]
            gal.slug = slugify(data["title"])
            gal.pubdate = datetime.now()
            gal.save()

            # Attach user to gallery

            userg = UserGallery()
            userg.gallery = gal
            userg.mode = "W"  # write mode
            userg.user = request.user
            userg.save()
            tutorial.gallery = gal

            # Create image

            if "image" in request.FILES:
                img = Image()
                img.physical = request.FILES["image"]
                img.gallery = gal
                img.title = request.FILES["image"]
                img.slug = slugify(request.FILES["image"])
                img.pubdate = datetime.now()
                img.save()
                tutorial.image = img
            tutorial.save()

            # Add subcategories on tutorial

            for subcat in form.cleaned_data["subcategory"]:
                tutorial.subcategory.add(subcat)

            # We need to save the tutorial before changing its author list
            # since it's a many-to-many relationship

            tutorial.authors.add(request.user)

            # If it's a small tutorial, create its corresponding chapter

            if tutorial.type == "MINI":
                chapter = Chapter()
                chapter.tutorial = tutorial
                chapter.save()
            tutorial.save()
            maj_repo_tuto(
                request,
                new_slug_path=tutorial.get_path(),
                tuto=tutorial,
                introduction=data["introduction"],
                conclusion=data["conclusion"],
                action="add",
            )
            return redirect(tutorial.get_absolute_url())
    else:
        form = TutorialForm()
    return render_template("tutorial/tutorial/new.html", {"form": form})


@can_write_and_read_now
@login_required
def edit_tutorial(request):
    """Edit a tutorial."""

    # Retrieve current tutorial;

    try:
        tutorial_pk = request.GET["tutoriel"]
    except KeyError:
        raise Http404
    tutorial = get_object_or_404(Tutorial, pk=tutorial_pk)

    # If the user isn't an author of the tutorial or isn't in the staff, he
    # hasn't permission to execute this method:

    if request.user not in tutorial.authors.all():
        if not request.user.has_perm("tutorial.change_tutorial"):
            raise PermissionDenied
    if request.method == "POST":
        form = TutorialForm(request.POST, request.FILES)
        if form.is_valid():
            data = form.data
            old_slug = tutorial.get_path()
            tutorial.title = data["title"]
            tutorial.description = data["description"]
            if "licence" in data and data["licence"] != "":
                lc = Licence.objects.filter(pk=data["licence"]).all()[0]
                tutorial.licence = lc

            # add MAJ date

            tutorial.update = datetime.now()

            # MAJ image

            if "image" in request.FILES:
                img = Image()
                img.physical = request.FILES["image"]
                img.gallery = tutorial.gallery
                img.title = request.FILES["image"]
                img.slug = slugify(request.FILES["image"])
                img.pubdate = datetime.now()
                img.save()
                tutorial.image = img
            new_slug = os.path.join(settings.REPO_PATH, str(tutorial.pk) + "_"
                                    + slugify(data["title"]))
            tutorial.save()
            maj_repo_tuto(
                request,
                old_slug_path=old_slug,
                new_slug_path=new_slug,
                tuto=tutorial,
                introduction=data["introduction"],
                conclusion=data["conclusion"],
                action="maj",
            )
            tutorial.subcategory.clear()
            for subcat in form.cleaned_data["subcategory"]:
                tutorial.subcategory.add(subcat)
            tutorial.save()
            return redirect(tutorial.get_absolute_url())
    else:
        json = tutorial.load_json()
        if "licence" in json:
            licence = Licence.objects.filter(code=json["licence"]).all()[0]
        else:
            licence = None
        form = TutorialForm(initial={
            "title": json["title"],
            "type": json["type"],
            "licence": licence,
            "description": json["description"],
            "subcategory": tutorial.subcategory.all(),
            "introduction": tutorial.get_introduction(),
            "conclusion": tutorial.get_conclusion(),
        })
    return render_template("tutorial/tutorial/edit.html",
                           {"tutorial": tutorial, "form": form})

# Parts.


<<<<<<< HEAD
@can_read_now
=======
>>>>>>> 66370a60
@login_required
def view_part(
    request,
    tutorial_pk,
    tutorial_slug,
    part_slug,
):
    """Display a part."""

    tutorial = get_object_or_404(Tutorial, pk=tutorial_pk)
    try:
        sha = request.GET["version"]
    except KeyError:
        sha = tutorial.sha_draft
    beta = tutorial.in_beta() and sha == tutorial.sha_beta
    if not request.user.has_perm("tutorial.change_tutorial") and request.user \
            not in tutorial.authors.all() and not beta:
        raise PermissionDenied
    final_part = None

    # find the good manifest file

    repo = Repo(tutorial.get_path())
    manifest = get_blob(repo.commit(sha).tree, "manifest.json")
    mandata = json.loads(manifest)
    parts = mandata["parts"]
    cpt_p = 1
    for part in parts:
        if part_slug == slugify(part["title"]):
            part["tutorial"] = tutorial
            part["path"] = tutorial.get_path()
            part["slug"] = slugify(part["title"])
            part["position_in_tutorial"] = cpt_p
            part["intro"] = get_blob(repo.commit(sha).tree, part["introduction"
                                                                 ])
            part["conclu"] = get_blob(repo.commit(sha).tree, part["conclusion"
                                                                  ])
            cpt_c = 1
            for chapter in part["chapters"]:
                chapter["part"] = part
                chapter["path"] = tutorial.get_path()
                chapter["slug"] = slugify(chapter["title"])
                chapter["type"] = "BIG"
                chapter["position_in_part"] = cpt_c
                chapter["position_in_tutorial"] = cpt_c * cpt_p
                cpt_e = 1
                for ext in chapter["extracts"]:
                    ext["chapter"] = chapter
                    ext["position_in_chapter"] = cpt_e
                    ext["path"] = tutorial.get_path()
                    cpt_e += 1
                cpt_c += 1
            final_part = part
            break
        cpt_p += 1

    return render_template("tutorial/part/view.html",
                           {"tutorial": tutorial,
                            "part": final_part,
                            "version": sha})



def view_part_online(
    request,
    tutorial_pk,
    tutorial_slug,
    part_slug,
):
    """Display a part."""

    part = get_object_or_404(Part, slug=part_slug, tutorial__pk=tutorial_pk)
    tutorial = part.tutorial
    if not tutorial.on_line:
        raise Http404

    # find the good manifest file

    mandata = tutorial.load_json_for_public()
    mandata = tutorial.load_dic(mandata)
    parts = mandata["parts"]
    cpt_p = 1
    for part in parts:
        if part_slug == slugify(part["title"]):
            part["tutorial"] = mandata
            part["path"] = tutorial.get_path()
            part["slug"] = slugify(part["title"])
            part["position_in_tutorial"] = cpt_p
            intro = open(os.path.join(tutorial.get_prod_path(),
                                      part["introduction"] + ".html"), "r")
            part["intro"] = intro.read()
            intro.close()
            conclu = open(os.path.join(tutorial.get_prod_path(),
                                       part["conclusion"] + ".html"), "r")
            part["conclu"] = conclu.read()
            conclu.close()
            cpt_c = 1
            for chapter in part["chapters"]:
                chapter["part"] = part
                chapter["path"] = tutorial.get_path()
                chapter["slug"] = slugify(chapter["title"])
                chapter["type"] = "BIG"
                chapter["position_in_part"] = cpt_c
                chapter["position_in_tutorial"] = cpt_c * cpt_p
                cpt_e = 1
                for ext in chapter["extracts"]:
                    ext["chapter"] = chapter
                    ext["position_in_chapter"] = cpt_e
                    ext["path"] = tutorial.get_prod_path()
                    cpt_e += 1
                cpt_c += 1
            break
        cpt_p += 1

    return render_template("tutorial/part/view_online.html", {"part": part})


@can_write_and_read_now
@login_required
def add_part(request):
    """Add a new part."""

    try:
        tutorial_pk = request.GET["tutoriel"]
    except KeyError:
        raise Http404
    tutorial = get_object_or_404(Tutorial, pk=tutorial_pk)

    # Make sure it's a big tutorial, just in case

    if not tutorial.type == "BIG":
        raise Http404

    # Make sure the user belongs to the author list

    if request.user not in tutorial.authors.all():
        raise Http404
    if request.method == "POST":
        form = PartForm(request.POST)
        if form.is_valid():
            data = form.data
            part = Part()
            part.tutorial = tutorial
            part.title = data["title"]
            part.position_in_tutorial = tutorial.get_parts().count() + 1
            new_slug = os.path.join(os.path.join(settings.REPO_PATH, str(
                part.tutorial.pk) + "_" + part.tutorial.slug), slugify(data["title"]))
            part.introduction = os.path.join(slugify(data["title"]),
                                             "introduction.md")
            part.conclusion = os.path.join(slugify(data["title"]),
                                           "conclusion.md")
            part.save()
            maj_repo_part(
                request,
                new_slug_path=new_slug,
                part=part,
                introduction=data["introduction"],
                conclusion=data["conclusion"],
                action="add",
            )
            return redirect(part.get_absolute_url())
    else:
        form = PartForm()
    return render_template("tutorial/part/new.html", {"tutorial": tutorial,
                                                      "form": form})


@can_write_and_read_now
@login_required
def modify_part(request):
    """Modifiy the given part."""

    if not request.method == "POST":
        raise Http404
    part_pk = request.POST["part"]
    part = get_object_or_404(Part, pk=part_pk)

    # Make sure the user is allowed to do that

    if request.user not in part.tutorial.authors.all():
        raise Http404
    if "move" in request.POST:
        try:
            new_pos = int(request.POST["move_target"])
        except ValueError:

            # Invalid conversion, maybe the user played with the move button

            return redirect(part.tutorial.get_absolute_url())
        move(part, new_pos, "position_in_tutorial", "tutorial", "get_parts")
        part.save()
    elif "delete" in request.POST:

        # Delete all chapters belonging to the part

        Chapter.objects.all().filter(part=part).delete()

        # Move other parts

        old_pos = part.position_in_tutorial
        for tut_p in part.tutorial.get_parts():
            if old_pos <= tut_p.position_in_tutorial:
                tut_p.position_in_tutorial = tut_p.position_in_tutorial - 1
                tut_p.save()
        old_slug = os.path.join(os.path.join(settings.REPO_PATH,
                                             str(part.tutorial.pk) + "_"
                                             + part.tutorial.slug), part.slug)
        maj_repo_part(request, old_slug_path=old_slug, action="del")

        # Actually delete the part

        part.delete()
    return redirect(part.tutorial.get_absolute_url())


@can_write_and_read_now
@login_required
def edit_part(request):
    """Edit the given part."""

    try:
        part_pk = int(request.GET["partie"])
    except KeyError:
        raise Http404
    part = get_object_or_404(Part, pk=part_pk)

    # Make sure the user is allowed to do that

    if request.user not in part.tutorial.authors.all():
        raise Http404
    if request.method == "POST":
        form = PartForm(request.POST)
        if form.is_valid():
            data = form.data

            # Update title and his slug.

            part.title = data["title"]
            new_slug = os.path.join(os.path.join(settings.REPO_PATH, str(
                part.tutorial.pk) + "_" + part.tutorial.slug), slugify(data["title"]))
            old_slug = part.get_path()

            # Update path for introduction and conclusion.

            part.introduction = os.path.join(slugify(data["title"]),
                                             "introduction.md")
            part.conclusion = os.path.join(slugify(data["title"]),
                                           "conclusion.md")
            part.save()
            maj_repo_part(
                request,
                old_slug_path=old_slug,
                new_slug_path=new_slug,
                part=part,
                introduction=data["introduction"],
                conclusion=data["conclusion"],
                action="maj",
            )
            return redirect(part.get_absolute_url())
    else:
        form = PartForm({"title": part.title,
                         "introduction": part.get_introduction(),
                         "conclusion": part.get_conclusion()})
    return render_template("tutorial/part/edit.html", {"part": part,
                                                       "form": form})


# Chapters.


@login_required
def view_chapter(
    request,
    tutorial_pk,
    tutorial_slug,
    part_slug,
    chapter_slug,
):
    """View chapter."""

    chapter = get_object_or_404(Chapter, slug=chapter_slug,
                                part__slug=part_slug,
                                part__tutorial__pk=tutorial_pk)
    try:
        sha = request.GET["version"]
    except KeyError:
        sha = None
    tutorial = chapter.get_tutorial()
    beta = tutorial.in_beta() and sha == tutorial.sha_beta
    if not request.user.has_perm("tutorial.change_tutorial") and request.user \
            not in tutorial.authors.all() and not beta:
        raise PermissionDenied
    if not tutorial_slug == slugify(tutorial.title) or not part_slug \
            == slugify(chapter.part.title) or not chapter_slug \
            == slugify(chapter.title):
        return redirect(chapter.get_absolute_url())

    # find the good manifest file

    repo = Repo(tutorial.get_path())
    manifest = get_blob(repo.commit(sha).tree, "manifest.json")
    mandata = json.loads(manifest)
    parts = mandata["parts"]
    cpt_p = 1
    final_chapter = None
    chapter_tab = []
    final_position = 0
    for part in parts:
        cpt_c = 1
        part["slug"] = slugify(part["title"])
        part["get_absolute_url"] = reverse(
            "zds.tutorial.views.view_part",
            args=[
                tutorial.pk,
                tutorial.slug,
                part["slug"]])
        part["tutorial"] = tutorial
        for chapter in part["chapters"]:
            chapter["part"] = part
            chapter["path"] = tutorial.get_path()
            chapter["slug"] = slugify(chapter["title"])
            chapter["type"] = "BIG"
            chapter["position_in_part"] = cpt_c
            chapter["position_in_tutorial"] = cpt_c * cpt_p
            chapter["get_absolute_url"] = part["get_absolute_url"] \
                + "{0}/".format(chapter["slug"])
            if chapter_slug == slugify(chapter["title"]):
                chapter["intro"] = get_blob(repo.commit(sha).tree,
                                            chapter["introduction"])
                chapter["conclu"] = get_blob(repo.commit(sha).tree,
                                             chapter["conclusion"])
                cpt_e = 1
                for ext in chapter["extracts"]:
                    ext["chapter"] = chapter
                    ext["position_in_chapter"] = cpt_e
                    ext["path"] = tutorial.get_path()
                    ext["txt"] = get_blob(repo.commit(sha).tree, ext["text"])
                    cpt_e += 1
            chapter_tab.append(chapter)
            if chapter_slug == slugify(chapter["title"]):
                final_chapter = chapter
                final_position = len(chapter_tab) - 1
            cpt_c += 1
        cpt_p += 1

    prev_chapter = (chapter_tab[final_position - 1] if final_position
                    > 0 else None)
    next_chapter = (chapter_tab[final_position + 1] if final_position + 1
                    < len(chapter_tab) else None)
    return render_template("tutorial/chapter/view.html", {
        "chapter": final_chapter,
        "prev": prev_chapter,
        "next": next_chapter,
        "version": sha,
    })



def view_chapter_online(
    request,
    tutorial_pk,
    tutorial_slug,
    part_slug,
    chapter_slug,
):
    """View chapter."""

    chapter_bd = get_object_or_404(Chapter, slug=chapter_slug,
                                   part__slug=part_slug,
                                   part__tutorial__pk=tutorial_pk)
    tutorial = chapter_bd.get_tutorial()
    if not tutorial.on_line:
        raise Http404

    # find the good manifest file

    mandata = tutorial.load_json_for_public()
    mandata = tutorial.load_dic(mandata)
    parts = mandata["parts"]
    cpt_p = 1
    final_chapter = None
    chapter_tab = []
    final_position = 0
    for part in parts:
        cpt_c = 1
        part["slug"] = slugify(part["title"])
        part["get_absolute_url_online"] = reverse(
            "zds.tutorial.views.view_part_online",
            args=[
                tutorial.pk,
                tutorial.slug,
                part["slug"]])
        part["tutorial"] = mandata
        for chapter in part["chapters"]:
            chapter["part"] = part
            chapter["path"] = tutorial.get_prod_path()
            chapter["slug"] = slugify(chapter["title"])
            chapter["type"] = "BIG"
            chapter["position_in_part"] = cpt_c
            chapter["position_in_tutorial"] = cpt_c * cpt_p
            chapter["get_absolute_url_online"] = part[
                "get_absolute_url_online"] + "{0}/".format(chapter["slug"])
            if chapter_slug == slugify(chapter["title"]):
                intro = open(
                    os.path.join(
                        tutorial.get_prod_path(),
                        chapter["introduction"] +
                        ".html"),
                    "r")
                chapter["intro"] = intro.read()
                intro.close()
                conclu = open(
                    os.path.join(
                        tutorial.get_prod_path(),
                        chapter["conclusion"] +
                        ".html"),
                    "r")
                chapter["conclu"] = conclu.read()
                conclu.close()
                cpt_e = 1
                for ext in chapter["extracts"]:
                    ext["chapter"] = chapter
                    ext["position_in_chapter"] = cpt_e
                    ext["path"] = tutorial.get_path()
                    text = open(os.path.join(tutorial.get_prod_path(),
                                             ext["text"] + ".html"), "r")
                    ext["txt"] = text.read()
                    text.close()
                    cpt_e += 1
            else:
                intro = None
                conclu = None
            chapter_tab.append(chapter)
            if chapter_slug == slugify(chapter["title"]):
                final_chapter = chapter
                final_position = len(chapter_tab) - 1
            cpt_c += 1
        cpt_p += 1

    prev_chapter = (chapter_tab[final_position - 1] if final_position
                    > 0 else None)
    next_chapter = (chapter_tab[final_position + 1] if final_position + 1
                    < len(chapter_tab) else None)
    return render_template("tutorial/chapter/view_online.html", {
        "chapter": final_chapter,
        "parts": parts,
        "prev": prev_chapter,
        "next": next_chapter,
    })


@can_write_and_read_now
@login_required
def add_chapter(request):
    """Add a new chapter to given part."""

    try:
        part_pk = request.GET["partie"]
    except KeyError:
        raise Http404
    part = get_object_or_404(Part, pk=part_pk)

    # Make sure the user is allowed to do that

    if request.user not in part.tutorial.authors.all():
        raise Http404
    if request.method == "POST":
        form = ChapterForm(request.POST, request.FILES)
        if form.is_valid():
            data = form.data

            # We check that another chapter doesn't exist with the same slug

            already_exist = False
            for p_chapter in part.get_chapters():
                if p_chapter.slug == slugify(data["title"]):
                    already_exist = True
                    break
            if not already_exist:
                chapter = Chapter()
                chapter.title = data["title"]
                chapter.part = part
                chapter.position_in_part = part.get_chapters().count() + 1
                chapter.update_position_in_tutorial()

                # Create image

                if "image" in request.FILES:
                    img = Image()
                    img.physical = request.FILES["image"]
                    img.gallery = part.tutorial.gallery
                    img.title = request.FILES["image"]
                    img.slug = slugify(request.FILES["image"])
                    img.pubdate = datetime.now()
                    img.save()
                    chapter.image = img
                if chapter.tutorial:
                    chapter_path = os.path.join(
                        os.path.join(
                            settings.REPO_PATH, str(
                                chapter.tutorial.pk) + "_" + chapter.tutorial.slug), chapter.slug)
                    chapter.introduction = os.path.join(chapter.slug,
                                                        "introduction.md")
                    chapter.conclusion = os.path.join(chapter.slug,
                                                      "conclusion.md")
                else:
                    chapter_path = \
                        os.path.join(os.path.join(os.path.join(
                                     settings.REPO_PATH,
                                     str(chapter.part.tutorial.pk) + "_"
                                     + chapter.part.tutorial.slug),
                            chapter.part.slug), chapter.slug)
                    chapter.introduction = os.path.join(
                        os.path.join(
                            chapter.part.slug,
                            slugify(
                                data["title"])),
                        "introduction.md")
                    chapter.conclusion = os.path.join(
                        os.path.join(
                            chapter.part.slug,
                            slugify(
                                data["title"])),
                        "conclusion.md")
                new_slug = os.path.join(chapter_path, slugify(data["title"]))
                chapter.save()
                maj_repo_chapter(
                    request,
                    new_slug_path=new_slug,
                    chapter=chapter,
                    introduction=data["introduction"],
                    conclusion=data["conclusion"],
                    action="add",
                )
                if "submit_continue" in request.POST:
                    form = ChapterForm()
                    messages.success(request,
                                     u'Chapitre « {0} » ajouté '
                                     u'avec succès.'.format(chapter.title))
                else:
                    return redirect(chapter.get_absolute_url())
            else:
                messages.error(request,
                               u'Un chapitre portant le même nom existe '
                               u'déjà dans cette partie.')
    else:
        form = ChapterForm()

    return render_template("tutorial/chapter/new.html", {"part": part,
                                                         "form": form})


@can_write_and_read_now
@login_required
def modify_chapter(request):
    """Modify the given chapter."""

    if not request.method == "POST":
        raise Http404
    data = request.POST
    try:
        chapter_pk = request.POST["chapter"]
    except KeyError:
        raise Http404
    chapter = get_object_or_404(Chapter, pk=chapter_pk)

    # Make sure the user is allowed to do that

    if request.user not in chapter.get_tutorial().authors.all():
        raise Http404
    if "move" in data:
        try:
            new_pos = int(request.POST["move_target"])
        except ValueError:

            # User misplayed with the move button

            return redirect(chapter.get_absolute_url())
        move(chapter, new_pos, "position_in_part", "part", "get_chapters")
        chapter.update_position_in_tutorial()
        chapter.save()
        messages.info(request, u"Le chapitre a bien été déplacé.")
    elif "delete" in data:
        old_pos = chapter.position_in_part
        old_tut_pos = chapter.position_in_tutorial

        # Move other chapters first

        for tut_c in chapter.part.get_chapters():
            if old_pos <= tut_c.position_in_part:
                tut_c.position_in_part = tut_c.position_in_part - 1
                tut_c.save()
        maj_repo_chapter(request, chapter=chapter,
                         old_slug_path=chapter.get_path(), action="del")

        # Then delete the chapter

        chapter.delete()

        # Update all the position_in_tutorial fields for the next chapters

        for tut_c in \
                Chapter.objects.filter(position_in_tutorial__gt=old_tut_pos):
            tut_c.update_position_in_tutorial()
            tut_c.save()
        messages.info(request, u"Le chapitre a bien été supprimé.")
        return redirect(chapter.part.get_absolute_url())
    return redirect(chapter.get_absolute_url())


@can_write_and_read_now
@login_required
def edit_chapter(request):
    """Edit the given chapter."""

    try:
        chapter_pk = int(request.GET["chapitre"])
    except KeyError:
        raise Http404
    chapter = get_object_or_404(Chapter, pk=chapter_pk)
    big = chapter.part
    small = chapter.tutorial

    # Make sure the user is allowed to do that

    if big and request.user not in chapter.part.tutorial.authors.all() \
            or small and request.user not in chapter.tutorial.authors.all():
        raise Http404
    if request.method == "POST":
        if chapter.part:
            form = ChapterForm(request.POST, request.FILES)
            gal = chapter.part.tutorial.gallery
        else:
            form = EmbdedChapterForm(request.POST, request.FILES)
            gal = chapter.tutorial.gallery
        if form.is_valid():
            data = form.data
            if chapter.part:
                if chapter.tutorial:
                    new_slug = os.path.join(os.path.join(settings.REPO_PATH, str(
                        chapter.tutorial.pk) + "_" + chapter.tutorial.slug), slugify(data["title"]))
                else:
                    new_slug = \
                        os.path.join(
                            os.path.join(
                                os.path.join(settings.REPO_PATH,
                                             str(chapter.part.tutorial.pk)
                                             + "_"
                                             + chapter.part.tutorial.slug),
                                chapter.part.slug), slugify(data["title"
                                                                 ]))
                chapter.title = data["title"]

                # Create image

                if "image" in request.FILES:
                    img = Image()
                    img.physical = request.FILES["image"]
                    img.gallery = gal
                    img.title = request.FILES["image"]
                    img.slug = slugify(request.FILES["image"])
                    img.pubdate = datetime.now()
                    img.save()
                    chapter.image = img
            old_slug = chapter.get_path()
            chapter.save()
            maj_repo_chapter(
                request,
                old_slug_path=old_slug,
                new_slug_path=new_slug,
                chapter=chapter,
                introduction=data["introduction"],
                conclusion=data["conclusion"],
                action="maj",
            )
            return redirect(chapter.get_absolute_url())
    else:
        if chapter.part:
            form = ChapterForm({"title": chapter.title,
                                "introduction": chapter.get_introduction(),
                                "conclusion": chapter.get_conclusion()})
        else:

            form = \
                EmbdedChapterForm({"introduction": chapter.get_introduction(),
                                   "conclusion": chapter.get_conclusion()})
    return render_template("tutorial/chapter/edit.html", {"chapter": chapter,
                                                          "form": form})



@login_required
def add_extract(request):
    """Add extract."""

    try:
        chapter_pk = int(request.GET["chapitre"])
    except KeyError:
        raise Http404
    chapter = get_object_or_404(Chapter, pk=chapter_pk)
    part = chapter.part

    # If part exist, we check if the user is in authors of the tutorial of the
    # part or If part doesn't exist, we check if the user is in authors of the
    # tutorial of the chapter.

    if part and request.user not in chapter.part.tutorial.authors.all() \
            or not part and request.user not in chapter.tutorial.authors.all():

        # If the user isn't an author or a staff, we raise an exception.

        if not request.user.has_perm("tutorial.change_tutorial"):
            raise PermissionDenied
    if request.method == "POST":
        data = request.POST

        # Using the « preview button »

        if "preview" in data:
            form = ExtractForm(initial={"title": data["title"],
                                        "text": data["text"]})
            return render_template("tutorial/extract/new.html",
                                   {"chapter": chapter, "form": form})
        else:

            # Save extract.

            form = ExtractForm(request.POST)
            if form.is_valid():
                data = form.data
                extract = Extract()
                extract.chapter = chapter
                extract.position_in_chapter = chapter.get_extract_count() + 1
                extract.title = data["title"]
                extract.text = extract.get_path(relative=True)
                extract.save()
                maj_repo_extract(request, new_slug_path=extract.get_path(),
                                 extract=extract, text=data["text"],
                                 action="add")
                return redirect(extract.get_absolute_url())
    else:
        form = ExtractForm()

    return render_template("tutorial/extract/new.html", {"chapter": chapter,
                                                         "form": form})


@can_write_and_read_now
@login_required
def edit_extract(request):
    """Edit extract."""

    try:
        extract_pk = request.GET["extrait"]
    except KeyError:
        raise Http404
    extract = get_object_or_404(Extract, pk=extract_pk)
    part = extract.chapter.part

    # If part exist, we check if the user is in authors of the tutorial of the
    # part or If part doesn't exist, we check if the user is in authors of the
    # tutorial of the chapter.

    if part and request.user \
            not in extract.chapter.part.tutorial.authors.all() or not part \
            and request.user not in extract.chapter.tutorial.authors.all():

        # If the user isn't an author or a staff, we raise an exception.

        if not request.user.has_perm("tutorial.change_tutorial"):
            raise PermissionDenied
    if request.method == "POST":
        data = request.POST

        # Using the « preview button »

        if "preview" in data:
            form = ExtractForm(initial={"title": data["title"],
                                        "text": data["text"]})
            return render_template("tutorial/extract/edit.html",
                                   {"extract": extract, "form": form})
        else:

            # Edit extract.

            form = ExtractForm(request.POST)
            if form.is_valid():
                data = form.data
                old_slug = extract.get_path()
                extract.title = data["title"]
                extract.text = extract.get_path(relative=True)

                # Get path for mini-tuto

                if extract.chapter.tutorial:
                    chapter_tutorial_path = os.path.join(
                        settings.REPO_PATH, str(
                            extract.chapter.tutorial.pk) + "_" + extract.chapter.tutorial.slug)
                    chapter_part = os.path.join(chapter_tutorial_path)
                else:

                    # Get path for big-tuto

                    chapter_part_tutorial_path = \
                        os.path.join(settings.REPO_PATH,
                                     str(extract.chapter.part.tutorial.pk)
                                     + "_"
                                     + extract.chapter.part.tutorial.slug)
                    chapter_part_path = \
                        os.path.join(chapter_part_tutorial_path,
                                     extract.chapter.part.slug)
                    chapter_part = os.path.join(chapter_part_path,
                                                extract.chapter.slug)

                # Use path retrieve before and use it to create the new slug.

                new_slug = os.path.join(chapter_part, slugify(data["title"])
                                        + ".md")
                extract.save()
                maj_repo_extract(
                    request,
                    old_slug_path=old_slug,
                    new_slug_path=new_slug,
                    extract=extract,
                    text=data["text"],
                    action="maj",
                )
                return redirect(extract.get_absolute_url())
    else:
        form = ExtractForm({"title": extract.title,
                            "text": extract.get_text()})
    return render_template("tutorial/extract/edit.html", {"extract": extract,
                                                          "form": form})


@can_write_and_read_now
def modify_extract(request):
    if not request.method == "POST":
        raise Http404
    data = request.POST
    try:
        extract_pk = request.POST["extract"]
    except KeyError:
        raise Http404
    extract = get_object_or_404(Extract, pk=extract_pk)
    chapter = extract.chapter
    if "delete" in data:
        pos_current_extract = extract.position_in_chapter
        for extract_c in extract.chapter.extracts():
            if pos_current_extract <= extract_c.position_in_chapter:
                extract_c.position_in_chapter = extract_c.position_in_chapter \
                    - 1
                extract_c.save()

        # Get path for mini-tuto

        if extract.chapter.tutorial:
            chapter_tutorial_path = os.path.join(
                settings.REPO_PATH, str(
                    extract.chapter.tutorial.pk) + "_" + extract.chapter.tutorial.slug)
            chapter_path = os.path.join(chapter_tutorial_path)
        else:

            # Get path for big-tuto

            chapter_part_tutorial_path = os.path.join(
                settings.REPO_PATH, str(
                    extract.chapter.part.tutorial.pk) + "_" + extract.chapter.part.tutorial.slug)
            chapter_part_path = os.path.join(chapter_part_tutorial_path,
                                             extract.chapter.part.slug)
            chapter_path = os.path.join(chapter_part_path,
                                        extract.chapter.slug)

        # Use path retrieve before and use it to create the new slug.

        old_slug = os.path.join(chapter_path, slugify(extract.title) + ".md")
        maj_repo_extract(request, old_slug_path=old_slug, extract=extract,
                         action="del")
        return redirect(chapter.get_absolute_url())
    elif "move" in data:
        try:
            new_pos = int(request.POST["move_target"])
        except ValueError:

            # Error, the user misplayed with the move button

            return redirect(extract.get_absolute_url())
        move(extract, new_pos, "position_in_chapter", "chapter", "get_extracts"
             )
        extract.save()
        return redirect(extract.get_absolute_url())
    raise Http404



def find_tuto(request, pk_user):
    try:
        type = request.GET["type"]
    except KeyError:
        type = None
    u = get_object_or_404(User, pk=pk_user)
    if type == "beta":
        tutos = Tutorial.objects.all().filter(
            authors__in=[u],
            sha_beta__isnull=False).order_by("-pubdate")
        return render_template("tutorial/member/beta.html",
                               {"tutos": tutos, "usr": u})
    else:
        tutos = Tutorial.objects.all().filter(
            authors__in=[u],
            sha_public__isnull=False).order_by("-pubdate")
        return render_template("tutorial/member/index.html", {"tutos": tutos,
                                                               "usr": u})


def upload_images(images, tutorial):
    mapping = OrderedDict()

    # download images

    zfile = zipfile.ZipFile(images, "a")
    os.makedirs(os.path.abspath(os.path.join(tutorial.get_path(), "images")))
    for i in zfile.namelist():
        ph_temp = os.path.abspath(os.path.join(tutorial.get_path(), i))
        try:
            data = zfile.read(i)
            fp = open(ph_temp, "wb")
            fp.write(data)
            fp.close()
            f = File(open(ph_temp, "rb"))
            f.name = os.path.basename(i)
            pic = Image()
            pic.gallery = tutorial.gallery
            pic.title = os.path.basename(i)
            pic.pubdate = datetime.now()
            pic.physical = f
            pic.save()
            mapping[i] = pic.physical.url
            f.close()
        except IOError:
            try:
                os.makedirs(ph_temp)
            except:
                pass
    zfile.close()
    return mapping


def replace_real_url(md_text, dict):
    for (dt_old, dt_new) in dict.iteritems():
        md_text = md_text.replace(dt_old, dt_new)
    return md_text


def import_content(
    request,
    tuto,
    images,
    logo,
):
    tutorial = Tutorial()

    # add create date

    tutorial.create_at = datetime.now()
    tree = etree.parse(tuto)
    racine_big = tree.xpath("/bigtuto")
    racine_mini = tree.xpath("/minituto")
    if len(racine_big) > 0:

        # it's a big tuto

        tutorial.type = "BIG"
        tutorial_title = tree.xpath("/bigtuto/titre")[0]
        tutorial_intro = tree.xpath("/bigtuto/introduction")[0]
        tutorial_conclu = tree.xpath("/bigtuto/conclusion")[0]
        tutorial.title = tutorial_title.text.strip()
        tutorial.description = tutorial_title.text.strip()
        tutorial.images = "images"
        tutorial.introduction = "introduction.md"
        tutorial.conclusion = "conclusion.md"

        # Creating the gallery

        gal = Gallery()
        gal.title = tutorial_title.text
        gal.slug = slugify(tutorial_title.text)
        gal.pubdate = datetime.now()
        gal.save()

        # Attach user to gallery

        userg = UserGallery()
        userg.gallery = gal
        userg.mode = "W"  # write mode
        userg.user = request.user
        userg.save()
        tutorial.gallery = gal
        tutorial.save()
        tuto_path = os.path.join(settings.REPO_PATH, str(tutorial.pk) + "_"
                                 + slugify(tutorial.title))
        mapping = upload_images(images, tutorial)
        maj_repo_tuto(
            request,
            new_slug_path=tuto_path,
            tuto=tutorial,
            introduction=replace_real_url(tutorial_intro.text, mapping),
            conclusion=replace_real_url(tutorial_conclu.text, mapping),
            action="add",
        )
        tutorial.authors.add(request.user)
        part_count = 1
        for partie in tree.xpath("/bigtuto/parties/partie"):
            part_title = tree.xpath("/bigtuto/parties/partie["
                                    + str(part_count) + "]/titre")[0]
            part_intro = tree.xpath("/bigtuto/parties/partie["
                                    + str(part_count) + "]/introduction")[0]
            part_conclu = tree.xpath("/bigtuto/parties/partie["
                                     + str(part_count) + "]/conclusion")[0]
            part = Part()
            part.title = part_title.text.strip()
            part.position_in_tutorial = part_count
            part.tutorial = tutorial
            part.introduction = os.path.join(slugify(part_title.text.strip()),
                                             "introduction.md")
            part.conclusion = os.path.join(slugify(part_title.text.strip()),
                                           "conclusion.md")
            part_path = os.path.join(os.path.join(settings.REPO_PATH,
                                                  str(part.tutorial.pk) + "_"
                                                  + part.tutorial.slug),
                                     slugify(part.title))
            part.save()
            maj_repo_part(
                request,
                None,
                part_path,
                part,
                replace_real_url(part_intro.text, mapping),
                replace_real_url(part_conclu.text, mapping),
                action="add",
            )
            chapter_count = 1
            for chapitre in tree.xpath("/bigtuto/parties/partie["
                                       + str(part_count)
                                       + "]/chapitres/chapitre"):
                chapter_title = tree.xpath(
                    "/bigtuto/parties/partie[" +
                    str(part_count) +
                    "]/chapitres/chapitre[" +
                    str(chapter_count) +
                    "]/titre")[0]
                chapter_intro = tree.xpath(
                    "/bigtuto/parties/partie[" +
                    str(part_count) +
                    "]/chapitres/chapitre[" +
                    str(chapter_count) +
                    "]/introduction")[0]
                chapter_conclu = tree.xpath(
                    "/bigtuto/parties/partie[" +
                    str(part_count) +
                    "]/chapitres/chapitre[" +
                    str(chapter_count) +
                    "]/conclusion")[0]
                chapter = Chapter()
                chapter.title = chapter_title.text.strip()
                chapter.position_in_part = chapter_count
                chapter.position_in_tutorial = part_count * chapter_count
                chapter.part = part
                chapter.introduction = os.path.join(
                    part.slug,
                    os.path.join(
                        slugify(
                            chapter_title.text.strip()),
                        "introduction.md"))
                chapter.conclusion = os.path.join(
                    part.slug,
                    os.path.join(
                        slugify(
                            chapter_title.text.strip()),
                        "conclusion.md"))
                chapter_path = os.path.join(
                    os.path.join(
                        os.path.join(
                            settings.REPO_PATH,
                            str(
                                chapter.part.tutorial.pk) +
                            "_" +
                            chapter.part.tutorial.slug),
                        chapter.part.slug),
                    slugify(
                        chapter.title))
                chapter.save()
                maj_repo_chapter(
                    request,
                    new_slug_path=chapter_path,
                    chapter=chapter,
                    introduction=replace_real_url(chapter_intro.text,
                                                  mapping),
                    conclusion=replace_real_url(chapter_conclu.text, mapping),
                    action="add",
                )
                extract_count = 1
                for souspartie in tree.xpath("/bigtuto/parties/partie["
                                             + str(part_count) + "]/chapitres/chapitre["
                                             + str(chapter_count) + "]/sousparties/souspartie"):
                    extract_title = tree.xpath(
                        "/bigtuto/parties/partie[" +
                        str(part_count) +
                        "]/chapitres/chapitre[" +
                        str(chapter_count) +
                        "]/sousparties/souspartie[" +
                        str(extract_count) +
                        "]/titre")[0]
                    extract_text = tree.xpath(
                        "/bigtuto/parties/partie[" +
                        str(part_count) +
                        "]/chapitres/chapitre[" +
                        str(chapter_count) +
                        "]/sousparties/souspartie[" +
                        str(extract_count) +
                        "]/texte")[0]
                    extract = Extract()
                    extract.title = extract_title.text.strip()
                    extract.position_in_chapter = extract_count
                    extract.chapter = chapter
                    extract.text = extract.get_path(relative=True)
                    extract.save()
                    maj_repo_extract(
                        request,
                        new_slug_path=extract.get_path(),
                        extract=extract,
                        text=replace_real_url(
                            extract_text.text,
                            mapping),
                        action="add")
                    extract_count += 1
                chapter_count += 1
            part_count += 1
    elif len(racine_mini) > 0:

        # it's a mini tuto

        tutorial.type = "MINI"
        tutorial_title = tree.xpath("/minituto/titre")[0]
        tutorial_intro = tree.xpath("/minituto/introduction")[0]
        tutorial_conclu = tree.xpath("/minituto/conclusion")[0]
        tutorial.title = tutorial_title.text.strip()
        tutorial.description = tutorial_title.text.strip()
        tutorial.images = "images"
        tutorial.introduction = "introduction.md"
        tutorial.conclusion = "conclusion.md"

        # Creating the gallery

        gal = Gallery()
        gal.title = tutorial_title.text
        gal.slug = slugify(tutorial_title.text)
        gal.pubdate = datetime.now()
        gal.save()

        # Attach user to gallery

        userg = UserGallery()
        userg.gallery = gal
        userg.mode = "W"  # write mode
        userg.user = request.user
        userg.save()
        tutorial.gallery = gal
        tutorial.save()
        tuto_path = os.path.join(settings.REPO_PATH, str(tutorial.pk) + "_"
                                 + slugify(tutorial.title))
        mapping = upload_images(images, tutorial)
        maj_repo_tuto(
            request,
            new_slug_path=tuto_path,
            tuto=tutorial,
            introduction=replace_real_url(tutorial_intro.text, mapping),
            conclusion=replace_real_url(tutorial_conclu.text, mapping),
            action="add",
        )
        tutorial.authors.add(request.user)
        chapter = Chapter()
        chapter.tutorial = tutorial
        chapter.save()
        extract_count = 1
        for souspartie in tree.xpath("/minituto/sousparties/souspartie"):
            extract_title = tree.xpath("/minituto/sousparties/souspartie["
                                       + str(extract_count) + "]/titre")[0]
            extract_text = tree.xpath("/minituto/sousparties/souspartie["
                                      + str(extract_count) + "]/texte")[0]
            extract = Extract()
            extract.title = extract_title.text.strip()
            extract.position_in_chapter = extract_count
            extract.chapter = chapter
            extract.text = extract.get_path(relative=True)
            extract.save()
            maj_repo_extract(request, new_slug_path=extract.get_path(),
                             extract=extract,
                             text=replace_real_url(extract_text.text,
                                                   mapping), action="add")
            extract_count += 1


@can_write_and_read_now
@login_required
@require_POST
def local_import(request):
    import_content(request, request.POST["tuto"], request.POST["images"],
                   request.POST["logo"])
    return redirect(reverse("zds.member.views.tutorials"))


@can_write_and_read_now
@login_required
def import_tuto(request):
    if request.method == "POST":
        form = ImportForm(request.POST, request.FILES)

        # check extension

        if "file" in request.FILES:
            filename = str(request.FILES["file"])
            ext = filename.split(".")[-1]
            if ext == "tuto":
                import_content(request, request.FILES["file"],
                               request.FILES["images"], "")
            else:
                raise Http404
        return redirect(reverse("zds.member.views.tutorials"))
    else:
        form = ImportForm()
        profile = get_object_or_404(Profile, user=request.user)
        oldtutos = []
        if profile.sdz_tutorial:
            olds = profile.sdz_tutorial.strip().split(":")
        else:
            olds = []
        for old in olds:
            oldtutos.append(get_info_old_tuto(old))
    return render_template(
        "tutorial/tutorial/import.html", {"form": form, "old_tutos": oldtutos})


# Handling repo

def maj_repo_tuto(
    request,
    old_slug_path=None,
    new_slug_path=None,
    tuto=None,
    introduction=None,
    conclusion=None,
    action=None,
):

    if action == "del":
        shutil.rmtree(old_slug_path)
    else:
        if action == "maj":
            shutil.move(old_slug_path, new_slug_path)
            repo = Repo(new_slug_path)
            msg = "Modification du tutoriel"
        elif action == "add":
            if not os.path.exists(new_slug_path):
                os.makedirs(new_slug_path, mode=0o777)
            repo = Repo.init(new_slug_path, bare=False)
            msg = "Creation du tutoriel"
        repo = Repo(new_slug_path)
        index = repo.index
        man_path = os.path.join(new_slug_path, "manifest.json")
        tuto.dump_json(path=man_path)
        index.add(["manifest.json"])
        intro = open(os.path.join(new_slug_path, "introduction.md"), "w")
        intro.write(smart_str(introduction).strip())
        intro.close()
        index.add(["introduction.md"])
        conclu = open(os.path.join(new_slug_path, "conclusion.md"), "w")
        conclu.write(smart_str(conclusion).strip())
        conclu.close()
        index.add(["conclusion.md"])
        aut_user = str(request.user.pk)
        aut_email = str(request.user.email)
        if aut_email is None or aut_email.strip() == "":
            aut_email = "inconnu@zestedesavoir.com"
        com = index.commit(
            msg.encode("utf-8"),
            author=Actor(
                aut_user,
                aut_email),
            committer=Actor(
                aut_user,
                aut_email))
        tuto.sha_draft = com.hexsha
        tuto.save()


def maj_repo_part(
    request,
    old_slug_path=None,
    new_slug_path=None,
    part=None,
    introduction=None,
    conclusion=None,
    action=None,
):

    repo = Repo(part.tutorial.get_path())
    index = repo.index
    msg = "repo partie"
    if action == "del":
        shutil.rmtree(old_slug_path)
        msg = "Suppresion de la partie "
    else:
        if action == "maj":
            os.rename(old_slug_path, new_slug_path)
            msg = "Modification de la partie "
        elif action == "add":
            if not os.path.exists(new_slug_path):
                os.makedirs(new_slug_path, mode=0o777)
            msg = "Creation de la partie "
        index.add([slugify(part.title)])
        man_path = os.path.join(part.tutorial.get_path(), "manifest.json")
        part.tutorial.dump_json(path=man_path)
        index.add(["manifest.json"])
        intro = open(os.path.join(new_slug_path, "introduction.md"), "w")
        intro.write(smart_str(introduction).strip())
        intro.close()
        index.add([os.path.join(part.get_path(relative=True), "introduction.md"
                                )])
        conclu = open(os.path.join(new_slug_path, "conclusion.md"), "w")
        conclu.write(smart_str(conclusion).strip())
        conclu.close()
        index.add([os.path.join(part.get_path(relative=True), "conclusion.md"
                                )])
    aut_user = str(request.user.pk)
    aut_email = str(request.user.email)
    if aut_email is None or aut_email.strip() == "":
        aut_email = "inconnu@zestedesavoir.com"
    com_part = index.commit(
        msg.encode("utf-8"),
        author=Actor(
            aut_user,
            aut_email),
        committer=Actor(
            aut_user,
            aut_email))
    part.tutorial.sha_draft = com_part.hexsha
    part.tutorial.save()
    part.save()


def maj_repo_chapter(
    request,
    old_slug_path=None,
    new_slug_path=None,
    chapter=None,
    introduction=None,
    conclusion=None,
    action=None,
):

    if chapter.tutorial:
        repo = Repo(os.path.join(settings.REPO_PATH, str(chapter.tutorial.pk)
                                 + "_" + chapter.tutorial.slug))
        ph = chapter.slug
    else:
        repo = Repo(os.path.join(settings.REPO_PATH,
                                 str(chapter.part.tutorial.pk) + "_"
                                 + chapter.part.tutorial.slug))
        ph = os.path.join(chapter.part.slug, slugify(chapter.title))
    index = repo.index
    msg = "repo chapitre"
    if action == "del":
        shutil.rmtree(old_slug_path)
        msg = "Suppresion du chapitre"
    else:
        if action == "maj":
            os.rename(old_slug_path, new_slug_path)
            msg = "Modification du chapitre"
        elif action == "add":
            if not os.path.exists(new_slug_path):
                os.makedirs(new_slug_path, mode=0o777)
            msg = "Creation du chapitre"
        intro = open(os.path.join(new_slug_path, "introduction.md"), "w")
        intro.write(smart_str(introduction).strip())
        intro.close()
        conclu = open(os.path.join(new_slug_path, "conclusion.md"), "w")
        conclu.write(smart_str(conclusion).strip())
        conclu.close()
        index.add([ph])

    # update manifest

    if chapter.tutorial:
        man_path = os.path.join(chapter.tutorial.get_path(), "manifest.json")
        chapter.tutorial.dump_json(path=man_path)
    else:
        man_path = os.path.join(chapter.part.tutorial.get_path(),
                                "manifest.json")
        chapter.part.tutorial.dump_json(path=man_path)
    index.add(["manifest.json"])
    aut_user = str(request.user.pk)
    aut_email = str(request.user.email)
    if aut_email is None or aut_email.strip() == "":
        aut_email = "inconnu@zestedesavoir.com"
    com_ch = index.commit(
        msg.encode("utf-8"),
        author=Actor(
            aut_user,
            aut_email),
        committer=Actor(
            aut_user,
            aut_email))
    if chapter.tutorial:
        chapter.tutorial.sha_draft = com_ch.hexsha
        chapter.tutorial.save()
    else:
        chapter.part.tutorial.sha_draft = com_ch.hexsha
        chapter.part.tutorial.save()
    chapter.save()


def maj_repo_extract(
    request,
    old_slug_path=None,
    new_slug_path=None,
    extract=None,
    text=None,
    action=None,
):

    if extract.chapter.tutorial:
        repo = Repo(os.path.join(settings.REPO_PATH,
                                 str(extract.chapter.tutorial.pk) + "_"
                                 + extract.chapter.tutorial.slug))
    else:
        repo = Repo(os.path.join(settings.REPO_PATH,
                                 str(extract.chapter.part.tutorial.pk) + "_"
                                 + extract.chapter.part.tutorial.slug))
    index = repo.index
    
    chap = extract.chapter
    
    if action == "del":
        msg = "Suppression de l'exrait "
        extract.delete()
    else:
        if action == "maj":
            os.rename(old_slug_path, new_slug_path)
            msg = "Modification de l'exrait "
        ext = open(new_slug_path, "w")
        ext.write(smart_str(text).strip())
        ext.close()
        index.add([extract.get_path(relative=True)])
        msg = "Mise a jour de l'exrait "

    # update manifest

    if chap.tutorial:
        man_path = os.path.join(chap.tutorial.get_path(),
                                "manifest.json")
        chap.tutorial.dump_json(path=man_path)
    else:
        man_path = os.path.join(chap.part.tutorial.get_path(),
                                "manifest.json")
        chap.part.tutorial.dump_json(path=man_path)
    index.add(["manifest.json"])
    aut_user = str(request.user.pk)
    aut_email = str(request.user.email)
    if aut_email is None or aut_email.strip() == "":
        aut_email = "inconnu@zestedesavoir.com"
    com_ex = index.commit(
        msg.encode("utf-8"),
        author=Actor(
            aut_user,
            aut_email),
        committer=Actor(
            aut_user,
            aut_email))
    if chap.tutorial:
        chap.tutorial.sha_draft = com_ex.hexsha
        chap.tutorial.save()
    else:
        chap.part.tutorial.sha_draft = com_ex.hexsha
        chap.part.tutorial.save()
    #extract.save()



def download(request):
    """Download a tutorial."""

    tutorial = get_object_or_404(Tutorial, pk=request.GET["tutoriel"])
    ph = os.path.join(settings.REPO_PATH, str(tutorial.pk) + "_"
                      + tutorial.slug)
    repo = Repo(ph)
    repo.archive(open(ph + ".tar", "w"))
    response = HttpResponse(open(ph + ".tar", "rb").read(),
                            mimetype="application/tar")
    response["Content-Disposition"] = \
        "attachment; filename={0}.tar".format(tutorial.slug)
    return response



@permission_required("tutorial.change_tutorial", raise_exception=True)
def download_markdown(request):
    """Download a markdown tutorial."""

    tutorial = get_object_or_404(Tutorial, pk=request.GET["tutoriel"])
    response = HttpResponse(
        open(
            os.path.join(
                tutorial.get_prod_path(),
                tutorial.slug +
                ".md"),
            "rb").read(),
        mimetype="application/txt")
    response["Content-Disposition"] = \
        "attachment; filename={0}.md".format(tutorial.slug)
    return response



def download_html(request):
    """Download a pdf tutorial."""

    tutorial = get_object_or_404(Tutorial, pk=request.GET["tutoriel"])
    response = HttpResponse(
        open(
            os.path.join(
                tutorial.get_prod_path(),
                tutorial.slug +
                ".html"),
            "rb").read(),
        mimetype="text/html")
    response["Content-Disposition"] = \
        "attachment; filename={0}.html".format(tutorial.slug)
    return response



def download_pdf(request):
    """Download a pdf tutorial."""

    tutorial = get_object_or_404(Tutorial, pk=request.GET["tutoriel"])
    response = HttpResponse(
        open(
            os.path.join(
                tutorial.get_prod_path(),
                tutorial.slug +
                ".pdf"),
            "rb").read(),
        mimetype="application/pdf")
    response["Content-Disposition"] = \
        "attachment; filename={0}.pdf".format(tutorial.slug)
    return response



def download_epub(request):
    """Download an epub tutorial."""

    tutorial = get_object_or_404(Tutorial, pk=request.GET["tutoriel"])
    response = HttpResponse(
        open(
            os.path.join(
                tutorial.get_prod_path(),
                tutorial.slug +
                ".epub"),
            "rb").read(),
        mimetype="application/epub")
    response["Content-Disposition"] = \
        "attachment; filename={0}.epub".format(tutorial.slug)
    return response


def get_url_images(md_text, pt):
    """find images urls in markdown text and download this."""

    regex = ur"(!\[.*?\]\()(.+?)(\))"

    # if text is empty don't download

    if md_text is not None:
        imgs = re.findall(regex, md_text)
        for img in imgs:

            # decompose images

            parse_object = urlparse(img[1])

            # if link is http type

            if parse_object.scheme in ("http", "https"):
                (filepath, filename) = os.path.split(parse_object.path)
                if not os.path.isdir(os.path.join(pt, "images")):
                    os.makedirs(os.path.join(pt, "images"))

                # download image

                urlretrieve(img[1], os.path.abspath(os.path.join(pt, "images",
                                                                 filename)))
                ext = filename.split(".")[-1]

                # if image is gif, convert to png

                if ext == "gif":
                    im = ImagePIL.open(os.path.join(pt, img[1]))
                    im.save(os.path.join(pt, filename.split(".")[0] + ".png"))
            else:

                # relative link

                srcfile = settings.SITE_ROOT + img[1]
                dstroot = pt + img[1]
                dstdir = os.path.dirname(dstroot)
                if not os.path.exists(dstdir):
                    os.makedirs(dstdir)
                shutil.copy(srcfile, dstroot)
                ext = dstroot.split(".")[-1]

                # if image is gif, convert to png

                if ext == "gif":
                    im = ImagePIL.open(dstroot)
                    im.save(os.path.join(dstroot.split(".")[0] + ".png"))


def sub_urlimg(g):
    start = g.group("start")
    url = g.group("url")
    parse_object = urlparse(url)
    (filepath, filename) = os.path.split(parse_object.path)
    ext = filename.split(".")[-1]
    if ext == "gif":
        if parse_object.scheme in ("http", "https"):
            url = os.path.join("images", filename.split(".")[0] + ".png")
        else:
            url = (url.split(".")[0])[1:] + ".png"
    else:
        if parse_object.scheme in ("http", "https"):
            url = os.path.join("images", filename)
        else:
            url = url[1:]
    end = g.group("end")
    return start + url + end


def markdown_to_out(md_text):
    return re.sub(r"(?P<start>!\[.*?\]\()(?P<url>.+?)(?P<end>\))", sub_urlimg,
                  md_text)


def MEP(tutorial, sha):
    (output, err) = (None, None)
    repo = Repo(tutorial.get_path())
    manifest = get_blob(repo.commit(sha).tree, "manifest.json")
    tutorial_version = json.loads(manifest)
    if os.path.isdir(tutorial.get_prod_path()):
        try:
            shutil.rmtree(tutorial.get_prod_path())
        except:
            shutil.rmtree(u"\\\\?\{0}".format(tutorial.get_prod_path()))
    shutil.copytree(tutorial.get_path(), tutorial.get_prod_path())

    # collect md files

    fichiers = []
    fichiers.append(tutorial_version["introduction"])
    fichiers.append(tutorial_version["conclusion"])
    if "parts" in tutorial_version:
        for part in tutorial_version["parts"]:
            fichiers.append(part["introduction"])
            fichiers.append(part["conclusion"])
            if "chapters" in part:
                for chapter in part["chapters"]:
                    fichiers.append(chapter["introduction"])
                    fichiers.append(chapter["conclusion"])
                    if "extracts" in chapter:
                        for extract in chapter["extracts"]:
                            fichiers.append(extract["text"])
    if "chapter" in tutorial_version:
        chapter = tutorial_version["chapter"]
        if "extracts" in tutorial_version["chapter"]:
            for extract in chapter["extracts"]:
                fichiers.append(extract["text"])

    # convert markdown file to html file

    for fichier in fichiers:
        md_file_contenu = get_blob(repo.commit(sha).tree, fichier)

        # download images

        get_url_images(md_file_contenu, tutorial.get_prod_path())

        # convert to out format

        out_file = open(os.path.join(tutorial.get_prod_path(), fichier), "w")
        if md_file_contenu is not None:
            out_file.write(markdown_to_out(md_file_contenu.encode("utf-8")))
        out_file.close()
        target = os.path.join(tutorial.get_prod_path(), fichier + ".html")
        os.chdir(os.path.dirname(target))
        try:
            html_file = open(target, "w")
        except IOError:

            # handle limit of 255 on windows

            target = u"\\\\?\{0}".format(target)
            html_file = open(target, "w")
        if md_file_contenu is not None:
            html_file.write(emarkdown(md_file_contenu))
        html_file.close()

    # load markdown out

    contenu = export_tutorial_to_md(tutorial).lstrip()
    out_file = open(os.path.join(tutorial.get_prod_path(), tutorial.slug
                                 + ".md"), "w")
    out_file.write(smart_str(contenu))
    out_file.close()

    # define whether to log pandoc's errors
    
    pandoc_debug_str = ""
    if settings.PANDOC_LOG_STATE:
        pandoc_debug_str = " 2>&1 | tee -a "+settings.PANDOC_LOG
    
    # load pandoc

    os.chdir(tutorial.get_prod_path())
    os.system(settings.PANDOC_LOC
              + "pandoc --latex-engine=xelatex -s -S --toc "
              + os.path.join(tutorial.get_prod_path(), tutorial.slug)
              + ".md -o " + os.path.join(tutorial.get_prod_path(),
                                         tutorial.slug) + ".html"+pandoc_debug_str)
    os.system(settings.PANDOC_LOC + "pandoc " + "--latex-engine=xelatex "
              + "--template=../../assets/tex/template.tex " + "-s " + "-S "
              + "-N " + "--toc " + "-V documentclass=scrbook "
              + "-V lang=francais " + "-V mainfont=Verdana "
              + "-V monofont=\"Andale Mono\" " + "-V fontsize=12pt "
              + "-V geometry:margin=1in "
              + os.path.join(tutorial.get_prod_path(), tutorial.slug) + ".md "
              + "-o " + os.path.join(tutorial.get_prod_path(), tutorial.slug)
              + ".pdf"+pandoc_debug_str)
    os.system(settings.PANDOC_LOC + "pandoc -s -S --toc "
              + os.path.join(tutorial.get_prod_path(), tutorial.slug)
              + ".md -o " + os.path.join(tutorial.get_prod_path(),
                                         tutorial.slug) + ".epub"+pandoc_debug_str)
    os.chdir(settings.SITE_ROOT)
    return (output, err)


def UNMEP(tutorial):
    if os.path.isdir(tutorial.get_prod_path()):
        try:
            shutil.rmtree(tutorial.get_prod_path())
        except:
            shutil.rmtree(u"\\\\?\{0}".format(tutorial.get_prod_path()))


@can_write_and_read_now
@login_required
def answer(request):
    """Adds an answer from a user to an tutorial."""

    try:
        tutorial_pk = request.GET["tutorial"]
    except KeyError:
        raise Http404

    # Retrieve current tutorial.

    tutorial = get_object_or_404(Tutorial, pk=tutorial_pk)

    # Making sure reactioning is allowed

    if tutorial.is_locked:
        raise PermissionDenied

    # Check that the user isn't spamming

    if tutorial.antispam(request.user):
        raise PermissionDenied

    # Retrieve 3 last notes of the current tutorial.

    notes = Note.objects.filter(tutorial=tutorial).order_by("-pubdate")[:3]

    # If there is a last notes for the tutorial, we save his pk. Otherwise, we
    # save 0.

    last_note_pk = 0
    if tutorial.last_note:
        last_note_pk = tutorial.last_note.pk

    # User would like preview his post or post a new note on the tutorial.

    if request.method == "POST":
        data = request.POST
        newnote = last_note_pk != int(data["last_note"])

        # Using the « preview button », the « more » button or new note

        if "preview" in data or newnote:
            form = NoteForm(tutorial, request.user,
                            initial={"text": data["text"]})
            return render_template("tutorial/comment/new.html", {
                "tutorial": tutorial,
                "last_note_pk": last_note_pk,
                "newnote": newnote,
                "form": form,
            })
        else:

            # Saving the message

            form = NoteForm(tutorial, request.user, request.POST)
            if form.is_valid() and data["text"].strip() != "":
                data = form.data
                note = Note()
                note.tutorial = tutorial
                note.author = request.user
                note.text = data["text"]
                note.text_html = emarkdown(data["text"])
                note.pubdate = datetime.now()
                note.position = tutorial.get_note_count() + 1
                note.ip_address = get_client_ip(request)
                note.save()
                tutorial.last_note = note
                tutorial.save()
                return redirect(note.get_absolute_url())
            else:
                raise Http404
    else:

        # Actions from the editor render to answer.html.

        text = ""

        # Using the quote button

        if "cite" in request.GET:
            note_cite_pk = request.GET["cite"]
            note_cite = Note.objects.get(pk=note_cite_pk)
            if not note_cite.is_visible:
                raise PermissionDenied
            for line in note_cite.text.splitlines():
                text = text + "> " + line + "\n"
            text = u"{0}\nSource:[{1}]({2})".format(
                text,
                note_cite.author.username,
                note_cite.get_absolute_url())
        form = NoteForm(tutorial, request.user, initial={"text": text})
        return render_template("tutorial/comment/new.html", {
            "tutorial": tutorial,
            "notes": notes,
            "last_note_pk": last_note_pk,
            "form": form,
        })


@can_write_and_read_now
@login_required
@require_POST
@transaction.atomic
def solve_alert(request):

    # only staff can move topic

    if not request.user.has_perm("tutorial.change_note"):
        raise PermissionDenied
    alert = get_object_or_404(Alert, pk=request.POST["alert_pk"])
    note = Note.objects.get(pk=alert.comment.id)
    bot = get_object_or_404(User, username=settings.BOT_ACCOUNT)
    msg = \
        (u'Bonjour {0},'
        u'Vous recevez ce message car vous avez signalé le message de *{1}*, '
        u'dans le tutoriel [{2}]({3}). Votre alerte a été traitée par **{4}** '
        u'et il vous a laissé le message suivant :'
        u'\n\n`{5}`\n\nToute l\'équipe de la modération vous remercie'.format(
            alert.author.username,
            note.author.username,
            note.tutorial.title,
            settings.SITE_URL + note.get_absolute_url(),
            request.user.username,
            request.POST["text"],))
    send_mp(
        bot,
        [alert.author],
        u"Résolution d'alerte : {0}".format(note.tutorial.title),
        "",
        msg,
        False,
    )
    alert.delete()
    messages.success(request, u"L'alerte a bien été résolue")
    return redirect(note.get_absolute_url())


@can_write_and_read_now
@login_required
def edit_note(request):
    """Edit the given user's note."""

    try:
        note_pk = request.GET["message"]
    except KeyError:
        raise Http404
    note = get_object_or_404(Note, pk=note_pk)
    g_tutorial = None
    if note.position >= 1:
        g_tutorial = get_object_or_404(Tutorial, pk=note.tutorial.pk)

    # Making sure the user is allowed to do that. Author of the note must to be
    # the user logged.

    if note.author != request.user \
            and not request.user.has_perm("tutorial.change_note") \
            and "signal_message" not in request.POST:
        raise PermissionDenied
    if note.author != request.user and request.method == "GET" \
            and request.user.has_perm("tutorial.change_note"):
        messages.add_message(request, messages.WARNING,
                             u'Vous \xe9ditez ce message en tant que '
                             u'mod\xe9rateur (auteur : {}). Soyez encore plus '
                             u'prudent lors de l\'\xe9dition de '
                             u'celui-ci !'.format(note.author.username))
        note.alerts.all().delete()
    if request.method == "POST":
        if "delete_message" in request.POST:
            if note.author == request.user \
                    or request.user.has_perm("tutorial.change_note"):
                note.alerts.all().delete()
                note.is_visible = False
                if request.user.has_perm("tutorial.change_note"):
                    note.text_hidden = request.POST["text_hidden"]
                note.editor = request.user
        if "show_message" in request.POST:
            if request.user.has_perm("tutorial.change_note"):
                note.is_visible = True
                note.text_hidden = ""
        if "signal_message" in request.POST:
            alert = Alert()
            alert.author = request.user
            alert.comment = note
            alert.scope = Alert.TUTORIAL
            alert.text = request.POST["signal_text"]
            alert.pubdate = datetime.now()
            alert.save()

        # Using the preview button
        if "preview" in request.POST:
            form = NoteForm(g_tutorial, request.user,
                            initial={"text": request.POST["text"]})
            form.helper.form_action = reverse("zds.tutorial.views.edit_note") \
                + "?message=" + str(note_pk)
            return render_template(
                "tutorial/comment/edit.html", {"note": note, "tutorial": g_tutorial, "form": form})
        if "delete_message" not in request.POST and "signal_message" \
                not in request.POST and "show_message" not in request.POST:

            # The user just sent data, handle them

            if request.POST["text"].strip() != "":
                note.text = request.POST["text"]
                note.text_html = emarkdown(request.POST["text"])
                note.update = datetime.now()
                note.editor = request.user
        note.save()
        return redirect(note.get_absolute_url())
    else:
        form = NoteForm(g_tutorial, request.user, initial={"text": note.text})
        form.helper.form_action = reverse("zds.tutorial.views.edit_note") \
            + "?message=" + str(note_pk)
        return render_template(
            "tutorial/comment/edit.html", {"note": note, "tutorial": g_tutorial, "form": form})


@can_write_and_read_now
@login_required
def like_note(request):
    """Like a note."""

    try:
        note_pk = request.GET["message"]
    except KeyError:
        raise Http404
    resp = {}
    note = get_object_or_404(Note, pk=note_pk)
    user = request.user
    if note.author.pk != request.user.pk:

        # Making sure the user is allowed to do that

        if CommentLike.objects.filter(user__pk=user.pk,
                                      comments__pk=note_pk).count() == 0:
            like = CommentLike()
            like.user = user
            like.comments = note
            note.like = note.like + 1
            note.save()
            like.save()
            if CommentDislike.objects.filter(user__pk=user.pk,
                                             comments__pk=note_pk).count() > 0:
                CommentDislike.objects.filter(
                    user__pk=user.pk,
                    comments__pk=note_pk).all().delete()
                note.dislike = note.dislike - 1
                note.save()
        else:
            CommentLike.objects.filter(user__pk=user.pk,
                                       comments__pk=note_pk).all().delete()
            note.like = note.like - 1
            note.save()
    resp["upvotes"] = note.like
    resp["downvotes"] = note.dislike
    if request.is_ajax():
        return HttpResponse(json.dumps(resp))
    else:
        return redirect(note.get_absolute_url())


@can_write_and_read_now
@login_required
def dislike_note(request):
    """Dislike a note."""

    try:
        note_pk = request.GET["message"]
    except KeyError:
        raise Http404
    resp = {}
    note = get_object_or_404(Note, pk=note_pk)
    user = request.user
    if note.author.pk != request.user.pk:

        # Making sure the user is allowed to do that

        if CommentDislike.objects.filter(user__pk=user.pk,
                                         comments__pk=note_pk).count() == 0:
            dislike = CommentDislike()
            dislike.user = user
            dislike.comments = note
            note.dislike = note.dislike + 1
            note.save()
            dislike.save()
            if CommentLike.objects.filter(user__pk=user.pk,
                                          comments__pk=note_pk).count() > 0:
                CommentLike.objects.filter(user__pk=user.pk,
                                           comments__pk=note_pk).all().delete()
                note.like = note.like - 1
                note.save()
        else:
            CommentDislike.objects.filter(user__pk=user.pk,
                                          comments__pk=note_pk).all().delete()
            note.dislike = note.dislike - 1
            note.save()
    resp["upvotes"] = note.like
    resp["downvotes"] = note.dislike
    if request.is_ajax():
        return HttpResponse(json.dumps(resp))
    else:
        return redirect(note.get_absolute_url())<|MERGE_RESOLUTION|>--- conflicted
+++ resolved
@@ -1016,10 +1016,7 @@
 # Parts.
 
 
-<<<<<<< HEAD
-@can_read_now
-=======
->>>>>>> 66370a60
+
 @login_required
 def view_part(
     request,
