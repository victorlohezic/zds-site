#!/usr/bin/python
# -*- coding: utf-8 -*-
from collections import OrderedDict
from datetime import datetime
from operator import attrgetter
from urllib import urlretrieve
from django.contrib.humanize.templatetags.humanize import naturaltime
from urlparse import urlparse, parse_qs
try:
    import ujson as json_reader
except:
    try:
        import simplejson as json_reader
    except:
        import json as json_reader

import json as json_writer
import shutil
import re
import zipfile
import os
import tempfile

from PIL import Image as ImagePIL
from django.conf import settings
from django.contrib import messages
from django.contrib.auth.decorators import login_required, permission_required
from django.contrib.auth.models import User
from django.core.exceptions import PermissionDenied
from django.core.files import File
from django.core.paginator import Paginator, PageNotAnInteger, EmptyPage
from django.core.urlresolvers import reverse
from django.db import transaction
from django.db.models import Q
from django.http import Http404, HttpResponse
from django.shortcuts import get_object_or_404, redirect
from django.utils.encoding import smart_str
from django.views.decorators.http import require_POST
from git import Repo, Actor
from lxml import etree

from forms import TutorialForm, PartForm, ChapterForm, EmbdedChapterForm, \
    ExtractForm, ImportForm, ImportArchiveForm, NoteForm, AskValidationForm, ValidForm, RejectForm
from models import Tutorial, Part, Chapter, Extract, Validation, never_read, \
    mark_read, Note
from zds.gallery.models import Gallery, UserGallery, Image
from zds.member.decorator import can_write_and_read_now
from zds.member.models import get_info_old_tuto, Profile
from zds.member.views import get_client_ip
from zds.forum.models import Forum, Topic
from zds.utils import render_template
from zds.utils import slugify
from zds.utils.models import Alert
from zds.utils.models import Category, Licence, CommentLike, CommentDislike, \
    SubCategory
from zds.utils.mps import send_mp
from zds.utils.forums import create_topic, send_post, lock_topic, unlock_topic
from zds.utils.paginator import paginator_range
from zds.utils.templatetags.emarkdown import emarkdown
from zds.utils.tutorials import get_blob, export_tutorial_to_md, move, import_archive
from zds.utils.misc import compute_hash, content_has_changed


def render_chapter_form(chapter):
    if chapter.part:
        return ChapterForm({"title": chapter.title,
                            "introduction": chapter.get_introduction(),
                            "conclusion": chapter.get_conclusion()})
    else:

        return \
            EmbdedChapterForm({"introduction": chapter.get_introduction(),
                               "conclusion": chapter.get_conclusion()})


def index(request):
    """Display all public tutorials of the website."""

    # The tag indicate what the category tutorial the user would like to
    # display. We can display all subcategories for tutorials.

    try:
        tag = get_object_or_404(SubCategory, slug=request.GET["tag"])
    except (KeyError, Http404):
        tag = None
    if tag is None:
        tutorials = \
            Tutorial.objects.filter(sha_public__isnull=False).exclude(sha_public="") \
            .order_by("-pubdate") \
            .all()
    else:
        # The tag isn't None and exist in the system. We can use it to retrieve
        # all tutorials in the subcategory specified.

        tutorials = Tutorial.objects.filter(
            sha_public__isnull=False,
            subcategory__in=[tag]).exclude(sha_public="").order_by("-pubdate").all()

    tuto_versions = []
    for tutorial in tutorials:
        mandata = tutorial.load_json_for_public()
        tutorial.load_dic(mandata)
        tuto_versions.append(mandata)
    return render_template("tutorial/index.html", {"tutorials": tuto_versions, "tag": tag})


# Staff actions.


@permission_required("tutorial.change_tutorial", raise_exception=True)
@login_required
def list_validation(request):
    """Display tutorials list in validation."""

    # Retrieve type of the validation. Default value is all validations.

    try:
        type = request.GET["type"]
    except KeyError:
        type = None

    # Get subcategory to filter validations.

    try:
        subcategory = get_object_or_404(Category, pk=request.GET["subcategory"
                                                                 ])
    except (KeyError, Http404):
        subcategory = None

    # Orphan validation. There aren't validator attached to the validations.

    if type == "orphan":
        if subcategory is None:
            validations = Validation.objects.filter(
                validator__isnull=True,
                status="PENDING").order_by("date_proposition").all()
        else:
            validations = Validation.objects.filter(validator__isnull=True,
                                                    status="PENDING",
                                                    tutorial__subcategory__in=[subcategory]) \
                .order_by("date_proposition") \
                .all()
    elif type == "reserved":

        # Reserved validation. There are a validator attached to the
        # validations.

        if subcategory is None:
            validations = Validation.objects.filter(
                validator__isnull=False,
                status="PENDING_V").order_by("date_proposition").all()
        else:
            validations = Validation.objects.filter(validator__isnull=False,
                                                    status="PENDING_V",
                                                    tutorial__subcategory__in=[subcategory]) \
                .order_by("date_proposition") \
                .all()
    else:

        # Default, we display all validations.

        if subcategory is None:
            validations = Validation.objects.filter(
                Q(status="PENDING") | Q(status="PENDING_V")).order_by("date_proposition").all()
        else:
            validations = Validation.objects.filter(Q(status="PENDING")
                                                    | Q(status="PENDING_V"
                                                        )).filter(tutorial__subcategory__in=[subcategory]) \
                .order_by("date_proposition"
                          ).all()
    return render_template("tutorial/validation/index.html",
                           {"validations": validations})


@permission_required("tutorial.change_tutorial", raise_exception=True)
@login_required
@require_POST
def reservation(request, validation_pk):
    """Display tutorials list in validation."""

    validation = get_object_or_404(Validation, pk=validation_pk)
    if validation.validator:
        validation.validator = None
        validation.date_reserve = None
        validation.status = "PENDING"
        validation.save()
        messages.info(request, u"Le tutoriel n'est plus sous réserve.")
        return redirect(reverse("zds.tutorial.views.list_validation"))
    else:
        validation.validator = request.user
        validation.date_reserve = datetime.now()
        validation.status = "PENDING_V"
        validation.save()
        messages.info(request,
                      u"Le tutoriel a bien été \
                      réservé par {0}.".format(request.user.username))
        return redirect(
            validation.tutorial.get_absolute_url() +
            "?version=" + validation.version
        )


@login_required
def diff(request, tutorial_pk, tutorial_slug):
    try:
        sha = request.GET["sha"]
    except KeyError:
        raise Http404
    tutorial = get_object_or_404(Tutorial, pk=tutorial_pk)
    if request.user not in tutorial.authors.all():
        if not request.user.has_perm("tutorial.change_tutorial"):
            raise PermissionDenied
    repo = Repo(tutorial.get_path())
    hcommit = repo.commit(sha)
    tdiff = hcommit.diff("HEAD~1")
    return render_template("tutorial/tutorial/diff.html", {
        "tutorial": tutorial,
        "path_add": tdiff.iter_change_type("A"),
        "path_ren": tdiff.iter_change_type("R"),
        "path_del": tdiff.iter_change_type("D"),
        "path_maj": tdiff.iter_change_type("M"),
    })


@login_required
def history(request, tutorial_pk, tutorial_slug):
    """History of the tutorial."""

    tutorial = get_object_or_404(Tutorial, pk=tutorial_pk)
    if request.user not in tutorial.authors.all():
        if not request.user.has_perm("tutorial.change_tutorial"):
            raise PermissionDenied

    repo = Repo(tutorial.get_path())
    logs = repo.head.reference.log()
    logs = sorted(logs, key=attrgetter("time"), reverse=True)
    return render_template("tutorial/tutorial/history.html",
                           {"tutorial": tutorial, "logs": logs})


@login_required
@permission_required("tutorial.change_tutorial", raise_exception=True)
def history_validation(request, tutorial_pk):
    """History of the validation of a tutorial."""

    tutorial = get_object_or_404(Tutorial, pk=tutorial_pk)

    # Get subcategory to filter validations.

    try:
        subcategory = get_object_or_404(Category, pk=request.GET["subcategory"
                                                                 ])
    except (KeyError, Http404):
        subcategory = None
    if subcategory is None:
        validations = \
            Validation.objects.filter(tutorial__pk=tutorial_pk) \
            .order_by("date_proposition"
                      ).all()
    else:
        validations = Validation.objects.filter(tutorial__pk=tutorial_pk,
                                                tutorial__subcategory__in=[subcategory]) \
            .order_by("date_proposition"
                      ).all()
    return render_template("tutorial/validation/history.html",
                           {"validations": validations, "tutorial": tutorial})


@can_write_and_read_now
@login_required
@require_POST
@permission_required("tutorial.change_tutorial", raise_exception=True)
def reject_tutorial(request):
    """Staff reject tutorial of an author."""

    # Retrieve current tutorial;

    try:
        tutorial_pk = request.POST["tutorial"]
    except KeyError:
        raise Http404
    tutorial = get_object_or_404(Tutorial, pk=tutorial_pk)
    validation = Validation.objects.filter(
        tutorial__pk=tutorial_pk,
        version=tutorial.sha_validation).latest("date_proposition")

    if request.user == validation.validator:
        validation.comment_validator = request.POST["text"]
        validation.status = "REJECT"
        validation.date_validation = datetime.now()
        validation.save()

        # Remove sha_validation because we rejected this version of the tutorial.

        tutorial.sha_validation = None
        tutorial.pubdate = None
        tutorial.save()
        messages.info(request, u"Le tutoriel a bien été refusé.")

        # send feedback

        for author in tutorial.authors.all():
            msg = (
                u'Désolé **{0}**, ton zeste **{1}** n\'a malheureusement '
                u'pas passé l’étape de validation. Mais ne désespère pas, '
                u'certaines corrections peuvent sûrement être faites pour '
                u'l’améliorer et repasser la validation plus tard. '
                u'Voici le message que [{2}]({3}), ton validateur t\'a laissé\n\n> {4}\n\n'
                u'N\'hésite pas à lui envoyer un petit message pour discuter '
                u'de la décision ou demander plus de détails si tout cela te '
                u'semble injuste ou manque de clarté.'.format(
                    author.username,
                    tutorial.title,
                    validation.validator.username,
                    settings.SITE_URL + validation.validator.profile.get_absolute_url(),
                    validation.comment_validator))
            bot = get_object_or_404(User, username=settings.BOT_ACCOUNT)
            send_mp(
                bot,
                [author],
                u"Refus de Validation : {0}".format(tutorial.title),
                "",
                msg,
                True,
                direct=False,
            )
        return redirect(tutorial.get_absolute_url() + "?version="
                        + validation.version)
    else:
        messages.error(request,
                       "Vous devez avoir réservé ce tutoriel "
                       "pour pouvoir le refuser.")
        return redirect(tutorial.get_absolute_url() + "?version="
                        + validation.version)


@can_write_and_read_now
@login_required
@require_POST
@permission_required("tutorial.change_tutorial", raise_exception=True)
def valid_tutorial(request):
    """Staff valid tutorial of an author."""

    # Retrieve current tutorial;

    try:
        tutorial_pk = request.POST["tutorial"]
    except KeyError:
        raise Http404
    tutorial = get_object_or_404(Tutorial, pk=tutorial_pk)
    validation = Validation.objects.filter(
        tutorial__pk=tutorial_pk,
        version=tutorial.sha_validation).latest("date_proposition")

    if request.user == validation.validator:
        (output, err) = mep(tutorial, tutorial.sha_validation)
        messages.info(request, output)
        messages.error(request, err)
        validation.comment_validator = request.POST["text"]
        validation.status = "ACCEPT"
        validation.date_validation = datetime.now()
        validation.save()

        # Update sha_public with the sha of validation. We don't update sha_draft.
        # So, the user can continue to edit his tutorial in offline.

        if request.POST.get('is_major', False) or tutorial.sha_public is None or tutorial.sha_public == '':
            tutorial.pubdate = datetime.now()
        tutorial.sha_public = validation.version
        tutorial.source = request.POST["source"]
        tutorial.sha_validation = None
        tutorial.save()
        messages.success(request, u"Le tutoriel a bien été validé.")

        # send feedback

        for author in tutorial.authors.all():
            msg = (
                u'Félicitations **{0}** ! Ton zeste [{1}]({2}) '
                u'a été publié par [{3}]({4}) ! Les lecteurs du monde entier '
                u'peuvent venir l\'éplucher et réagir à son sujet. '
                u'Je te conseille de rester à leur écoute afin '
                u'd\'apporter des corrections/compléments.'
                u'Un Tutoriel vivant et à jour est bien plus lu '
                u'qu\'un sujet abandonné !'.format(
                    author.username,
                    tutorial.title,
                    settings.SITE_URL + tutorial.get_absolute_url_online(),
                    validation.validator.username,
                    settings.SITE_URL + validation.validator.profile.get_absolute_url()))
            bot = get_object_or_404(User, username=settings.BOT_ACCOUNT)
            send_mp(
                bot,
                [author],
                u"Publication : {0}".format(tutorial.title),
                "",
                msg,
                True,
                direct=False,
            )
        return redirect(tutorial.get_absolute_url() + "?version="
                        + validation.version)
    else:
        messages.error(request,
                       "Vous devez avoir réservé ce tutoriel "
                       "pour pouvoir le valider.")
        return redirect(tutorial.get_absolute_url() + "?version="
                        + validation.version)


@can_write_and_read_now
@login_required
@permission_required("tutorial.change_tutorial", raise_exception=True)
@require_POST
def invalid_tutorial(request, tutorial_pk):
    """Staff invalid tutorial of an author."""

    # Retrieve current tutorial

    tutorial = get_object_or_404(Tutorial, pk=tutorial_pk)
    un_mep(tutorial)
    validation = Validation.objects.filter(
        tutorial__pk=tutorial_pk,
        version=tutorial.sha_public).latest("date_proposition")
    validation.status = "PENDING"
    validation.date_validation = None
    validation.save()

    # Only update sha_validation because contributors can contribute on
    # rereading version.

    tutorial.sha_public = None
    tutorial.sha_validation = validation.version
    tutorial.pubdate = None
    tutorial.save()
    messages.success(request, u"Le tutoriel a bien été dépublié.")
    return redirect(tutorial.get_absolute_url() + "?version="
                    + validation.version)


# User actions on tutorial.

@can_write_and_read_now
@login_required
@require_POST
def ask_validation(request):
    """User ask validation for his tutorial."""

    # Retrieve current tutorial;

    try:
        tutorial_pk = request.POST["tutorial"]
    except KeyError:
        raise Http404
    tutorial = get_object_or_404(Tutorial, pk=tutorial_pk)

    # If the user isn't an author of the tutorial or isn't in the staff, he
    # hasn't permission to execute this method:

    if request.user not in tutorial.authors.all():
        if not request.user.has_perm("tutorial.change_tutorial"):
            raise PermissionDenied

    old_validation = Validation.objects.filter(tutorial__pk=tutorial_pk,
                                               status__in=['PENDING_V']).first()
    if old_validation is not None:
        old_validator = old_validation.validator
    else:
        old_validator = None
    # delete old pending validation
    Validation.objects.filter(tutorial__pk=tutorial_pk,
                              status__in=['PENDING', 'PENDING_V'])\
        .delete()
    # We create and save validation object of the tutorial.

    validation = Validation()
    validation.tutorial = tutorial
    validation.date_proposition = datetime.now()
    validation.comment_authors = request.POST["text"]
    validation.version = request.POST["version"]
    if old_validator is not None:
        validation.validator = old_validator
        validation.date_reserve
        bot = get_object_or_404(User, username=settings.BOT_ACCOUNT)
        msg = \
            (u'Bonjour {0},'
             u'Le tutoriel *{1}* que tu as réservé a été mis à jour en zone de validation, '
             u'Pour retrouver les modifications qui ont été faites, je t\'invite à '
             u'consulter l\'historique des versions'
             u'\n\n> Merci'.format(old_validator.username, tutorial.title))
        send_mp(
            bot,
            [old_validator],
            u"Mise à jour de tuto : {0}".format(tutorial.title),
            "En validation",
            msg,
            False,
        )
    validation.save()
    validation.tutorial.source = request.POST["source"]
    validation.tutorial.sha_validation = request.POST["version"]
    validation.tutorial.save()
    messages.success(request,
                     u"Votre demande de validation a été envoyée à l'équipe.")
    return redirect(tutorial.get_absolute_url())


@can_write_and_read_now
@login_required
@require_POST
def delete_tutorial(request, tutorial_pk):
    """User would like delete his tutorial."""

    # Retrieve current tutorial

    tutorial = get_object_or_404(Tutorial, pk=tutorial_pk)

    # If the user isn't an author of the tutorial or isn't in the staff, he
    # hasn't permission to execute this method:

    if request.user not in tutorial.authors.all():
        if not request.user.has_perm("tutorial.change_tutorial"):
            raise PermissionDenied

    # when author is alone we can delete definitively tutorial

    if tutorial.authors.count() == 1:

        # user can access to gallery

        try:
            ug = UserGallery.objects.filter(user=request.user,
                                            gallery=tutorial.gallery)
            ug.delete()
        except:
            ug = None

        # Delete the tutorial on the repo and on the database.

        old_slug = os.path.join(settings.REPO_PATH, tutorial.get_phy_slug())
        maj_repo_tuto(request, old_slug_path=old_slug, tuto=tutorial,
                      action="del")
        messages.success(request,
                         u'Le tutoriel {0} a bien '
                         u'été supprimé.'.format(tutorial.title))
        tutorial.delete()
    else:
        tutorial.authors.remove(request.user)

        # user can access to gallery

        try:
            ug = UserGallery.objects.filter(
                user=request.user,
                gallery=tutorial.gallery)
            ug.delete()
        except:
            ug = None
        tutorial.save()
        messages.success(request,
                         u'Vous ne faites plus partie des rédacteurs de ce '
                         u'tutoriel')
    return redirect(reverse("zds.tutorial.views.index"))


@can_write_and_read_now
def modify_tutorial(request):
    if not request.method == "POST":
        raise Http404
    tutorial_pk = request.POST["tutorial"]
    tutorial = get_object_or_404(Tutorial, pk=tutorial_pk)
    # User actions

    if request.user in tutorial.authors.all() or request.user.has_perm("tutorial.change_tutorial"):
        if "add_author" in request.POST:
            redirect_url = reverse("zds.tutorial.views.view_tutorial", args=[
                tutorial.pk,
                tutorial.slug,
            ])
            author_username = request.POST["author"]
            author = None
            try:
                author = User.objects.get(username=author_username)
            except User.DoesNotExist:
                return redirect(redirect_url)
            tutorial.authors.add(author)
            tutorial.save()

            # share gallery

            ug = UserGallery()
            ug.user = author
            ug.gallery = tutorial.gallery
            ug.mode = "W"
            ug.save()
            messages.success(request,
                             u'L\'auteur {0} a bien été ajouté à la rédaction '
                             u'du tutoriel.'.format(author.username))

            # send msg to new author

            msg = (
                u'Bonjour **{0}**,\n\n'
                u'Tu as été ajouté comme auteur du tutoriel [{1}]({2}).\n'
                u'Tu peux retrouver ce tutoriel en [cliquant ici]({3}), ou *via* le lien "En rédaction" du menu '
                u'"Tutoriels" sur la page de ton profil.\n\n'
                u'Tu peux maintenant commencer à rédiger !'.format(
                    author.username,
                    tutorial.title,
                    settings.SITE_URL + tutorial.get_absolute_url(),
                    settings.SITE_URL + reverse("zds.member.views.tutorials"))
            )
            bot = get_object_or_404(User, username=settings.BOT_ACCOUNT)
            send_mp(
                bot,
                [author],
                u"Ajout en tant qu'auteur : {0}".format(tutorial.title),
                "",
                msg,
                True,
                direct=False,
            )

            return redirect(redirect_url)
        elif "remove_author" in request.POST:
            redirect_url = reverse("zds.tutorial.views.view_tutorial", args=[
                tutorial.pk,
                tutorial.slug,
            ])

            # Avoid orphan tutorials

            if tutorial.authors.all().count() <= 1:
                raise Http404
            author_pk = request.POST["author"]
            author = get_object_or_404(User, pk=author_pk)
            tutorial.authors.remove(author)

            # user can access to gallery

            try:
                ug = UserGallery.objects.filter(user=author,
                                                gallery=tutorial.gallery)
                ug.delete()
            except:
                ug = None
            tutorial.save()
            messages.success(request,
                             u"L'auteur {0} a bien été retiré du tutoriel."
                             .format(author.username))

            # send msg to removed author

            msg = (
                u'Bonjour **{0}**,\n\n'
                u'Tu as été supprimé des auteurs du tutoriel [{1}]({2}). Tant qu\'il ne sera pas publié, tu ne '
                u'pourra plus y accéder.\n'.format(
                    author.username,
                    tutorial.title,
                    settings.SITE_URL + tutorial.get_absolute_url())
            )
            bot = get_object_or_404(User, username=settings.BOT_ACCOUNT)
            send_mp(
                bot,
                [author],
                u"Suppression des auteurs : {0}".format(tutorial.title),
                "",
                msg,
                True,
                direct=False,
            )

            return redirect(redirect_url)
        elif "activ_beta" in request.POST:
            if "version" in request.POST:
                tutorial.sha_beta = request.POST['version']
                tutorial.save()
                topic = Topic.objects.filter(key=tutorial.pk, forum__pk=settings.BETA_FORUM_ID).first()
                msg = \
                    (u'Bonjour à tous,\n\n'
                     u'J\'ai commencé ({0}) la rédaction d\'un tutoriel dont l\'intitulé est **{1}**.\n\n'
                     u'J\'aimerai obtenir un maximum de retour sur celui-ci, sur le fond ainsi que '
                     u'sur la forme, afin de proposer en validation un texte de qualité.'
                     u'\n\nSi vous êtes interessé, cliquez ci-dessous '
                     u'\n\n-> [Lien de la beta du tutoriel : {1}]({2}) <-\n\n'
                     u'\n\nMerci d\'avance pour votre aide'.format(
                         naturaltime(tutorial.create_at),
                         tutorial.title,
                         settings.SITE_URL + tutorial.get_absolute_url_beta()))
                if topic is None:
                    forum = get_object_or_404(Forum, pk=settings.BETA_FORUM_ID)

                    create_topic(author=request.user,
                                 forum=forum,
                                 title=u"[beta][tutoriel]{0}".format(tutorial.title),
                                 subtitle=u"{}".format(tutorial.description),
                                 text=msg,
                                 key=tutorial.pk
                                 )
                    tp = Topic.objects.get(key=tutorial.pk)
                    bot = get_object_or_404(User, username=settings.BOT_ACCOUNT)
                    private_mp = \
                        (u'Bonjour {},\n\n'
                         u'Vous venez de mettre votre tutoriel **{}** en beta. La communauté '
                         u'pourra le consulter afin de vous faire des retours '
                         u'constructifs avant sa soumission en validation.\n\n'
                         u'Un sujet dédié pour la beta de votre tutoriel a été '
                         u'crée dans le forum et est accessible [ici]({})'.format(
                             request.user.username,
                             tutorial.title,
                             settings.SITE_URL + tp.get_absolute_url()))
                    send_mp(
                        bot,
                        [request.user],
                        u"Tutoriel en beta : {0}".format(tutorial.title),
                        "",
                        private_mp,
                        False,
                    )
                else:
                    msg_up = \
                        (u'Bonjour,\n\n'
                         u'La beta du tutoriel est de nouveau active.'
                         u'\n\n-> [Lien de la beta du tutoriel : {0}]({1}) <-\n\n'
                         u'\n\nMerci pour vos relectures'.format(tutorial.title,
                                                                 settings.SITE_URL + tutorial.get_absolute_url_beta()))
                    unlock_topic(topic, msg)
                    send_post(topic, msg_up)

                messages.success(request, u"La BETA sur ce tutoriel est bien activée.")
            else:
                messages.error(request, u"Impossible d'activer la BETA sur ce tutoriel.")
            return redirect(tutorial.get_absolute_url_beta())
        elif "update_beta" in request.POST:
            if "version" in request.POST:
                tutorial.sha_beta = request.POST['version']
                tutorial.save()
                topic = Topic.objects.filter(key=tutorial.pk, forum__pk=settings.BETA_FORUM_ID).first()
                msg = \
                    (u'Bonjour à tous,\n\n'
                     u'J\'ai commencé ({0}) la rédaction d\'un tutoriel dont l\'intitulé est **{1}**.\n\n'
                     u'J\'aimerai obtenir un maximum de retour sur celui-ci, sur le fond ainsi que '
                     u'sur la forme, afin de proposer en validation un texte de qualité.'
                     u'\n\nSi vous êtes interessé, cliquez ci-dessous '
                     u'\n\n-> [Lien de la beta du tutoriel : {1}]({2}) <-\n\n'
                     u'\n\nMerci d\'avance pour votre aide'.format(
                         naturaltime(tutorial.create_at),
                         tutorial.title,
                         settings.SITE_URL + tutorial.get_absolute_url_beta()))
                if topic is None:
                    forum = get_object_or_404(Forum, pk=settings.BETA_FORUM_ID)

                    create_topic(author=request.user,
                                 forum=forum,
                                 title=u"[beta][tutoriel]{0}".format(tutorial.title),
                                 subtitle=u"{}".format(tutorial.description),
                                 text=msg,
                                 key=tutorial.pk
                                 )
                else:
                    msg_up = \
                        (u'Bonjour, !\n\n'
                         u'La beta du tutoriel a été mise à jour.'
                         u'\n\n-> [Lien de la beta du tutoriel : {0}]({1}) <-\n\n'
                         u'\n\nMerci pour vos relectures'.format(tutorial.title,
                                                                 settings.SITE_URL + tutorial.get_absolute_url_beta()))
                    unlock_topic(topic, msg)
                    send_post(topic, msg_up)
                messages.success(request, u"La BETA sur ce tutoriel a bien été mise à jour.")
            else:
                messages.error(request, u"Impossible de mettre à jour la BETA sur ce tutoriel.")
            return redirect(tutorial.get_absolute_url_beta())
        elif "desactiv_beta" in request.POST:
            tutorial.sha_beta = None
            tutorial.save()
            topic = Topic.objects.filter(key=tutorial.pk, forum__pk=settings.BETA_FORUM_ID).first()
            if topic is not None:
                msg = \
                    (u'Désactivation de la beta du tutoriel  **{}**'
                     u'\n\nPour plus d\'informations envoyez moi un MP'.format(tutorial.title))
                lock_topic(topic)
                send_post(topic, msg)
            messages.info(request, u"La BETA sur ce tutoriel a été désactivée.")
            return redirect(tutorial.get_absolute_url())

    # No action performed, raise 403

    raise PermissionDenied


# Tutorials.


@login_required
def view_tutorial(request, tutorial_pk, tutorial_slug):
    """Show the given offline tutorial if exists."""

    tutorial = get_object_or_404(Tutorial, pk=tutorial_pk)

    # Retrieve sha given by the user. This sha must to be exist. If it doesn't
    # exist, we take draft version of the article.

    try:
        sha = request.GET["version"]
    except KeyError:
        sha = tutorial.sha_draft

    is_beta = sha == tutorial.sha_beta and tutorial.in_beta()

    # Only authors of the tutorial and staff can view tutorial in offline.

    if request.user not in tutorial.authors.all() and not is_beta:
        if not request.user.has_perm("tutorial.change_tutorial"):
            raise PermissionDenied

    # Two variables to handle two distinct cases (large/small tutorial)

    chapter = None
    parts = None

    # Find the good manifest file

    repo = Repo(tutorial.get_path())

    # Load the tutorial.

    manifest = get_blob(repo.commit(sha).tree, "manifest.json")
    mandata = json_reader.loads(manifest)
    tutorial.load_dic(mandata, sha)
    tutorial.load_introduction_and_conclusion(mandata, sha)

    # If it's a small tutorial, fetch its chapter

    if tutorial.type == "MINI":
        if 'chapter' in mandata:
            chapter = mandata["chapter"]
            chapter["path"] = tutorial.get_path()
            chapter["type"] = "MINI"
            chapter["pk"] = Chapter.objects.get(tutorial=tutorial).pk
            chapter["intro"] = get_blob(repo.commit(sha).tree,
                                        "introduction.md")
            chapter["conclu"] = get_blob(repo.commit(sha).tree, "conclusion.md"
                                         )
            cpt = 1
            for ext in chapter["extracts"]:
                ext["position_in_chapter"] = cpt
                ext["path"] = tutorial.get_path()
                ext["txt"] = get_blob(repo.commit(sha).tree, ext["text"])
                cpt += 1
        else:
            chapter = None
    else:

        # If it's a big tutorial, fetch parts.

        parts = mandata["parts"]
        cpt_p = 1
        for part in parts:
            part["tutorial"] = tutorial
            part["path"] = tutorial.get_path()
            part["slug"] = slugify(part["title"])
            part["position_in_tutorial"] = cpt_p
            cpt_c = 1
            for chapter in part["chapters"]:
                chapter["part"] = part
                chapter["path"] = tutorial.get_path()
                chapter["slug"] = slugify(chapter["title"])
                chapter["type"] = "BIG"
                chapter["position_in_part"] = cpt_c
                chapter["position_in_tutorial"] = cpt_c * cpt_p
                cpt_e = 1
                for ext in chapter["extracts"]:
                    ext["chapter"] = chapter
                    ext["position_in_chapter"] = cpt_e
                    ext["path"] = tutorial.get_path()
                    ext["txt"] = get_blob(repo.commit(sha).tree, ext["text"])
                    cpt_e += 1
                cpt_c += 1
            cpt_p += 1
    validation = Validation.objects.filter(tutorial__pk=tutorial.pk)\
        .order_by("-date_proposition")\
        .first()
    if tutorial.source:
        form_ask_validation = AskValidationForm(initial={"source": tutorial.source})
        form_valid = ValidForm(initial={"source": tutorial.source})
    else:
        form_ask_validation = AskValidationForm()
        form_valid = ValidForm()
    form_reject = RejectForm()
    return render_template("tutorial/tutorial/view.html", {
        "tutorial": mandata,
        "chapter": chapter,
        "parts": parts,
        "version": sha,
        "validation": validation,
        "formAskValidation": form_ask_validation,
        "formValid": form_valid,
        "formReject": form_reject,
    })


def view_tutorial_online(request, tutorial_pk, tutorial_slug):
    """Display a tutorial."""

    tutorial = get_object_or_404(Tutorial, pk=tutorial_pk)

    # If the tutorial isn't online, we raise 404 error.
    if not tutorial.on_line():
        raise Http404

    # Two variables to handle two distinct cases (large/small tutorial)

    chapter = None
    parts = None

    # find the good manifest file

    mandata = tutorial.load_json_for_public()
    tutorial.load_dic(mandata, sha=tutorial.sha_public)
    tutorial.load_introduction_and_conclusion(mandata, public=True)
    mandata["update"] = tutorial.update
    mandata["get_note_count"] = tutorial.get_note_count()

    # If it's a small tutorial, fetch its chapter

    if tutorial.type == "MINI":
        if "chapter" in mandata:
            chapter = mandata["chapter"]
            chapter["path"] = tutorial.get_prod_path()
            chapter["type"] = "MINI"
            intro = open(os.path.join(tutorial.get_prod_path(),
                                      mandata["introduction"] + ".html"), "r")
            chapter["intro"] = intro.read()
            intro.close()
            conclu = open(os.path.join(tutorial.get_prod_path(),
                                       mandata["conclusion"] + ".html"), "r")
            chapter["conclu"] = conclu.read()
            conclu.close()
            cpt = 1
            for ext in chapter["extracts"]:
                ext["position_in_chapter"] = cpt
                ext["path"] = tutorial.get_prod_path()
                text = open(os.path.join(tutorial.get_prod_path(), ext["text"]
                                         + ".html"), "r")
                ext["txt"] = text.read()
                text.close()
                cpt += 1
        else:
            chapter = None
    else:

        # chapter = Chapter.objects.get(tutorial=tutorial)

        parts = mandata["parts"]
        cpt_p = 1
        for part in parts:
            part["tutorial"] = mandata
            part["path"] = tutorial.get_path()
            part["slug"] = slugify(part["title"])
            part["position_in_tutorial"] = cpt_p
            cpt_c = 1
            for chapter in part["chapters"]:
                chapter["part"] = part
                chapter["path"] = tutorial.get_path()
                chapter["slug"] = slugify(chapter["title"])
                chapter["type"] = "BIG"
                chapter["position_in_part"] = cpt_c
                chapter["position_in_tutorial"] = cpt_c * cpt_p
                cpt_e = 1
                for ext in chapter["extracts"]:
                    ext["chapter"] = chapter
                    ext["position_in_chapter"] = cpt_e
                    ext["path"] = tutorial.get_path()
                    cpt_e += 1
                cpt_c += 1
            part["get_chapters"] = part["chapters"]
            cpt_p += 1

        mandata['get_parts'] = parts

    # If the user is authenticated

    if request.user.is_authenticated():

        # If the user is never read, we mark this tutorial read.

        if never_read(tutorial):
            mark_read(tutorial)

    # Find all notes of the tutorial.

    notes = Note.objects.filter(tutorial__pk=tutorial.pk).order_by("position"
                                                                   ).all()

    # Retrieve pk of the last note. If there aren't notes for the tutorial, we
    # initialize this last note at 0.

    last_note_pk = 0
    if tutorial.last_note:
        last_note_pk = tutorial.last_note.pk

    # Handle pagination

    paginator = Paginator(notes, settings.POSTS_PER_PAGE)
    try:
        page_nbr = int(request.GET["page"])
    except KeyError:
        page_nbr = 1
    try:
        notes = paginator.page(page_nbr)
    except PageNotAnInteger:
        notes = paginator.page(1)
    except EmptyPage:
        raise Http404
    res = []
    if page_nbr != 1:

        # Show the last note of the previous page

        last_page = paginator.page(page_nbr - 1).object_list
        last_note = last_page[len(last_page) - 1]
        res.append(last_note)
    for note in notes:
        res.append(note)

    # Build form to send a note for the current tutorial.

    form = NoteForm(tutorial, request.user)
    return render_template("tutorial/tutorial/view_online.html", {
        "tutorial": mandata,
        "chapter": chapter,
        "parts": parts,
        "notes": res,
        "pages": paginator_range(page_nbr, paginator.num_pages),
        "nb": page_nbr,
        "last_note_pk": last_note_pk,
        "form": form,
    })


@can_write_and_read_now
@login_required
def add_tutorial(request):
    """'Adds a tutorial."""

    if request.method == "POST":
        form = TutorialForm(request.POST, request.FILES)
        if form.is_valid():
            data = form.data

            # Creating a tutorial

            tutorial = Tutorial()
            tutorial.title = data["title"]
            tutorial.description = data["description"]
            tutorial.type = data["type"]
            tutorial.introduction = "introduction.md"
            tutorial.conclusion = "conclusion.md"
            tutorial.images = "images"
            if "licence" in data and data["licence"] != "":
                lc = Licence.objects.filter(pk=data["licence"]).all()[0]
                tutorial.licence = lc
            else:
                tutorial.licence = Licence.objects.get(
                    pk=settings.DEFAULT_LICENCE_PK
                )

            # add create date

            tutorial.create_at = datetime.now()
            tutorial.pubdate = datetime.now()

            # Creating the gallery

            gal = Gallery()
            gal.title = data["title"]
            gal.slug = slugify(data["title"])
            gal.pubdate = datetime.now()
            gal.save()

            # Attach user to gallery

            userg = UserGallery()
            userg.gallery = gal
            userg.mode = "W"  # write mode
            userg.user = request.user
            userg.save()
            tutorial.gallery = gal

            # Create image

            if "image" in request.FILES:
                img = Image()
                img.physical = request.FILES["image"]
                img.gallery = gal
                img.title = request.FILES["image"]
                img.slug = slugify(request.FILES["image"])
                img.pubdate = datetime.now()
                img.save()
                tutorial.image = img
            tutorial.save()

            # Add subcategories on tutorial

            for subcat in form.cleaned_data["subcategory"]:
                tutorial.subcategory.add(subcat)

            # We need to save the tutorial before changing its author list
            # since it's a many-to-many relationship

            tutorial.authors.add(request.user)

            # If it's a small tutorial, create its corresponding chapter

            if tutorial.type == "MINI":
                chapter = Chapter()
                chapter.tutorial = tutorial
                chapter.save()
            tutorial.save()
            maj_repo_tuto(
                request,
                new_slug_path=tutorial.get_path(),
                tuto=tutorial,
                introduction=data["introduction"],
                conclusion=data["conclusion"],
                action="add",
            )
            return redirect(tutorial.get_absolute_url())
    else:
        form = TutorialForm(
            initial={
                'licence': Licence.objects.get(pk=settings.DEFAULT_LICENCE_PK)
            }
        )
    return render_template("tutorial/tutorial/new.html", {"form": form})


@can_write_and_read_now
@login_required
def edit_tutorial(request):
    """Edit a tutorial."""

    # Retrieve current tutorial;

    try:
        tutorial_pk = request.GET["tutoriel"]
    except KeyError:
        raise Http404
    tutorial = get_object_or_404(Tutorial, pk=tutorial_pk)

    # If the user isn't an author of the tutorial or isn't in the staff, he
    # hasn't permission to execute this method:

    if request.user not in tutorial.authors.all():
        if not request.user.has_perm("tutorial.change_tutorial"):
            raise PermissionDenied
    introduction = os.path.join(tutorial.get_path(), "introduction.md")
    conclusion = os.path.join(tutorial.get_path(), "conclusion.md")
    if request.method == "POST":
        form = TutorialForm(request.POST, request.FILES)
        if form.is_valid():
            data = form.data
            if content_has_changed([introduction, conclusion], data["last_hash"]):
                form = TutorialForm(initial={
                    "title": tutorial.title,
                    "type": tutorial.type,
                    "licence": tutorial.licence,
                    "description": tutorial.description,
                    "subcategory": tutorial.subcategory.all(),
                    "introduction": tutorial.get_introduction(),
                    "conclusion": tutorial.get_conclusion(),

                })
                return render_template("tutorial/tutorial/edit.html",
                                       {
                                           "tutorial": tutorial, "form": form,
                                           "last_hash": compute_hash([introduction, conclusion]),
                                           "new_version": True
                                       })
            old_slug = tutorial.get_path()
            tutorial.title = data["title"]
            tutorial.description = data["description"]
            if "licence" in data and data["licence"] != "":
                lc = Licence.objects.filter(pk=data["licence"]).all()[0]
                tutorial.licence = lc
            else:
                tutorial.licence = Licence.objects.get(
                    pk=settings.DEFAULT_LICENCE_PK
                )

            # add MAJ date

            tutorial.update = datetime.now()

            # MAJ gallery

            gal = Gallery.objects.filter(pk=tutorial.gallery.pk)
            gal.update(title=data["title"])
            gal.update(slug=slugify(data["title"]))
            gal.update(update=datetime.now())

            # MAJ image

            if "image" in request.FILES:
                img = Image()
                img.physical = request.FILES["image"]
                img.gallery = tutorial.gallery
                img.title = request.FILES["image"]
                img.slug = slugify(request.FILES["image"])
                img.pubdate = datetime.now()
                img.save()
                tutorial.image = img
            tutorial.save()
            tutorial.update_children()

            new_slug = os.path.join(settings.REPO_PATH, tutorial.get_phy_slug())

            maj_repo_tuto(
                request,
                old_slug_path=old_slug,
                new_slug_path=new_slug,
                tuto=tutorial,
                introduction=data["introduction"],
                conclusion=data["conclusion"],
                action="maj",
            )
            tutorial.subcategory.clear()
            for subcat in form.cleaned_data["subcategory"]:
                tutorial.subcategory.add(subcat)
            tutorial.save()
            return redirect(tutorial.get_absolute_url())
    else:
        json = tutorial.load_json()
        if "licence" in json:
            licence = Licence.objects.filter(code=json["licence"]).all()[0]
        else:
            licence = Licence.objects.get(
                pk=settings.DEFAULT_LICENCE_PK
            )
        form = TutorialForm(initial={
            "title": json["title"],
            "type": json["type"],
            "licence": licence,
            "description": json["description"],
            "subcategory": tutorial.subcategory.all(),
            "introduction": tutorial.get_introduction(),
            "conclusion": tutorial.get_conclusion(),
        })
    return render_template("tutorial/tutorial/edit.html",
                           {"tutorial": tutorial, "form": form, "last_hash": compute_hash([introduction, conclusion])})

# Parts.


@login_required
def view_part(
    request,
    tutorial_pk,
    tutorial_slug,
    part_pk,
    part_slug,
):
    """Display a part."""

    tutorial = get_object_or_404(Tutorial, pk=tutorial_pk)
    try:
        sha = request.GET["version"]
    except KeyError:
        sha = tutorial.sha_draft

    is_beta = sha == tutorial.sha_beta and tutorial.in_beta()

    # Only authors of the tutorial and staff can view tutorial in offline.

    if request.user not in tutorial.authors.all() and not is_beta:
        if not request.user.has_perm("tutorial.change_tutorial"):
            raise PermissionDenied

    final_part = None

    # find the good manifest file

    repo = Repo(tutorial.get_path())
    manifest = get_blob(repo.commit(sha).tree, "manifest.json")
    mandata = json_reader.loads(manifest)
    tutorial.load_dic(mandata, sha=sha)

    parts = mandata["parts"]
    find = False
    cpt_p = 1
    for part in parts:
        if part_pk == str(part["pk"]):
            find = True
            part["tutorial"] = tutorial
            part["path"] = tutorial.get_path()
            part["slug"] = slugify(part["title"])
            part["position_in_tutorial"] = cpt_p
            part["intro"] = get_blob(repo.commit(sha).tree, part["introduction"
                                                                 ])
            part["conclu"] = get_blob(repo.commit(sha).tree, part["conclusion"
                                                                  ])
            cpt_c = 1
            for chapter in part["chapters"]:
                chapter["part"] = part
                chapter["path"] = tutorial.get_path()
                chapter["slug"] = slugify(chapter["title"])
                chapter["type"] = "BIG"
                chapter["position_in_part"] = cpt_c
                chapter["position_in_tutorial"] = cpt_c * cpt_p
                cpt_e = 1
                for ext in chapter["extracts"]:
                    ext["chapter"] = chapter
                    ext["position_in_chapter"] = cpt_e
                    ext["path"] = tutorial.get_path()
                    cpt_e += 1
                cpt_c += 1
            final_part = part
            break
        cpt_p += 1

    # if part can't find
    if not find:
        raise Http404

    return render_template("tutorial/part/view.html",
                           {"tutorial": mandata,
                            "part": final_part,
                            "version": sha})


def view_part_online(
    request,
    tutorial_pk,
    tutorial_slug,
    part_pk,
    part_slug,
):
    """Display a part."""

    tutorial = get_object_or_404(Tutorial, pk=tutorial_pk)
    if not tutorial.on_line():
        raise Http404

    # find the good manifest file

    mandata = tutorial.load_json_for_public()
    tutorial.load_dic(mandata, sha=tutorial.sha_public)
    mandata["update"] = tutorial.update

    mandata["get_parts"] = mandata["parts"]
    parts = mandata["parts"]
    cpt_p = 1
    final_part = None
    find = False
    for part in parts:
        part["tutorial"] = mandata
        part["path"] = tutorial.get_path()
        part["slug"] = slugify(part["title"])
        part["position_in_tutorial"] = cpt_p
        if part_pk == str(part["pk"]):
            find = True
            intro = open(os.path.join(tutorial.get_prod_path(),
                                      part["introduction"] + ".html"), "r")
            part["intro"] = intro.read()
            intro.close()
            conclu = open(os.path.join(tutorial.get_prod_path(),
                                       part["conclusion"] + ".html"), "r")
            part["conclu"] = conclu.read()
            conclu.close()
            final_part = part
        cpt_c = 1
        for chapter in part["chapters"]:
            chapter["part"] = part
            chapter["path"] = tutorial.get_path()
            chapter["slug"] = slugify(chapter["title"])
            chapter["type"] = "BIG"
            chapter["position_in_part"] = cpt_c
            chapter["position_in_tutorial"] = cpt_c * cpt_p
            if part_slug == slugify(part["title"]):
                cpt_e = 1
                for ext in chapter["extracts"]:
                    ext["chapter"] = chapter
                    ext["position_in_chapter"] = cpt_e
                    ext["path"] = tutorial.get_prod_path()
                    cpt_e += 1
            cpt_c += 1
        part["get_chapters"] = part["chapters"]
        cpt_p += 1

    # if part can't find
    if not find:
        raise Http404

    return render_template("tutorial/part/view_online.html", {"part": final_part})


@can_write_and_read_now
@login_required
def add_part(request):
    """Add a new part."""

    try:
        tutorial_pk = request.GET["tutoriel"]
    except KeyError:
        raise Http404
    tutorial = get_object_or_404(Tutorial, pk=tutorial_pk)

    # Make sure it's a big tutorial, just in case

    if not tutorial.type == "BIG":
        raise Http404

    # Make sure the user belongs to the author list

    if request.user not in tutorial.authors.all() and not request.user.has_perm("tutorial.change_tutorial"):
        raise PermissionDenied
    if request.method == "POST":
        form = PartForm(request.POST)
        if form.is_valid():
            data = form.data
            part = Part()
            part.tutorial = tutorial
            part.title = data["title"]
            part.position_in_tutorial = tutorial.get_parts().count() + 1
            part.save()
            part.introduction = os.path.join(part.get_phy_slug(), "introduction.md")
            part.conclusion = os.path.join(part.get_phy_slug(), "conclusion.md")
            part.save()

            new_slug = os.path.join(settings.REPO_PATH, part.tutorial.get_phy_slug(), part.get_phy_slug())

            maj_repo_part(
                request,
                new_slug_path=new_slug,
                part=part,
                introduction=data["introduction"],
                conclusion=data["conclusion"],
                action="add",
            )
            if "submit_continue" in request.POST:
                form = PartForm()
                messages.success(request,
                                 u'Partie « {0} » ajouté '
                                 u'avec succès.'.format(part.title))
            else:
                return redirect(part.get_absolute_url())
    else:
        form = PartForm()
    return render_template("tutorial/part/new.html", {"tutorial": tutorial,
                                                      "form": form})


@can_write_and_read_now
@login_required
def modify_part(request):
    """Modifiy the given part."""

    if not request.method == "POST":
        raise Http404
    part_pk = request.POST["part"]
    part = get_object_or_404(Part, pk=part_pk)

    # Make sure the user is allowed to do that

    if request.user not in part.tutorial.authors.all() and not request.user.has_perm("tutorial.change_tutorial"):
        raise PermissionDenied
    if "move" in request.POST:
        try:
            new_pos = int(request.POST["move_target"])
        except ValueError:
            # Invalid conversion, maybe the user played with the move button
            return redirect(part.tutorial.get_absolute_url())

        move(part, new_pos, "position_in_tutorial", "tutorial", "get_parts")
        part.save()

        new_slug_path = os.path.join(settings.REPO_PATH, part.tutorial.get_phy_slug())

        maj_repo_tuto(request,
                      old_slug_path=new_slug_path,
                      new_slug_path=new_slug_path,
                      tuto=part.tutorial,
                      action="maj")
    elif "delete" in request.POST:
        # Delete all chapters belonging to the part

        Chapter.objects.all().filter(part=part).delete()

        # Move other parts

        old_pos = part.position_in_tutorial
        for tut_p in part.tutorial.get_parts():
            if old_pos <= tut_p.position_in_tutorial:
                tut_p.position_in_tutorial = tut_p.position_in_tutorial - 1
                tut_p.save()
        old_slug = os.path.join(settings.REPO_PATH, part.tutorial.get_phy_slug(), part.get_phy_slug())
        maj_repo_part(request, old_slug_path=old_slug, part=part, action="del")

        new_slug_tuto_path = os.path.join(settings.REPO_PATH, part.tutorial.get_phy_slug())
        # Actually delete the part
        part.delete()

        maj_repo_tuto(request,
                      old_slug_path=new_slug_tuto_path,
                      new_slug_path=new_slug_tuto_path,
                      tuto=part.tutorial,
                      action="maj")
    return redirect(part.tutorial.get_absolute_url())


@can_write_and_read_now
@login_required
def edit_part(request):
    """Edit the given part."""

    try:
        part_pk = int(request.GET["partie"])
    except KeyError:
        raise Http404
    part = get_object_or_404(Part, pk=part_pk)
    introduction = os.path.join(part.get_path(), "introduction.md")
    conclusion = os.path.join(part.get_path(), "conclusion.md")
    # Make sure the user is allowed to do that

    if request.user not in part.tutorial.authors.all() and not request.user.has_perm("tutorial.change_tutorial"):
        raise PermissionDenied
    if request.method == "POST":
        form = PartForm(request.POST)
        if form.is_valid():
            data = form.data
            # avoid collision
            if content_has_changed([introduction, conclusion], data["last_hash"]):
                form = PartForm({"title": part.title,
                                 "introduction": part.get_introduction(),
                                 "conclusion": part.get_conclusion()})
                return render_template("tutorial/part/edit.html",
                                       {
                                           "part": part,
                                           "last_hash": compute_hash([introduction, conclusion]),
                                           "new_version": True,
                                           "form": form
                                       })
            # Update title and his slug.

            part.title = data["title"]
            old_slug = part.get_path()
            part.save()

            # Update path for introduction and conclusion.
            part.introduction = os.path.join(part.get_phy_slug(), "introduction.md")
            part.conclusion = os.path.join(part.get_phy_slug(), "conclusion.md")
            part.save()
            part.update_children()

            new_slug = os.path.join(settings.REPO_PATH, part.tutorial.get_phy_slug(), part.get_phy_slug())

            maj_repo_part(
                request,
                old_slug_path=old_slug,
                new_slug_path=new_slug,
                part=part,
                introduction=data["introduction"],
                conclusion=data["conclusion"],
                action="maj",
            )
            return redirect(part.get_absolute_url())
    else:
        form = PartForm({"title": part.title,
                         "introduction": part.get_introduction(),
                         "conclusion": part.get_conclusion()})
    return render_template("tutorial/part/edit.html",
                           {
                               "part": part,
                               "last_hash": compute_hash([introduction, conclusion]),
                               "form": form
                           })


# Chapters.


@login_required
def view_chapter(
    request,
    tutorial_pk,
    tutorial_slug,
    part_pk,
    part_slug,
    chapter_pk,
    chapter_slug,
):
    """View chapter."""

    tutorial = get_object_or_404(Tutorial, pk=tutorial_pk)

    try:
        sha = request.GET["version"]
    except KeyError:
        sha = tutorial.sha_draft

    is_beta = sha == tutorial.sha_beta and tutorial.in_beta()

    # Only authors of the tutorial and staff can view tutorial in offline.

    if request.user not in tutorial.authors.all() and not is_beta:
        if not request.user.has_perm("tutorial.change_tutorial"):
            raise PermissionDenied

    # find the good manifest file

    repo = Repo(tutorial.get_path())
    manifest = get_blob(repo.commit(sha).tree, "manifest.json")
    mandata = json_reader.loads(manifest)
    tutorial.load_dic(mandata, sha=sha)

    parts = mandata["parts"]
    cpt_p = 1
    final_chapter = None
    chapter_tab = []
    final_position = 0
    find = False
    for part in parts:
        cpt_c = 1
        part["slug"] = slugify(part["title"])
        part["get_absolute_url"] = reverse(
            "zds.tutorial.views.view_part",
            args=[
                tutorial.pk,
                tutorial.slug,
                part["pk"],
                part["slug"]])
        part["tutorial"] = tutorial
        for chapter in part["chapters"]:
            chapter["part"] = part
            chapter["path"] = tutorial.get_path()
            chapter["slug"] = slugify(chapter["title"])
            chapter["type"] = "BIG"
            chapter["position_in_part"] = cpt_c
            chapter["position_in_tutorial"] = cpt_c * cpt_p
            chapter["get_absolute_url"] = part["get_absolute_url"] \
                + "{0}/{1}/".format(chapter["pk"], chapter["slug"])
            if chapter_pk == str(chapter["pk"]):
                find = True
                chapter["intro"] = get_blob(repo.commit(sha).tree,
                                            chapter["introduction"])
                chapter["conclu"] = get_blob(repo.commit(sha).tree,
                                             chapter["conclusion"])

                cpt_e = 1
                for ext in chapter["extracts"]:
                    ext["chapter"] = chapter
                    ext["position_in_chapter"] = cpt_e
                    ext["path"] = tutorial.get_path()
                    ext["txt"] = get_blob(repo.commit(sha).tree, ext["text"])
                    cpt_e += 1
            chapter_tab.append(chapter)
            if chapter_pk == str(chapter["pk"]):
                final_chapter = chapter
                final_position = len(chapter_tab) - 1
            cpt_c += 1
        cpt_p += 1

    # if chapter can't find
    if not find:
        raise Http404

    prev_chapter = (chapter_tab[final_position - 1] if final_position
                    > 0 else None)
    next_chapter = (chapter_tab[final_position + 1] if final_position + 1
                    < len(chapter_tab) else None)

    return render_template("tutorial/chapter/view.html", {
        "tutorial": mandata,
        "chapter": final_chapter,
        "prev": prev_chapter,
        "next": next_chapter,
        "version": sha,
    })


def view_chapter_online(
    request,
    tutorial_pk,
    tutorial_slug,
    part_pk,
    part_slug,
    chapter_pk,
    chapter_slug,
):
    """View chapter."""

    tutorial = get_object_or_404(Tutorial, pk=tutorial_pk)
    if not tutorial.on_line():
        raise Http404

    # find the good manifest file

    mandata = tutorial.load_json_for_public()
    tutorial.load_dic(mandata, sha=tutorial.sha_public)
    mandata["update"] = tutorial.update

    mandata['get_parts'] = mandata["parts"]
    parts = mandata["parts"]
    cpt_p = 1
    final_chapter = None
    chapter_tab = []
    final_position = 0

    find = False
    for part in parts:
        cpt_c = 1
        part["slug"] = slugify(part["title"])
        part["get_absolute_url_online"] = reverse(
            "zds.tutorial.views.view_part_online",
            args=[
                tutorial.pk,
                tutorial.slug,
                part["pk"],
                part["slug"]])
        part["tutorial"] = mandata
        part["position_in_tutorial"] = cpt_p
        part["get_chapters"] = part["chapters"]
        for chapter in part["chapters"]:
            chapter["part"] = part
            chapter["path"] = tutorial.get_prod_path()
            chapter["slug"] = slugify(chapter["title"])
            chapter["type"] = "BIG"
            chapter["position_in_part"] = cpt_c
            chapter["position_in_tutorial"] = cpt_c * cpt_p
            chapter["get_absolute_url_online"] = part[
                "get_absolute_url_online"] + "{0}/{1}/".format(chapter["pk"], chapter["slug"])
            if chapter_pk == str(chapter["pk"]):
                find = True
                intro = open(
                    os.path.join(
                        tutorial.get_prod_path(),
                        chapter["introduction"] +
                        ".html"),
                    "r")
                chapter["intro"] = intro.read()
                intro.close()
                conclu = open(
                    os.path.join(
                        tutorial.get_prod_path(),
                        chapter["conclusion"] +
                        ".html"),
                    "r")
                chapter["conclu"] = conclu.read()
                conclu.close()
                cpt_e = 1
                for ext in chapter["extracts"]:
                    ext["chapter"] = chapter
                    ext["position_in_chapter"] = cpt_e
                    ext["path"] = tutorial.get_path()
                    text = open(os.path.join(tutorial.get_prod_path(),
                                             ext["text"] + ".html"), "r")
                    ext["txt"] = text.read()
                    text.close()
                    cpt_e += 1
            else:
                intro = None
                conclu = None
            chapter_tab.append(chapter)
            if chapter_pk == str(chapter["pk"]):
                final_chapter = chapter
                final_position = len(chapter_tab) - 1
            cpt_c += 1
        cpt_p += 1

    # if chapter can't find
    if not find:
        raise Http404

    prev_chapter = (chapter_tab[final_position - 1] if final_position > 0 else None)
    next_chapter = (chapter_tab[final_position + 1] if final_position + 1 < len(chapter_tab) else None)

    return render_template("tutorial/chapter/view_online.html", {
        "chapter": final_chapter,
        "parts": parts,
        "prev": prev_chapter,
        "next": next_chapter,
    })


@can_write_and_read_now
@login_required
def add_chapter(request):
    """Add a new chapter to given part."""

    try:
        part_pk = request.GET["partie"]
    except KeyError:
        raise Http404
    part = get_object_or_404(Part, pk=part_pk)

    # Make sure the user is allowed to do that

    if request.user not in part.tutorial.authors.all() and not request.user.has_perm("tutorial.change_tutorial"):
        raise PermissionDenied
    if request.method == "POST":
        form = ChapterForm(request.POST, request.FILES)
        if form.is_valid():
            data = form.data
            chapter = Chapter()
            chapter.title = data["title"]
            chapter.part = part
            chapter.position_in_part = part.get_chapters().count() + 1
            chapter.update_position_in_tutorial()

            # Create image

            if "image" in request.FILES:
                img = Image()
                img.physical = request.FILES["image"]
                img.gallery = part.tutorial.gallery
                img.title = request.FILES["image"]
                img.slug = slugify(request.FILES["image"])
                img.pubdate = datetime.now()
                img.save()
                chapter.image = img

            chapter.save()
            if chapter.tutorial:
                chapter_path = os.path.join(
                    os.path.join(
                        settings.REPO_PATH, chapter.tutorial.get_phy_slug()), chapter.get_phy_slug())
                chapter.introduction = os.path.join(chapter.get_phy_slug(),
                                                    "introduction.md")
                chapter.conclusion = os.path.join(chapter.get_phy_slug(),
                                                  "conclusion.md")
            else:
                chapter_path = os.path.join(settings.REPO_PATH,
                                            chapter.part.tutorial.get_phy_slug(),
                                            chapter.part.get_phy_slug(),
                                            chapter.get_phy_slug())
                chapter.introduction = os.path.join(
                    chapter.part.get_phy_slug(),
                    chapter.get_phy_slug(),
                    "introduction.md")
                chapter.conclusion = os.path.join(chapter.part.get_phy_slug(), chapter.get_phy_slug(), "conclusion.md")
            chapter.save()
            maj_repo_chapter(
                request,
                new_slug_path=chapter_path,
                chapter=chapter,
                introduction=data["introduction"],
                conclusion=data["conclusion"],
                action="add",
            )
            if "submit_continue" in request.POST:
                form = ChapterForm()
                messages.success(request,
                                 u'Chapitre « {0} » ajouté '
                                 u'avec succès.'.format(chapter.title))
            else:
                return redirect(chapter.get_absolute_url())
    else:
        form = ChapterForm()

    return render_template("tutorial/chapter/new.html", {"part": part,
                                                         "form": form})


@can_write_and_read_now
@login_required
def modify_chapter(request):
    """Modify the given chapter."""

    if not request.method == "POST":
        raise Http404
    data = request.POST
    try:
        chapter_pk = request.POST["chapter"]
    except KeyError:
        raise Http404
    chapter = get_object_or_404(Chapter, pk=chapter_pk)

    # Make sure the user is allowed to do that

    if request.user not in chapter.get_tutorial().authors.all() and \
            not request.user.has_perm("tutorial.change_tutorial"):
        raise PermissionDenied
    if "move" in data:
        try:
            new_pos = int(request.POST["move_target"])
        except ValueError:

            # User misplayed with the move button

            return redirect(chapter.get_absolute_url())
        move(chapter, new_pos, "position_in_part", "part", "get_chapters")
        chapter.update_position_in_tutorial()
        chapter.save()

        new_slug_path = os.path.join(settings.REPO_PATH, chapter.part.tutorial.get_phy_slug())

        maj_repo_part(request,
                      old_slug_path=new_slug_path,
                      new_slug_path=new_slug_path,
                      part=chapter.part,
                      action="maj")

        messages.info(request, u"Le chapitre a bien été déplacé.")
    elif "delete" in data:
        old_pos = chapter.position_in_part
        old_tut_pos = chapter.position_in_tutorial

        if chapter.part:
            parent = chapter.part
        else:
            parent = chapter.tutorial

        # Move other chapters first

        for tut_c in chapter.part.get_chapters():
            if old_pos <= tut_c.position_in_part:
                tut_c.position_in_part = tut_c.position_in_part - 1
                tut_c.save()
        maj_repo_chapter(request, chapter=chapter,
                         old_slug_path=chapter.get_path(), action="del")

        # Then delete the chapter
        new_slug_path_part = os.path.join(settings.REPO_PATH, chapter.part.tutorial.get_phy_slug())
        chapter.delete()

        # Update all the position_in_tutorial fields for the next chapters

        for tut_c in \
                Chapter.objects.filter(position_in_tutorial__gt=old_tut_pos):
            tut_c.update_position_in_tutorial()
            tut_c.save()

        maj_repo_part(request,
                      old_slug_path=new_slug_path_part,
                      new_slug_path=new_slug_path_part,
                      part=chapter.part,
                      action="maj")
        messages.info(request, u"Le chapitre a bien été supprimé.")

        return redirect(parent.get_absolute_url())

    return redirect(chapter.get_absolute_url())


@can_write_and_read_now
@login_required
def edit_chapter(request):
    """Edit the given chapter."""

    try:
        chapter_pk = int(request.GET["chapitre"])
    except KeyError:
        raise Http404
    chapter = get_object_or_404(Chapter, pk=chapter_pk)
    big = chapter.part
    small = chapter.tutorial

    # Make sure the user is allowed to do that

    if (big and request.user not in chapter.part.tutorial.authors.all()
        or small and request.user not in chapter.tutorial.authors.all())\
            and not request.user.has_perm("tutorial.change_tutorial"):
        raise PermissionDenied
    introduction = os.path.join(chapter.get_path(), "introduction.md")
    conclusion = os.path.join(chapter.get_path(), "conclusion.md")
    if request.method == "POST":

        if chapter.part:
            form = ChapterForm(request.POST, request.FILES)
            gal = chapter.part.tutorial.gallery
        else:
            form = EmbdedChapterForm(request.POST, request.FILES)
            gal = chapter.tutorial.gallery
        if form.is_valid():
            data = form.data
            # avoid collision
            if content_has_changed([introduction, conclusion], data["last_hash"]):
                form = render_chapter_form(chapter)
                return render_template("tutorial/part/edit.html",
                                       {
                                           "chapter": chapter,
                                           "last_hash": compute_hash([introduction, conclusion]),
                                           "new_version": True,
                                           "form": form
                                       })
            chapter.title = data["title"]

            old_slug = chapter.get_path()
            chapter.save()
            chapter.update_children()

            if chapter.part:
                if chapter.tutorial:
                    new_slug = os.path.join(settings.REPO_PATH, chapter.tutorial.get_phy_slug(), chapter.get_phy_slug())
                else:
                    new_slug = os.path.join(settings.REPO_PATH,
                                            chapter.part.tutorial.get_phy_slug(),
                                            chapter.part.get_phy_slug(),
                                            chapter.get_phy_slug())

                # Create image

                if "image" in request.FILES:
                    img = Image()
                    img.physical = request.FILES["image"]
                    img.gallery = gal
                    img.title = request.FILES["image"]
                    img.slug = slugify(request.FILES["image"])
                    img.pubdate = datetime.now()
                    img.save()
                    chapter.image = img
            maj_repo_chapter(
                request,
                old_slug_path=old_slug,
                new_slug_path=new_slug,
                chapter=chapter,
                introduction=data["introduction"],
                conclusion=data["conclusion"],
                action="maj",
            )
            return redirect(chapter.get_absolute_url())
    else:
        form = render_chapter_form(chapter)
    return render_template("tutorial/chapter/edit.html", {"chapter": chapter,
                                                          "last_hash": compute_hash([introduction, conclusion]),
                                                          "form": form})


@login_required
def add_extract(request):
    """Add extract."""

    try:
        chapter_pk = int(request.GET["chapitre"])
    except KeyError:
        raise Http404
    chapter = get_object_or_404(Chapter, pk=chapter_pk)
    part = chapter.part

    # If part exist, we check if the user is in authors of the tutorial of the
    # part or If part doesn't exist, we check if the user is in authors of the
    # tutorial of the chapter.

    if part and request.user not in chapter.part.tutorial.authors.all() \
            or not part and request.user not in chapter.tutorial.authors.all():

        # If the user isn't an author or a staff, we raise an exception.

        if not request.user.has_perm("tutorial.change_tutorial"):
            raise PermissionDenied
    if request.method == "POST":
        data = request.POST

        # Using the « preview button »

        if "preview" in data:
            form = ExtractForm(initial={"title": data["title"],
                                        "text": data["text"]})
            return render_template("tutorial/extract/new.html",
                                   {"chapter": chapter, "form": form})
        else:

            # Save extract.

            form = ExtractForm(request.POST)
            if form.is_valid():
                data = form.data
                extract = Extract()
                extract.chapter = chapter
                extract.position_in_chapter = chapter.get_extract_count() + 1
                extract.title = data["title"]
                extract.save()
                extract.text = extract.get_path(relative=True)
                extract.save()
                maj_repo_extract(request, new_slug_path=extract.get_path(),
                                 extract=extract, text=data["text"],
                                 action="add")
                return redirect(extract.get_absolute_url())
    else:
        form = ExtractForm()

    return render_template("tutorial/extract/new.html", {"chapter": chapter,
                                                         "form": form})


@can_write_and_read_now
@login_required
def edit_extract(request):
    """Edit extract."""
    try:
        extract_pk = request.GET["extrait"]
    except KeyError:
        raise Http404
    extract = get_object_or_404(Extract, pk=extract_pk)
    part = extract.chapter.part

    # If part exist, we check if the user is in authors of the tutorial of the
    # part or If part doesn't exist, we check if the user is in authors of the
    # tutorial of the chapter.

    if part and request.user \
            not in extract.chapter.part.tutorial.authors.all() or not part \
            and request.user not in extract.chapter.tutorial.authors.all():

        # If the user isn't an author or a staff, we raise an exception.

        if not request.user.has_perm("tutorial.change_tutorial"):
            raise PermissionDenied

    if request.method == "POST":
        data = request.POST
        # Using the « preview button »

        if "preview" in data:
            form = ExtractForm(initial={
                "title": data["title"],
                "text": data["text"]
            })
            return render_template("tutorial/extract/edit.html",
                                   {
                                       "extract": extract, "form": form,
                                       "last_hash": compute_hash([extract.get_path()])
                                   })
        else:
            if content_has_changed([extract.get_path()], data["last_hash"]):
                form = ExtractForm(initial={
                    "title": extract.title,
                    "text": extract.get_text()})
                return render_template("tutorial/extract/edit.html",
                                       {
                                           "extract": extract,
                                           "last_hash": compute_hash([extract.get_path()]),
                                           "new_version": True,
                                           "form": form
                                       })
            # Edit extract.

            form = ExtractForm(request.POST)
            if form.is_valid():
                data = form.data
                old_slug = extract.get_path()
                extract.title = data["title"]
                extract.text = extract.get_path(relative=True)

                # Use path retrieve before and use it to create the new slug.
                extract.save()
                new_slug = extract.get_path()

                maj_repo_extract(
                    request,
                    old_slug_path=old_slug,
                    new_slug_path=new_slug,
                    extract=extract,
                    text=data["text"],
                    action="maj",
                )
                return redirect(extract.get_absolute_url())
    else:
        form = ExtractForm({"title": extract.title,
                            "text": extract.get_text()})
    return render_template("tutorial/extract/edit.html",
                           {
                               "extract": extract,
                               "last_hash": compute_hash([extract.get_path()]),
                               "form": form
                           })


@can_write_and_read_now
def modify_extract(request):
    if not request.method == "POST":
        raise Http404
    data = request.POST
    try:
        extract_pk = request.POST["extract"]
    except KeyError:
        raise Http404
    extract = get_object_or_404(Extract, pk=extract_pk)
    chapter = extract.chapter
    if "delete" in data:
        pos_current_extract = extract.position_in_chapter
        for extract_c in extract.chapter.get_extracts():
            if pos_current_extract <= extract_c.position_in_chapter:
                extract_c.position_in_chapter = extract_c.position_in_chapter \
                    - 1
                extract_c.save()

        # Use path retrieve before and use it to create the new slug.

        old_slug = extract.get_path()

        if extract.chapter.tutorial:
            new_slug_path_chapter = os.path.join(settings.REPO_PATH,
                                                 extract.chapter.tutorial.get_phy_slug())
        else:
            new_slug_path_chapter = os.path.join(settings.REPO_PATH,
                                                 chapter.part.tutorial.get_phy_slug(),
                                                 chapter.part.get_phy_slug(),
                                                 chapter.get_phy_slug())

        maj_repo_extract(request, old_slug_path=old_slug, extract=extract,
                         action="del")

        maj_repo_chapter(request,
                         old_slug_path=new_slug_path_chapter,
                         new_slug_path=new_slug_path_chapter,
                         chapter=chapter,
                         action="maj")
        return redirect(chapter.get_absolute_url())
    elif "move" in data:
        try:
            new_pos = int(request.POST["move_target"])
        except ValueError:
            # Error, the user misplayed with the move button
            return redirect(extract.get_absolute_url())

        move(extract, new_pos, "position_in_chapter", "chapter", "get_extracts")
        extract.save()

        if extract.chapter.tutorial:
            new_slug_path = os.path.join(settings.REPO_PATH,
                                         extract.chapter.tutorial.get_phy_slug())
        else:
            new_slug_path = os.path.join(settings.REPO_PATH,
                                         chapter.part.tutorial.get_phy_slug(),
                                         chapter.part.get_phy_slug(),
                                         chapter.get_phy_slug())

        maj_repo_chapter(request,
                         old_slug_path=new_slug_path,
                         new_slug_path=new_slug_path,
                         chapter=chapter,
                         action="maj")
        return redirect(extract.get_absolute_url())
    raise Http404


def find_tuto(request, pk_user):
    try:
        type = request.GET["type"]
    except KeyError:
        type = None
    display_user = get_object_or_404(User, pk=pk_user)
    if type == "beta":
        tutorials = Tutorial.objects.all().filter(
            authors__in=[display_user],
            sha_beta__isnull=False).exclude(sha_beta="").order_by("-pubdate")

        tuto_versions = []
        for tutorial in tutorials:
            mandata = tutorial.load_json_for_public(sha=tutorial.sha_beta)
            tutorial.load_dic(mandata, sha=tutorial.sha_beta)
            tuto_versions.append(mandata)

        return render_template("tutorial/member/beta.html",
                               {"tutorials": tuto_versions, "usr": display_user})
    else:
        tutorials = Tutorial.objects.all().filter(
            authors__in=[display_user],
            sha_public__isnull=False).exclude(sha_public="").order_by("-pubdate")

        tuto_versions = []
        for tutorial in tutorials:
            mandata = tutorial.load_json_for_public()
            tutorial.load_dic(mandata)
            tuto_versions.append(mandata)

        return render_template("tutorial/member/online.html", {"tutorials": tuto_versions,
                                                               "usr": display_user})


def upload_images(images, tutorial):
    mapping = OrderedDict()

    # download images

    zfile = zipfile.ZipFile(images, "a")
    os.makedirs(os.path.abspath(os.path.join(tutorial.get_path(), "images")))
    for i in zfile.namelist():
        ph_temp = os.path.abspath(os.path.join(tutorial.get_path(), i))
        try:
            data = zfile.read(i)
            fp = open(ph_temp, "wb")
            fp.write(data)
            fp.close()
            f = File(open(ph_temp, "rb"))
            f.name = os.path.basename(i)
            pic = Image()
            pic.gallery = tutorial.gallery
            pic.title = os.path.basename(i)
            pic.pubdate = datetime.now()
            pic.physical = f
            pic.save()
            mapping[i] = pic.physical.url
            f.close()
        except IOError:
            try:
                os.makedirs(ph_temp)
            except:
                pass
    zfile.close()
    return mapping


def replace_real_url(md_text, dict):
    for (dt_old, dt_new) in dict.iteritems():
        md_text = md_text.replace(dt_old, dt_new)
    return md_text


def import_content(
    request,
    tuto,
    images,
    logo,
):
    tutorial = Tutorial()

    # add create date

    tutorial.create_at = datetime.now()
    tree = etree.parse(tuto)
    racine_big = tree.xpath("/bigtuto")
    racine_mini = tree.xpath("/minituto")
    if len(racine_big) > 0:

        # it's a big tuto

        tutorial.type = "BIG"
        tutorial_title = tree.xpath("/bigtuto/titre")[0]
        tutorial_intro = tree.xpath("/bigtuto/introduction")[0]
        tutorial_conclu = tree.xpath("/bigtuto/conclusion")[0]
        tutorial.title = tutorial_title.text.strip()
        tutorial.description = tutorial_title.text.strip()
        tutorial.images = "images"
        tutorial.introduction = "introduction.md"
        tutorial.conclusion = "conclusion.md"

        # Creating the gallery

        gal = Gallery()
        gal.title = tutorial_title.text
        gal.slug = slugify(tutorial_title.text)
        gal.pubdate = datetime.now()
        gal.save()

        # Attach user to gallery

        userg = UserGallery()
        userg.gallery = gal
        userg.mode = "W"  # write mode
        userg.user = request.user
        userg.save()
        tutorial.gallery = gal
        tutorial.save()
        tuto_path = os.path.join(settings.REPO_PATH, tutorial.get_phy_slug())
        mapping = upload_images(images, tutorial)
        maj_repo_tuto(
            request,
            new_slug_path=tuto_path,
            tuto=tutorial,
            introduction=replace_real_url(tutorial_intro.text, mapping),
            conclusion=replace_real_url(tutorial_conclu.text, mapping),
            action="add",
        )
        tutorial.authors.add(request.user)
        part_count = 1
        for partie in tree.xpath("/bigtuto/parties/partie"):
            part_title = tree.xpath("/bigtuto/parties/partie["
                                    + str(part_count) + "]/titre")[0]
            part_intro = tree.xpath("/bigtuto/parties/partie["
                                    + str(part_count) + "]/introduction")[0]
            part_conclu = tree.xpath("/bigtuto/parties/partie["
                                     + str(part_count) + "]/conclusion")[0]
            part = Part()
            part.title = part_title.text.strip()
            part.position_in_tutorial = part_count
            part.tutorial = tutorial
            part.save()
            part.introduction = os.path.join(part.get_phy_slug(), "introduction.md")
            part.conclusion = os.path.join(part.get_phy_slug(), "conclusion.md")
            part_path = os.path.join(settings.REPO_PATH, part.tutorial.get_phy_slug(), part.get_phy_slug())
            part.save()
            maj_repo_part(
                request,
                None,
                part_path,
                part,
                replace_real_url(part_intro.text, mapping),
                replace_real_url(part_conclu.text, mapping),
                action="add",
            )
            chapter_count = 1
            for chapitre in tree.xpath("/bigtuto/parties/partie["
                                       + str(part_count)
                                       + "]/chapitres/chapitre"):
                chapter_title = tree.xpath(
                    "/bigtuto/parties/partie[" +
                    str(part_count) +
                    "]/chapitres/chapitre[" +
                    str(chapter_count) +
                    "]/titre")[0]
                chapter_intro = tree.xpath(
                    "/bigtuto/parties/partie[" +
                    str(part_count) +
                    "]/chapitres/chapitre[" +
                    str(chapter_count) +
                    "]/introduction")[0]
                chapter_conclu = tree.xpath(
                    "/bigtuto/parties/partie[" +
                    str(part_count) +
                    "]/chapitres/chapitre[" +
                    str(chapter_count) +
                    "]/conclusion")[0]
                chapter = Chapter()
                chapter.title = chapter_title.text.strip()
                chapter.position_in_part = chapter_count
                chapter.position_in_tutorial = part_count * chapter_count
                chapter.part = part
                chapter.save()
                chapter.introduction = os.path.join(
                    part.get_phy_slug(),
                    chapter.get_phy_slug(),
                    "introduction.md")
                chapter.conclusion = os.path.join(
                    part.get_phy_slug(),
                    chapter.get_phy_slug(),
                    "conclusion.md")
                chapter_path = os.path.join(settings.REPO_PATH,
                                            chapter.part.tutorial.get_phy_slug(),
                                            chapter.part.get_phy_slug(),
                                            chapter.get_phy_slug())
                chapter.save()
                maj_repo_chapter(
                    request,
                    new_slug_path=chapter_path,
                    chapter=chapter,
                    introduction=replace_real_url(chapter_intro.text,
                                                  mapping),
                    conclusion=replace_real_url(chapter_conclu.text, mapping),
                    action="add",
                )
                extract_count = 1
                for souspartie in tree.xpath("/bigtuto/parties/partie["
                                             + str(part_count) + "]/chapitres/chapitre["
                                             + str(chapter_count) + "]/sousparties/souspartie"):
                    extract_title = tree.xpath(
                        "/bigtuto/parties/partie[" +
                        str(part_count) +
                        "]/chapitres/chapitre[" +
                        str(chapter_count) +
                        "]/sousparties/souspartie[" +
                        str(extract_count) +
                        "]/titre")[0]
                    extract_text = tree.xpath(
                        "/bigtuto/parties/partie[" +
                        str(part_count) +
                        "]/chapitres/chapitre[" +
                        str(chapter_count) +
                        "]/sousparties/souspartie[" +
                        str(extract_count) +
                        "]/texte")[0]
                    extract = Extract()
                    extract.title = extract_title.text.strip()
                    extract.position_in_chapter = extract_count
                    extract.chapter = chapter
                    extract.save()
                    extract.text = extract.get_path(relative=True)
                    extract.save()
                    maj_repo_extract(
                        request,
                        new_slug_path=extract.get_path(),
                        extract=extract,
                        text=replace_real_url(
                            extract_text.text,
                            mapping),
                        action="add")
                    extract_count += 1
                chapter_count += 1
            part_count += 1
    elif len(racine_mini) > 0:

        # it's a mini tuto

        tutorial.type = "MINI"
        tutorial_title = tree.xpath("/minituto/titre")[0]
        tutorial_intro = tree.xpath("/minituto/introduction")[0]
        tutorial_conclu = tree.xpath("/minituto/conclusion")[0]
        tutorial.title = tutorial_title.text.strip()
        tutorial.description = tutorial_title.text.strip()
        tutorial.images = "images"
        tutorial.introduction = "introduction.md"
        tutorial.conclusion = "conclusion.md"

        # Creating the gallery

        gal = Gallery()
        gal.title = tutorial_title.text
        gal.slug = slugify(tutorial_title.text)
        gal.pubdate = datetime.now()
        gal.save()

        # Attach user to gallery

        userg = UserGallery()
        userg.gallery = gal
        userg.mode = "W"  # write mode
        userg.user = request.user
        userg.save()
        tutorial.gallery = gal
        tutorial.save()
        tuto_path = os.path.join(settings.REPO_PATH, tutorial.get_phy_slug())
        mapping = upload_images(images, tutorial)
        maj_repo_tuto(
            request,
            new_slug_path=tuto_path,
            tuto=tutorial,
            introduction=replace_real_url(tutorial_intro.text, mapping),
            conclusion=replace_real_url(tutorial_conclu.text, mapping),
            action="add",
        )
        tutorial.authors.add(request.user)
        chapter = Chapter()
        chapter.tutorial = tutorial
        chapter.save()
        extract_count = 1
        for souspartie in tree.xpath("/minituto/sousparties/souspartie"):
            extract_title = tree.xpath("/minituto/sousparties/souspartie["
                                       + str(extract_count) + "]/titre")[0]
            extract_text = tree.xpath("/minituto/sousparties/souspartie["
                                      + str(extract_count) + "]/texte")[0]
            extract = Extract()
            extract.title = extract_title.text.strip()
            extract.position_in_chapter = extract_count
            extract.chapter = chapter
            extract.save()
            extract.text = extract.get_path(relative=True)
            extract.save()
            maj_repo_extract(request, new_slug_path=extract.get_path(),
                             extract=extract,
                             text=replace_real_url(extract_text.text,
                                                   mapping), action="add")
            extract_count += 1


@can_write_and_read_now
@login_required
@require_POST
def local_import(request):
    import_content(request, request.POST["tuto"], request.POST["images"],
                   request.POST["logo"])
    return redirect(reverse("zds.member.views.tutorials"))


@can_write_and_read_now
@login_required
def import_tuto(request):
    if request.method == "POST":
        # for import tuto
        if "import-tuto" in request.POST:
            form = ImportForm(request.POST, request.FILES)
            form_archive = ImportArchiveForm(user=request.user)
            if "file" in request.FILES:
                filename = str(request.FILES["file"])
                ext = filename.split(".")[-1]
                if ext == "tuto":
                    import_content(request, request.FILES["file"],
                                   request.FILES["images"], "")
                else:
                    raise Http404
            return redirect(reverse("zds.member.views.tutorials"))
        elif "import-archive" in request.POST:
            form = ImportForm()
            form_archive = ImportArchiveForm(request.user, request.POST, request.FILES)
            if form_archive.is_valid():
                (check, reason) = import_archive(request)
                if not check:
                    messages.error(request, reason)
                else:
                    messages.success(request, reason)
                    return redirect(reverse("zds.member.views.tutorials"))
            else:
                return render_template("tutorial/tutorial/import.html",
                                       {"form": form,
                                        "form_archive":form_archive})
        
        
    else:
        form = ImportForm()
        form_archive = ImportArchiveForm(user=request.user)
    
    profile = get_object_or_404(Profile, user=request.user)
    oldtutos = []
    if profile.sdz_tutorial:
        olds = profile.sdz_tutorial.strip().split(":")
    else:
        olds = []
    for old in olds:
        oldtutos.append(get_info_old_tuto(old))
    return render_template(
        "tutorial/tutorial/import.html", {"form": form,
                                          "form_archive":form_archive,
                                          "old_tutos": oldtutos})


# Handling repo

def maj_repo_tuto(
    request,
    old_slug_path=None,
    new_slug_path=None,
    tuto=None,
    introduction=None,
    conclusion=None,
    action=None,
):

    if action == "del":
        shutil.rmtree(old_slug_path)
    else:
        if action == "maj":
            if old_slug_path != new_slug_path:
                shutil.move(old_slug_path, new_slug_path)
                repo = Repo(new_slug_path)
            msg = "Modification du tutoriel"
        elif action == "add":
            if not os.path.exists(new_slug_path):
                os.makedirs(new_slug_path, mode=0o777)
            repo = Repo.init(new_slug_path, bare=False)
            msg = "Creation du tutoriel"
        repo = Repo(new_slug_path)
        index = repo.index
        man_path = os.path.join(new_slug_path, "manifest.json")
        tuto.dump_json(path=man_path)
        index.add(["manifest.json"])
        if introduction is not None:
            intro = open(os.path.join(new_slug_path, "introduction.md"), "w")
            intro.write(smart_str(introduction).strip())
            intro.close()
            index.add(["introduction.md"])
        if conclusion is not None:
            conclu = open(os.path.join(new_slug_path, "conclusion.md"), "w")
            conclu.write(smart_str(conclusion).strip())
            conclu.close()
            index.add(["conclusion.md"])
        aut_user = str(request.user.pk)
        aut_email = str(request.user.email)
        if aut_email is None or aut_email.strip() == "":
            aut_email = "inconnu@zestedesavoir.com"
        com = index.commit(
            msg.encode("utf-8"),
            author=Actor(
                aut_user,
                aut_email),
            committer=Actor(
                aut_user,
                aut_email))
        tuto.sha_draft = com.hexsha
        tuto.save()


def maj_repo_part(
    request,
    old_slug_path=None,
    new_slug_path=None,
    part=None,
    introduction=None,
    conclusion=None,
    action=None,
):

    repo = Repo(part.tutorial.get_path())
    index = repo.index
    msg = "repo partie"
    if action == "del":
        shutil.rmtree(old_slug_path)
        msg = "Suppresion de la partie "
    else:
        if action == "maj":
            if old_slug_path != new_slug_path:
                os.rename(old_slug_path, new_slug_path)
                msg = "Modification de la partie "
        elif action == "add":
            if not os.path.exists(new_slug_path):
                os.makedirs(new_slug_path, mode=0o777)
            msg = "Creation de la partie "
        index.add([part.get_phy_slug()])
        man_path = os.path.join(part.tutorial.get_path(), "manifest.json")
        part.tutorial.dump_json(path=man_path)
        index.add(["manifest.json"])
        if introduction is not None:
            intro = open(os.path.join(new_slug_path, "introduction.md"), "w")
            intro.write(smart_str(introduction).strip())
            intro.close()
            index.add([os.path.join(part.get_path(relative=True), "introduction.md")])
        if conclusion is not None:
            conclu = open(os.path.join(new_slug_path, "conclusion.md"), "w")
            conclu.write(smart_str(conclusion).strip())
            conclu.close()
            index.add([os.path.join(part.get_path(relative=True), "conclusion.md"
                                    )])
    aut_user = str(request.user.pk)
    aut_email = str(request.user.email)
    if aut_email is None or aut_email.strip() == "":
        aut_email = "inconnu@zestedesavoir.com"
    com_part = index.commit(
        msg.encode("utf-8"),
        author=Actor(
            aut_user,
            aut_email),
        committer=Actor(
            aut_user,
            aut_email))
    part.tutorial.sha_draft = com_part.hexsha
    part.tutorial.save()
    part.save()


def maj_repo_chapter(
    request,
    old_slug_path=None,
    new_slug_path=None,
    chapter=None,
    introduction=None,
    conclusion=None,
    action=None,
):

    if chapter.tutorial:
        repo = Repo(os.path.join(settings.REPO_PATH, chapter.tutorial.get_phy_slug()))
        ph = None
    else:
        repo = Repo(os.path.join(settings.REPO_PATH, chapter.part.tutorial.get_phy_slug()))
        ph = os.path.join(chapter.part.get_phy_slug(), chapter.get_phy_slug())
    index = repo.index
    msg = "repo chapitre"
    if action == "del":
        shutil.rmtree(old_slug_path)
        msg = "Suppresion du chapitre"
    else:
        if action == "maj":
            if old_slug_path != new_slug_path:
                os.rename(old_slug_path, new_slug_path)
            msg = "Modification du chapitre"
        elif action == "add":
            if not os.path.exists(new_slug_path):
                os.makedirs(new_slug_path, mode=0o777)
            msg = "Creation du chapitre"
        if introduction is not None:
            intro = open(os.path.join(new_slug_path, "introduction.md"), "w")
            intro.write(smart_str(introduction).strip())
            intro.close()
        if conclusion is not None:
            conclu = open(os.path.join(new_slug_path, "conclusion.md"), "w")
            conclu.write(smart_str(conclusion).strip())
            conclu.close()
        if ph is not None:
            index.add([ph])

    # update manifest

    if chapter.tutorial:
        man_path = os.path.join(chapter.tutorial.get_path(), "manifest.json")
        chapter.tutorial.dump_json(path=man_path)
    else:
        man_path = os.path.join(chapter.part.tutorial.get_path(),
                                "manifest.json")
        chapter.part.tutorial.dump_json(path=man_path)
    index.add(["manifest.json"])
    aut_user = str(request.user.pk)
    aut_email = str(request.user.email)
    if aut_email is None or aut_email.strip() == "":
        aut_email = "inconnu@zestedesavoir.com"
    com_ch = index.commit(
        msg.encode("utf-8"),
        author=Actor(
            aut_user,
            aut_email),
        committer=Actor(
            aut_user,
            aut_email))
    if chapter.tutorial:
        chapter.tutorial.sha_draft = com_ch.hexsha
        chapter.tutorial.save()
    else:
        chapter.part.tutorial.sha_draft = com_ch.hexsha
        chapter.part.tutorial.save()
    chapter.save()


def maj_repo_extract(
    request,
    old_slug_path=None,
    new_slug_path=None,
    extract=None,
    text=None,
    action=None,
):

    if extract.chapter.tutorial:
        repo = Repo(os.path.join(settings.REPO_PATH, extract.chapter.tutorial.get_phy_slug()))
    else:
        repo = Repo(os.path.join(settings.REPO_PATH, extract.chapter.part.tutorial.get_phy_slug()))
    index = repo.index

    chap = extract.chapter

    if action == "del":
        msg = "Suppression de l'exrait "
        extract.delete()
        if old_slug_path:
            os.remove(old_slug_path)
    else:
        if action == "maj":
            if old_slug_path != new_slug_path:
                os.rename(old_slug_path, new_slug_path)
            msg = "Modification de l'exrait "
        ext = open(new_slug_path, "w")
        ext.write(smart_str(text).strip())
        ext.close()
        index.add([extract.get_path(relative=True)])
        msg = "Mise a jour de l'exrait "

    # update manifest

    if chap.tutorial:
        man_path = os.path.join(chap.tutorial.get_path(),
                                "manifest.json")
        chap.tutorial.dump_json(path=man_path)
    else:
        man_path = os.path.join(chap.part.tutorial.get_path(),
                                "manifest.json")
        chap.part.tutorial.dump_json(path=man_path)
    index.add(["manifest.json"])
    aut_user = str(request.user.pk)
    aut_email = str(request.user.email)
    if aut_email is None or aut_email.strip() == "":
        aut_email = "inconnu@zestedesavoir.com"
    com_ex = index.commit(
        msg.encode("utf-8"),
        author=Actor(
            aut_user,
            aut_email),
        committer=Actor(
            aut_user,
            aut_email))
    if chap.tutorial:
        chap.tutorial.sha_draft = com_ex.hexsha
        chap.tutorial.save()
    else:
        chap.part.tutorial.sha_draft = com_ex.hexsha
        chap.part.tutorial.save()


def insert_into_zip(zip_file, git_tree):
    """recursively add files from a git_tree to a zip archive"""
    for blob in git_tree.blobs:  # first, add files :
        zip_file.writestr(blob.path, blob.data_stream.read())
    if len(git_tree.trees) is not 0:  # then, recursively add dirs :
        for subtree in git_tree.trees:
            insert_into_zip(zip_file, subtree)


def download(request):
    """Download a tutorial."""
    tutorial = get_object_or_404(Tutorial, pk=request.GET["tutoriel"])
<<<<<<< HEAD
    ph = os.path.join(settings.REPO_PATH, tutorial.get_phy_slug())
    repo = Repo(ph)
    repo.archive(open(ph + ".tar", "w"))
    response = HttpResponse(open(ph + ".tar", "rb").read(),
                            content_type="application/tar")
    response["Content-Disposition"] = \
        "attachment; filename={0}.tar".format(tutorial.slug)
=======
    repo_path = os.path.join(settings.REPO_PATH, tutorial.get_phy_slug())
    repo = Repo(repo_path)
    sha = tutorial.sha_draft
    if 'online' in request.GET and tutorial.on_line():
        sha = tutorial.sha_public
    elif request.user not in tutorial.authors.all():
        if not request.user.has_perm('tutorial.change_tutorial'):
            raise PermissionDenied  # Only authors can download draft version
    zip_path = os.path.join(tempfile.gettempdir(), tutorial.slug + '.zip')
    zip_file = zipfile.ZipFile(zip_path, 'w')
    insert_into_zip(zip_file, repo.commit(sha).tree)
    zip_file.close()
    response = HttpResponse(open(zip_path, "rb").read(), content_type="application/zip")
    response["Content-Disposition"] = "attachment; filename={0}.zip".format(tutorial.slug)
    os.remove(zip_path)
>>>>>>> 569ca7d2
    return response


@permission_required("tutorial.change_tutorial", raise_exception=True)
def download_markdown(request):
    """Download a markdown tutorial."""

    tutorial = get_object_or_404(Tutorial, pk=request.GET["tutoriel"])
    phy_path = os.path.join(
        tutorial.get_prod_path(),
        tutorial.slug +
        ".md")
    response = HttpResponse(
        open(phy_path, "rb").read(),
        content_type="application/txt")
    response["Content-Disposition"] = \
        "attachment; filename={0}.md".format(tutorial.slug)
    return response


def download_html(request):
    """Download a pdf tutorial."""

    tutorial = get_object_or_404(Tutorial, pk=request.GET["tutoriel"])
    phy_path = os.path.join(
        tutorial.get_prod_path(),
        tutorial.slug +
        ".html")
    if not os.path.isfile(phy_path):
        raise Http404
    response = HttpResponse(
        open(phy_path, "rb").read(),
        content_type="text/html")
    response["Content-Disposition"] = \
        "attachment; filename={0}.html".format(tutorial.slug)
    return response


def download_pdf(request):
    """Download a pdf tutorial."""

    tutorial = get_object_or_404(Tutorial, pk=request.GET["tutoriel"])
    phy_path = os.path.join(
        tutorial.get_prod_path(),
        tutorial.slug +
        ".pdf")
    if not os.path.isfile(phy_path):
        raise Http404
    response = HttpResponse(
        open(phy_path, "rb").read(),
        content_type="application/pdf")
    response["Content-Disposition"] = \
        "attachment; filename={0}.pdf".format(tutorial.slug)
    return response


def download_epub(request):
    """Download an epub tutorial."""

    tutorial = get_object_or_404(Tutorial, pk=request.GET["tutoriel"])
    phy_path = os.path.join(
        tutorial.get_prod_path(),
        tutorial.slug +
        ".epub")
    if not os.path.isfile(phy_path):
        raise Http404
    response = HttpResponse(
        open(phy_path, "rb").read(),
        content_type="application/epub")
    response["Content-Disposition"] = \
        "attachment; filename={0}.epub".format(tutorial.slug)
    return response


def get_url_images(md_text, pt):
    """find images urls in markdown text and download this."""

    regex = ur"(!\[.*?\]\()(.+?)(\))"
    unknow_path = os.path.join(settings.SITE_ROOT, "fixtures", "noir_black.png")

    # if text is empty don't download

    if md_text is not None:
        imgs = re.findall(regex, md_text)
        for img in imgs:
            real_url = img[1]
            # decompose images
            parse_object = urlparse(real_url)
            if parse_object.query != '':
                resp = parse_qs(urlparse(img[1]).query, keep_blank_values=True)
                real_url = resp["u"][0]
                parse_object = urlparse(real_url)

            # if link is http type
            if parse_object.scheme in ["http", "https", "ftp"] or \
                    parse_object.netloc[:3] == "www" or \
                    parse_object.path[:3] == "www":
                (filepath, filename) = os.path.split(parse_object.path)
                if not os.path.isdir(os.path.join(pt, "images")):
                    os.makedirs(os.path.join(pt, "images"))

                # download image
                down_path = os.path.abspath(os.path.join(pt, "images", filename))
                try:
                    urlretrieve(real_url, down_path)
                    try:
                        ext = filename.split(".")[-1]
                        im = ImagePIL.open(down_path)
                        # if image is gif, convert to png
                        if ext == "gif":
                            im.save(os.path.join(pt, "images", filename.split(".")[0] + ".png"))
                    except IOError:
                        ext = filename.split(".")[-1]
                        im = ImagePIL.open(unknow_path)
                        if ext == "gif":
                            im.save(os.path.join(pt, "images", filename.split(".")[0] + ".png"))
                        else:
                            im.save(os.path.join(pt, "images", filename))
                except IOError:
                    pass
            else:
                # relative link
                srcfile = settings.SITE_ROOT + real_url
                if os.path.isfile(srcfile):
                    dstroot = pt + real_url
                    dstdir = os.path.dirname(dstroot)
                    if not os.path.exists(dstdir):
                        os.makedirs(dstdir)
                    shutil.copy(srcfile, dstroot)

                    try:
                        ext = dstroot.split(".")[-1]
                        im = ImagePIL.open(dstroot)
                        # if image is gif, convert to png
                        if ext == "gif":
                            im.save(os.path.join(dstroot.split(".")[0] + ".png"))
                    except IOError:
                        ext = dstroot.split(".")[-1]
                        im = ImagePIL.open(unknow_path)
                        if ext == "gif":
                            im.save(os.path.join(dstroot.split(".")[0] + ".png"))
                        else:
                            im.save(os.path.join(dstroot))


def sub_urlimg(g):
    start = g.group("start")
    url = g.group("url")
    parse_object = urlparse(url)
    if parse_object.query != '':
        resp = parse_qs(urlparse(url).query, keep_blank_values=True)
        parse_object = urlparse(resp["u"][0])
    (filepath, filename) = os.path.split(parse_object.path)
    if filename != '':
        mark = g.group("mark")
        ext = filename.split(".")[-1]
        if ext == "gif":
            if parse_object.scheme in ("http", "https") or \
                    parse_object.netloc[:3] == "www" or \
                    parse_object.path[:3] == "www":
                url = os.path.join("images", filename.split(".")[0] + ".png")
            else:
                url = (url.split(".")[0])[1:] + ".png"
        else:
            if parse_object.scheme in ("http", "https") or \
                    parse_object.netloc[:3] == "www" or \
                    parse_object.path[:3] == "www":
                url = os.path.join("images", filename)
            else:
                url = url[1:]
        end = g.group("end")
        return start + mark + url + end
    else:
        return start


def markdown_to_out(md_text):
    return re.sub(ur"(?P<start>)(?P<mark>!\[.*?\]\()(?P<url>.+?)(?P<end>\))", sub_urlimg,
                  md_text)


def mep(tutorial, sha):
    (output, err) = (None, None)
    repo = Repo(tutorial.get_path())
    manifest = get_blob(repo.commit(sha).tree, "manifest.json")
    tutorial_version = json_reader.loads(manifest)
    if os.path.isdir(tutorial.get_prod_path()):
        try:
            shutil.rmtree(tutorial.get_prod_path())
        except:
            shutil.rmtree(u"\\\\?\{0}".format(tutorial.get_prod_path()))
    shutil.copytree(tutorial.get_path(), tutorial.get_prod_path())
    repo.head.reset(commit=sha, index=True, working_tree=True)

    # collect md files

    fichiers = []
    fichiers.append(tutorial_version["introduction"])
    fichiers.append(tutorial_version["conclusion"])
    if "parts" in tutorial_version:
        for part in tutorial_version["parts"]:
            fichiers.append(part["introduction"])
            fichiers.append(part["conclusion"])
            if "chapters" in part:
                for chapter in part["chapters"]:
                    fichiers.append(chapter["introduction"])
                    fichiers.append(chapter["conclusion"])
                    if "extracts" in chapter:
                        for extract in chapter["extracts"]:
                            fichiers.append(extract["text"])
    if "chapter" in tutorial_version:
        chapter = tutorial_version["chapter"]
        if "extracts" in tutorial_version["chapter"]:
            for extract in chapter["extracts"]:
                fichiers.append(extract["text"])

    # convert markdown file to html file

    for fichier in fichiers:
        md_file_contenu = get_blob(repo.commit(sha).tree, fichier)

        # download images

        get_url_images(md_file_contenu, tutorial.get_prod_path())

        # convert to out format
        out_file = open(os.path.join(tutorial.get_prod_path(), fichier), "w")
        if md_file_contenu is not None:
            out_file.write(markdown_to_out(md_file_contenu.encode("utf-8")))
        out_file.close()
        target = os.path.join(tutorial.get_prod_path(), fichier + ".html")
        os.chdir(os.path.dirname(target))
        try:
            html_file = open(target, "w")
        except IOError:

            # handle limit of 255 on windows

            target = u"\\\\?\{0}".format(target)
            html_file = open(target, "w")
        if md_file_contenu is not None:
            html_file.write(emarkdown(md_file_contenu))
        html_file.close()

    # load markdown out

    contenu = export_tutorial_to_md(tutorial).lstrip()
    out_file = open(os.path.join(tutorial.get_prod_path(), tutorial.slug + ".md"), "w")
    out_file.write(smart_str(contenu))
    out_file.close()

    # define whether to log pandoc's errors

    pandoc_debug_str = ""
    if settings.PANDOC_LOG_STATE:
        pandoc_debug_str = " 2>&1 | tee -a " + settings.PANDOC_LOG

    # load pandoc

    os.chdir(tutorial.get_prod_path())
    os.system(settings.PANDOC_LOC
              + "pandoc --latex-engine=xelatex -s -S --toc "
              + os.path.join(tutorial.get_prod_path(), tutorial.slug)
              + ".md -o " + os.path.join(tutorial.get_prod_path(),
                                         tutorial.slug) + ".html" + pandoc_debug_str)
    os.system(settings.PANDOC_LOC + "pandoc " + "--latex-engine=xelatex "
              + "--template=../../assets/tex/template.tex " + "-s " + "-S "
              + "-N " + "--toc " + "-V documentclass=scrbook "
              + "-V lang=francais " + "-V mainfont=Verdana "
              + "-V monofont=\"Andale Mono\" " + "-V fontsize=12pt "
              + "-V geometry:margin=1in "
              + os.path.join(tutorial.get_prod_path(), tutorial.slug) + ".md "
              + "-o " + os.path.join(tutorial.get_prod_path(), tutorial.slug)
              + ".pdf" + pandoc_debug_str)
    os.system(settings.PANDOC_LOC + "pandoc -s -S --toc "
              + os.path.join(tutorial.get_prod_path(), tutorial.slug)
              + ".md -o " + os.path.join(tutorial.get_prod_path(),
                                         tutorial.slug) + ".epub" + pandoc_debug_str)
    os.chdir(settings.SITE_ROOT)
    return (output, err)


def un_mep(tutorial):
    if os.path.isdir(tutorial.get_prod_path()):
        try:
            shutil.rmtree(tutorial.get_prod_path())
        except:
            shutil.rmtree(u"\\\\?\{0}".format(tutorial.get_prod_path()))


@can_write_and_read_now
@login_required
def answer(request):
    """Adds an answer from a user to an tutorial."""

    try:
        tutorial_pk = request.GET["tutorial"]
    except KeyError:
        raise Http404

    # Retrieve current tutorial.

    tutorial = get_object_or_404(Tutorial, pk=tutorial_pk)

    # Making sure reactioning is allowed

    if tutorial.is_locked:
        raise PermissionDenied

    # Check that the user isn't spamming

    if tutorial.antispam(request.user):
        raise PermissionDenied

    # Retrieve 3 last notes of the current tutorial.

    notes = Note.objects.filter(tutorial=tutorial).order_by("-pubdate")[:3]

    # If there is a last notes for the tutorial, we save his pk. Otherwise, we
    # save 0.

    last_note_pk = 0
    if tutorial.last_note:
        last_note_pk = tutorial.last_note.pk

    # Retrieve lasts notes of the current tutorial.
    notes = Note.objects.filter(tutorial=tutorial) \
        .prefetch_related() \
        .order_by("-pubdate")[:settings.POSTS_PER_PAGE]

    # User would like preview his post or post a new note on the tutorial.

    if request.method == "POST":
        data = request.POST
        newnote = last_note_pk != int(data["last_note"])

        # Using the « preview button », the « more » button or new note

        if "preview" in data or newnote:
            form = NoteForm(tutorial, request.user,
                            initial={"text": data["text"]})
            return render_template("tutorial/comment/new.html", {
                "tutorial": tutorial,
                "last_note_pk": last_note_pk,
                "newnote": newnote,
                "notes": notes,
                "form": form,
            })
        else:

            # Saving the message

            form = NoteForm(tutorial, request.user, request.POST)
            if form.is_valid():
                data = form.data
                note = Note()
                note.tutorial = tutorial
                note.author = request.user
                note.text = data["text"]
                note.text_html = emarkdown(data["text"])
                note.pubdate = datetime.now()
                note.position = tutorial.get_note_count() + 1
                note.ip_address = get_client_ip(request)
                note.save()
                tutorial.last_note = note
                tutorial.save()
                return redirect(note.get_absolute_url())
            else:
                return render_template("tutorial/comment/new.html", {
                    "tutorial": tutorial,
                    "last_note_pk": last_note_pk,
                    "newnote": newnote,
                    "notes": notes,
                    "form": form,
                })
    else:

        # Actions from the editor render to answer.html.
        text = ""

        # Using the quote button

        if "cite" in request.GET:
            note_cite_pk = request.GET["cite"]
            note_cite = Note.objects.get(pk=note_cite_pk)
            if not note_cite.is_visible:
                raise PermissionDenied
            for line in note_cite.text.splitlines():
                text = text + "> " + line + "\n"
            text = u"{0}Source:[{1}]({2})".format(
                text,
                note_cite.author.username,
                note_cite.get_absolute_url())
        form = NoteForm(tutorial, request.user, initial={"text": text})
        return render_template("tutorial/comment/new.html", {
            "tutorial": tutorial,
            "notes": notes,
            "last_note_pk": last_note_pk,
            "form": form,
        })


@can_write_and_read_now
@login_required
@require_POST
@transaction.atomic
def solve_alert(request):

    # only staff can move topic

    if not request.user.has_perm("tutorial.change_note"):
        raise PermissionDenied
    alert = get_object_or_404(Alert, pk=request.POST["alert_pk"])
    note = Note.objects.get(pk=alert.comment.id)
    bot = get_object_or_404(User, username=settings.BOT_ACCOUNT)
    msg = \
        (u'Bonjour {0},'
         u'Vous recevez ce message car vous avez signalé le message de *{1}*, '
         u'dans le tutoriel [{2}]({3}). Votre alerte a été traitée par **{4}** '
         u'et il vous a laissé le message suivant :'
         u'\n\n> {5}\n\nToute l\'équipe de la modération vous remercie !'.format(
             alert.author.username,
             note.author.username,
             note.tutorial.title,
             settings.SITE_URL + note.get_absolute_url(),
             request.user.username,
             request.POST["text"],))
    send_mp(
        bot,
        [alert.author],
        u"Résolution d'alerte : {0}".format(note.tutorial.title),
        "",
        msg,
        False,
    )
    alert.delete()
    messages.success(request, u"L'alerte a bien été résolue")
    return redirect(note.get_absolute_url())


@can_write_and_read_now
@login_required
def edit_note(request):
    """Edit the given user's note."""

    try:
        note_pk = request.GET["message"]
    except KeyError:
        raise Http404
    note = get_object_or_404(Note, pk=note_pk)
    g_tutorial = None
    if note.position >= 1:
        g_tutorial = get_object_or_404(Tutorial, pk=note.tutorial.pk)

    # Making sure the user is allowed to do that. Author of the note must to be
    # the user logged.

    if note.author != request.user \
            and not request.user.has_perm("tutorial.change_note") \
            and "signal_message" not in request.POST:
        raise PermissionDenied
    if note.author != request.user and request.method == "GET" \
            and request.user.has_perm("tutorial.change_note"):
        messages.add_message(request, messages.WARNING,
                             u'Vous \xe9ditez ce message en tant que '
                             u'mod\xe9rateur (auteur : {}). Soyez encore plus '
                             u'prudent lors de l\'\xe9dition de '
                             u'celui-ci !'.format(note.author.username))
        note.alerts.all().delete()
    if request.method == "POST":
        if "delete_message" in request.POST:
            if note.author == request.user \
                    or request.user.has_perm("tutorial.change_note"):
                note.alerts.all().delete()
                note.is_visible = False
                if request.user.has_perm("tutorial.change_note"):
                    note.text_hidden = request.POST["text_hidden"]
                note.editor = request.user
        if "show_message" in request.POST:
            if request.user.has_perm("tutorial.change_note"):
                note.is_visible = True
                note.text_hidden = ""
        if "signal_message" in request.POST:
            alert = Alert()
            alert.author = request.user
            alert.comment = note
            alert.scope = Alert.TUTORIAL
            alert.text = request.POST["signal_text"]
            alert.pubdate = datetime.now()
            alert.save()

        # Using the preview button
        if "preview" in request.POST:
            form = NoteForm(g_tutorial, request.user,
                            initial={"text": request.POST["text"]})
            form.helper.form_action = reverse("zds.tutorial.views.edit_note") \
                + "?message=" + str(note_pk)
            return render_template(
                "tutorial/comment/edit.html", {"note": note, "tutorial": g_tutorial, "form": form})
        if "delete_message" not in request.POST and "signal_message" \
                not in request.POST and "show_message" not in request.POST:

            # The user just sent data, handle them

            if request.POST["text"].strip() != "":
                note.text = request.POST["text"]
                note.text_html = emarkdown(request.POST["text"])
                note.update = datetime.now()
                note.editor = request.user
        note.save()
        return redirect(note.get_absolute_url())
    else:
        form = NoteForm(g_tutorial, request.user, initial={"text": note.text})
        form.helper.form_action = reverse("zds.tutorial.views.edit_note") \
            + "?message=" + str(note_pk)
        return render_template(
            "tutorial/comment/edit.html", {"note": note, "tutorial": g_tutorial, "form": form})


@can_write_and_read_now
@login_required
def like_note(request):
    """Like a note."""
    try:
        note_pk = request.GET["message"]
    except KeyError:
        raise Http404
    resp = {}
    note = get_object_or_404(Note, pk=note_pk)

    user = request.user
    if note.author.pk != request.user.pk:

        # Making sure the user is allowed to do that

        if CommentLike.objects.filter(user__pk=user.pk,
                                      comments__pk=note_pk).count() == 0:
            like = CommentLike()
            like.user = user
            like.comments = note
            note.like = note.like + 1
            note.save()
            like.save()
            if CommentDislike.objects.filter(user__pk=user.pk,
                                             comments__pk=note_pk).count() > 0:
                CommentDislike.objects.filter(
                    user__pk=user.pk,
                    comments__pk=note_pk).all().delete()
                note.dislike = note.dislike - 1
                note.save()
        else:
            CommentLike.objects.filter(user__pk=user.pk,
                                       comments__pk=note_pk).all().delete()
            note.like = note.like - 1
            note.save()
    resp["upvotes"] = note.like
    resp["downvotes"] = note.dislike
    if request.is_ajax():
        return HttpResponse(json_writer.dumps(resp))
    else:
        return redirect(note.get_absolute_url())


@can_write_and_read_now
@login_required
def dislike_note(request):
    """Dislike a note."""

    try:
        note_pk = request.GET["message"]
    except KeyError:
        raise Http404
    resp = {}
    note = get_object_or_404(Note, pk=note_pk)
    user = request.user
    if note.author.pk != request.user.pk:

        # Making sure the user is allowed to do that

        if CommentDislike.objects.filter(user__pk=user.pk,
                                         comments__pk=note_pk).count() == 0:
            dislike = CommentDislike()
            dislike.user = user
            dislike.comments = note
            note.dislike = note.dislike + 1
            note.save()
            dislike.save()
            if CommentLike.objects.filter(user__pk=user.pk,
                                          comments__pk=note_pk).count() > 0:
                CommentLike.objects.filter(user__pk=user.pk,
                                           comments__pk=note_pk).all().delete()
                note.like = note.like - 1
                note.save()
        else:
            CommentDislike.objects.filter(user__pk=user.pk,
                                          comments__pk=note_pk).all().delete()
            note.dislike = note.dislike - 1
            note.save()
    resp["upvotes"] = note.like
    resp["downvotes"] = note.dislike
    if request.is_ajax():
        return HttpResponse(json_writer.dumps(resp))
    else:
        return redirect(note.get_absolute_url())<|MERGE_RESOLUTION|>--- conflicted
+++ resolved
@@ -2582,9 +2582,7 @@
             else:
                 return render_template("tutorial/tutorial/import.html",
                                        {"form": form,
-                                        "form_archive":form_archive})
-        
-        
+                                        "form_archive": form_archive})
     else:
         form = ImportForm()
         form_archive = ImportArchiveForm(user=request.user)
@@ -2599,7 +2597,7 @@
         oldtutos.append(get_info_old_tuto(old))
     return render_template(
         "tutorial/tutorial/import.html", {"form": form,
-                                          "form_archive":form_archive,
+                                          "form_archive": form_archive,
                                           "old_tutos": oldtutos})
 
 
@@ -2864,15 +2862,7 @@
 def download(request):
     """Download a tutorial."""
     tutorial = get_object_or_404(Tutorial, pk=request.GET["tutoriel"])
-<<<<<<< HEAD
-    ph = os.path.join(settings.REPO_PATH, tutorial.get_phy_slug())
-    repo = Repo(ph)
-    repo.archive(open(ph + ".tar", "w"))
-    response = HttpResponse(open(ph + ".tar", "rb").read(),
-                            content_type="application/tar")
-    response["Content-Disposition"] = \
-        "attachment; filename={0}.tar".format(tutorial.slug)
-=======
+
     repo_path = os.path.join(settings.REPO_PATH, tutorial.get_phy_slug())
     repo = Repo(repo_path)
     sha = tutorial.sha_draft
@@ -2888,7 +2878,6 @@
     response = HttpResponse(open(zip_path, "rb").read(), content_type="application/zip")
     response["Content-Disposition"] = "attachment; filename={0}.zip".format(tutorial.slug)
     os.remove(zip_path)
->>>>>>> 569ca7d2
     return response
 
 
