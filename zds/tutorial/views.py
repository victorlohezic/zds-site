#!/usr/bin/python
# -*- coding: utf-8 -*-
from collections import OrderedDict
from datetime import datetime
from operator import attrgetter
from urllib import urlretrieve
from django.contrib.humanize.templatetags.humanize import naturalday, naturaltime
from urlparse import urlparse, parse_qs
try:
    import ujson as json_reader
except:
    try:
        import simplejson as json_reader
    except:
        import json as json_reader

import json as json_writer
import os.path
import re
import shutil
import zipfile

from PIL import Image as ImagePIL
from django.conf import settings
from django.contrib import messages
from django.contrib.auth.decorators import login_required, permission_required
from django.contrib.auth.models import User
from django.core.exceptions import PermissionDenied
from django.core.files import File
from django.core.paginator import Paginator, PageNotAnInteger, EmptyPage
from django.core.urlresolvers import reverse
from django.db import transaction
from django.db.models import Q
from django.http import Http404, HttpResponse
from django.shortcuts import get_object_or_404, redirect
from django.utils.encoding import smart_str
from django.views.decorators.http import require_POST
from git import *
from lxml import etree

from forms import TutorialForm, PartForm, ChapterForm, EmbdedChapterForm, \
    ExtractForm, ImportForm, NoteForm, AskValidationForm, ValidForm, RejectForm
from models import Tutorial, Part, Chapter, Extract, Validation, never_read, \
    mark_read, Note
from zds.gallery.models import Gallery, UserGallery, Image
from zds.member.decorator import can_write_and_read_now
from zds.member.models import get_info_old_tuto, Profile
from zds.member.views import get_client_ip
from zds.forum.models import Forum, Topic
from zds.utils import render_template
from zds.utils import slugify
from zds.utils.models import Alert
from zds.utils.models import Category, Licence, CommentLike, CommentDislike, \
    SubCategory
from zds.utils.mps import send_mp
from zds.utils.forums import create_topic, send_post, lock_topic, unlock_topic
from zds.utils.paginator import paginator_range
from zds.utils.templatetags.emarkdown import emarkdown
from zds.utils.tutorials import get_blob, export_tutorial_to_md, move
from zds.utils.misc import compute_hash, content_has_changed

def render_chapter_form(chapter):
    if chapter.part:
        return ChapterForm({"title": chapter.title,
                            "introduction": chapter.get_introduction(),
                            "conclusion": chapter.get_conclusion()})
    else:

        return \
            EmbdedChapterForm({"introduction": chapter.get_introduction(),
                               "conclusion": chapter.get_conclusion()})

def index(request):
    """Display all public tutorials of the website."""

    # The tag indicate what the category tutorial the user would like to
    # display. We can display all subcategories for tutorials.

    try:
        tag = get_object_or_404(SubCategory, slug=request.GET["tag"])
    except (KeyError, Http404):
        tag = None
    if tag is None:
        tutorials = \
            Tutorial.objects.filter(sha_public__isnull=False).exclude(sha_public="") \
            .order_by("-pubdate") \
            .all()
    else:
        # The tag isn't None and exist in the system. We can use it to retrieve
        # all tutorials in the subcategory specified.

        tutorials = Tutorial.objects.filter(
            sha_public__isnull=False,
            subcategory__in=[tag]).exclude(sha_public="").order_by("-pubdate").all()

    tuto_versions = []
    for tutorial in tutorials:
        mandata = tutorial.load_json_for_public()
        tutorial.load_dic(mandata)
        tuto_versions.append(mandata)
    return render_template("tutorial/index.html", {"tutorials": tuto_versions, "tag": tag})


# Staff actions.


@permission_required("tutorial.change_tutorial", raise_exception=True)
@login_required
def list_validation(request):
    """Display tutorials list in validation."""

    # Retrieve type of the validation. Default value is all validations.

    try:
        type = request.GET["type"]
    except KeyError:
        type = None

    # Get subcategory to filter validations.

    try:
        subcategory = get_object_or_404(Category, pk=request.GET["subcategory"
                                                                 ])
    except (KeyError, Http404):
        subcategory = None

    # Orphan validation. There aren't validator attached to the validations.

    if type == "orphan":
        if subcategory is None:
            validations = Validation.objects.filter(
                validator__isnull=True,
                status="PENDING").order_by("date_proposition").all()
        else:
            validations = Validation.objects.filter(validator__isnull=True,
                                                    status="PENDING",
                                                    tutorial__subcategory__in=[subcategory]) \
                .order_by("date_proposition") \
                .all()
    elif type == "reserved":

        # Reserved validation. There are a validator attached to the
        # validations.

        if subcategory is None:
            validations = Validation.objects.filter(
                validator__isnull=False,
                status="PENDING_V").order_by("date_proposition").all()
        else:
            validations = Validation.objects.filter(validator__isnull=False,
                                                    status="PENDING_V",
                                                    tutorial__subcategory__in=[subcategory]) \
                .order_by("date_proposition") \
                .all()
    else:

        # Default, we display all validations.

        if subcategory is None:
            validations = Validation.objects.filter(
                Q(status="PENDING") | Q(status="PENDING_V")).order_by("date_proposition").all()
        else:
            validations = Validation.objects.filter(Q(status="PENDING")
                                                    | Q(status="PENDING_V"
                                                        )).filter(tutorial__subcategory__in=[subcategory]) \
                .order_by("date_proposition"
                          ).all()
    return render_template("tutorial/validation/index.html",
                           {"validations": validations})



@permission_required("tutorial.change_tutorial", raise_exception=True)
@login_required
@require_POST
def reservation(request, validation_pk):
    """Display tutorials list in validation."""

    validation = get_object_or_404(Validation, pk=validation_pk)
    if validation.validator:
        validation.validator = None
        validation.date_reserve = None
        validation.status = "PENDING"
        validation.save()
        messages.info(request, u"Le tutoriel n'est plus sous réserve.")
        return redirect(reverse("zds.tutorial.views.list_validation"))
    else:
        validation.validator = request.user
        validation.date_reserve = datetime.now()
        validation.status = "PENDING_V"
        validation.save()
        messages.info(request,
                      u"Le tutoriel a bien été \
                      réservé par {0}.".format(request.user.username))
        return redirect(
            validation.tutorial.get_absolute_url() +
            "?version=" + validation.version
        )



@login_required
def diff(request, tutorial_pk, tutorial_slug):
    try:
        sha = request.GET["sha"]
    except KeyError:
        raise Http404
    tutorial = get_object_or_404(Tutorial, pk=tutorial_pk)
    if request.user not in tutorial.authors.all():
        if not request.user.has_perm("tutorial.change_tutorial"):
            raise PermissionDenied
    repo = Repo(tutorial.get_path())
    hcommit = repo.commit(sha)
    tdiff = hcommit.diff("HEAD~1")
    return render_template("tutorial/tutorial/diff.html", {
        "tutorial": tutorial,
        "path_add": tdiff.iter_change_type("A"),
        "path_ren": tdiff.iter_change_type("R"),
        "path_del": tdiff.iter_change_type("D"),
        "path_maj": tdiff.iter_change_type("M"),
    })



@login_required
def history(request, tutorial_pk, tutorial_slug):
    """History of the tutorial."""

    tutorial = get_object_or_404(Tutorial, pk=tutorial_pk)
    if request.user not in tutorial.authors.all():
        if not request.user.has_perm("tutorial.change_tutorial"):
            raise PermissionDenied

    repo = Repo(tutorial.get_path())
    logs = repo.head.reference.log()
    logs = sorted(logs, key=attrgetter("time"), reverse=True)
    return render_template("tutorial/tutorial/history.html",
                           {"tutorial": tutorial, "logs": logs})



@login_required
@permission_required("tutorial.change_tutorial", raise_exception=True)
def history_validation(request, tutorial_pk):
    """History of the validation of a tutorial."""

    tutorial = get_object_or_404(Tutorial, pk=tutorial_pk)

    # Get subcategory to filter validations.

    try:
        subcategory = get_object_or_404(Category, pk=request.GET["subcategory"
                                                                 ])
    except (KeyError, Http404):
        subcategory = None
    if subcategory is None:
        validations = \
            Validation.objects.filter(tutorial__pk=tutorial_pk) \
            .order_by("date_proposition"
                      ).all()
    else:
        validations = Validation.objects.filter(tutorial__pk=tutorial_pk,
                                                tutorial__subcategory__in=[subcategory]) \
            .order_by("date_proposition"
                      ).all()
    return render_template("tutorial/validation/history.html",
                           {"validations": validations, "tutorial": tutorial})


@can_write_and_read_now
@login_required
@require_POST
@permission_required("tutorial.change_tutorial", raise_exception=True)
def reject_tutorial(request):
    """Staff reject tutorial of an author."""

    # Retrieve current tutorial;

    try:
        tutorial_pk = request.POST["tutorial"]
    except KeyError:
        raise Http404
    tutorial = get_object_or_404(Tutorial, pk=tutorial_pk)
    validation = Validation.objects.filter(
        tutorial__pk=tutorial_pk,
        version=tutorial.sha_validation).latest("date_proposition")

    if request.user == validation.validator:
        validation.comment_validator = request.POST["text"]
        validation.status = "REJECT"
        validation.date_validation = datetime.now()
        validation.save()

        # Remove sha_validation because we rejected this version of the tutorial.

        tutorial.sha_validation = None
        tutorial.pubdate = None
        tutorial.save()
        messages.info(request, u"Le tutoriel a bien été refusé.")

        # send feedback

        for author in tutorial.authors.all():
            msg = (
                u'Désolé **{0}**, ton zeste **{1}** n\'a malheureusement '
                u'pas passé l’étape de validation. Mais ne désespère pas, '
                u'certaines corrections peuvent sûrement être faites pour '
                u'l’améliorer et repasser la validation plus tard. '
                u'Voici le message que [{2}]({3}), ton validateur t\'a laissé\n\n> {4}\n\n'
                u'N\'hésite pas à lui envoyer un petit message pour discuter '
                u'de la décision ou demander plus de détails si tout cela te '
                u'semble injuste ou manque de clarté.'.format(
                author.username,
                tutorial.title,
                validation.validator.username,
                settings.SITE_URL + validation.validator.profile.get_absolute_url(),
                validation.comment_validator))
            bot = get_object_or_404(User, username=settings.BOT_ACCOUNT)
            send_mp(
                bot,
                [author],
                u"Refus de Validation : {0}".format(tutorial.title),
                "",
                msg,
                True,
                direct=False,
            )
        return redirect(tutorial.get_absolute_url() + "?version="
                        + validation.version)
    else:
        messages.error(request,
                    "Vous devez avoir réservé ce tutoriel "
                    "pour pouvoir le refuser.")
        return redirect(tutorial.get_absolute_url() + "?version="
                        + validation.version)


@can_write_and_read_now
@login_required
@require_POST
@permission_required("tutorial.change_tutorial", raise_exception=True)
def valid_tutorial(request):
    """Staff valid tutorial of an author."""

    # Retrieve current tutorial;

    try:
        tutorial_pk = request.POST["tutorial"]
    except KeyError:
        raise Http404
    tutorial = get_object_or_404(Tutorial, pk=tutorial_pk)
    validation = Validation.objects.filter(
        tutorial__pk=tutorial_pk,
        version=tutorial.sha_validation).latest("date_proposition")

    if request.user == validation.validator:
        (output, err) = MEP(tutorial, tutorial.sha_validation)
        messages.info(request, output)
        messages.error(request, err)
        validation.comment_validator = request.POST["text"]
        validation.status = "ACCEPT"
        validation.date_validation = datetime.now()
        validation.save()

        # Update sha_public with the sha of validation. We don't update sha_draft.
        # So, the user can continue to edit his tutorial in offline.

        if request.POST.get('is_major', False) or tutorial.sha_public is None or tutorial.sha_public == '':
            tutorial.pubdate = datetime.now()
        tutorial.sha_public = validation.version
        tutorial.source = request.POST["source"]
        tutorial.sha_validation = None
        tutorial.save()
        messages.success(request, u"Le tutoriel a bien été validé.")

        # send feedback

        for author in tutorial.authors.all():
            msg = (
                u'Félicitations **{0}** ! Ton zeste [{1}]({2}) '
                u'a été publié par [{3}]({4}) ! Les lecteurs du monde entier '
                u'peuvent venir l\'éplucher et réagir à son sujet. '
                u'Je te conseille de rester à leur écoute afin '
                u'd\'apporter des corrections/compléments.'
                u'Un Tutoriel vivant et à jour est bien plus lu '
                u'qu\'un sujet abandonné !'.format(
                author.username,
                tutorial.title,
                settings.SITE_URL + tutorial.get_absolute_url_online(),
                validation.validator.username,
                settings.SITE_URL + validation.validator.profile.get_absolute_url()))
            bot = get_object_or_404(User, username=settings.BOT_ACCOUNT)
            send_mp(
                bot,
                [author],
                u"Publication : {0}".format(tutorial.title),
                "",
                msg,
                True,
                direct=False,
            )
        return redirect(tutorial.get_absolute_url() + "?version="
                        + validation.version)
    else:
        messages.error(request,
                    "Vous devez avoir réservé ce tutoriel "
                    "pour pouvoir le valider.")
        return redirect(tutorial.get_absolute_url() + "?version="
                        + validation.version)


@can_write_and_read_now
@login_required
@permission_required("tutorial.change_tutorial", raise_exception=True)
@require_POST
def invalid_tutorial(request, tutorial_pk):
    """Staff invalid tutorial of an author."""

    # Retrieve current tutorial

    tutorial = get_object_or_404(Tutorial, pk=tutorial_pk)
    UNMEP(tutorial)
    validation = Validation.objects.filter(
        tutorial__pk=tutorial_pk,
        version=tutorial.sha_public).latest("date_proposition")
    validation.status = "PENDING"
    validation.date_validation = None
    validation.save()

    # Only update sha_validation because contributors can contribute on
    # rereading version.

    tutorial.sha_public = None
    tutorial.sha_validation = validation.version
    tutorial.pubdate = None
    tutorial.save()
    messages.success(request, u"Le tutoriel a bien été dépublié.")
    return redirect(tutorial.get_absolute_url() + "?version="
                    + validation.version)


# User actions on tutorial.

@can_write_and_read_now
@login_required
@require_POST
def ask_validation(request):
    """User ask validation for his tutorial."""

    # Retrieve current tutorial;

    try:
        tutorial_pk = request.POST["tutorial"]
    except KeyError:
        raise Http404
    tutorial = get_object_or_404(Tutorial, pk=tutorial_pk)

    # If the user isn't an author of the tutorial or isn't in the staff, he
    # hasn't permission to execute this method:

    if request.user not in tutorial.authors.all():
        if not request.user.has_perm("tutorial.change_tutorial"):
            raise PermissionDenied

    old_validation = Validation.objects.filter(tutorial__pk=tutorial_pk,
                              status__in=['PENDING_V']).first()
    if old_validation is not None:
        old_validator = old_validation.validator
        old_reserve_date = old_validation.date_reserve
    else:
        old_validator = None
        old_reserve_date = None
    #delete old pending validation
    Validation.objects.filter(tutorial__pk=tutorial_pk,
                              status__in=['PENDING','PENDING_V'])\
                              .delete()
    # We create and save validation object of the tutorial.

    validation = Validation()
    validation.tutorial = tutorial
    validation.date_proposition = datetime.now()
    validation.comment_authors = request.POST["text"]
    validation.version = request.POST["version"]
    if old_validator is not None:
        validation.validator = old_validator
        validation.date_reserve
        bot = get_object_or_404(User, username=settings.BOT_ACCOUNT)
        msg = \
            (u'Bonjour {0},'
            u'Le tutoriel *{1}* que tu as réservé a été mis à jour en zone de validation, '
            u'Pour retrouver les modifications qui ont été faites, je t\'invite à '
            u'consulter l\'historique des versions'
            u'\n\n> Merci'.format(old_validator.username, tutorial.title))
        send_mp(
            bot,
            [old_validator],
            u"Mise à jour de tuto : {0}".format(tutorial.title),
            "En validation",
            msg,
            False,
        )
    validation.save()
    validation.tutorial.source=request.POST["source"]
    validation.tutorial.sha_validation = request.POST["version"]
    validation.tutorial.save()
    messages.success(request,
                     u"Votre demande de validation a été envoyée à l'équipe.")
    return redirect(tutorial.get_absolute_url())


@can_write_and_read_now
@login_required
@require_POST
def delete_tutorial(request, tutorial_pk):
    """User would like delete his tutorial."""

    # Retrieve current tutorial

    tutorial = get_object_or_404(Tutorial, pk=tutorial_pk)

    # If the user isn't an author of the tutorial or isn't in the staff, he
    # hasn't permission to execute this method:

    if request.user not in tutorial.authors.all():
        if not request.user.has_perm("tutorial.change_tutorial"):
            raise PermissionDenied

    # when author is alone we can delete definitively tutorial

    if tutorial.authors.count() == 1:

        # user can access to gallery

        try:
            ug = UserGallery.objects.filter(user=request.user,
                                            gallery=tutorial.gallery)
            ug.delete()
        except:
            ug = None

        # Delete the tutorial on the repo and on the database.

        old_slug = os.path.join(settings.REPO_PATH, tutorial.get_phy_slug())
        maj_repo_tuto(request, old_slug_path=old_slug, tuto=tutorial,
                      action="del")
        messages.success(request,
                         u'Le tutoriel {0} a bien '
                         u'été supprimé.'.format(tutorial.title))
        tutorial.delete()
    else:
        tutorial.authors.remove(request.user)

        # user can access to gallery

        try:
            ug = UserGallery.objects.filter(
                user=request.user,
                gallery=tutorial.gallery)
            ug.delete()
        except:
            ug = None
        tutorial.save()
        messages.success(request,
                         u'Vous ne faites plus partie des rédacteurs de ce '
                         u'tutoriel')
    return redirect(reverse("zds.tutorial.views.index"))


@can_write_and_read_now
def modify_tutorial(request):
    if not request.method == "POST":
        raise Http404
    tutorial_pk = request.POST["tutorial"]
    tutorial = get_object_or_404(Tutorial, pk=tutorial_pk)
    # User actions

    if request.user in tutorial.authors.all() or request.user.has_perm("tutorial.change_tutorial"):
        if "add_author" in request.POST:
            redirect_url = reverse("zds.tutorial.views.view_tutorial", args=[
                tutorial.pk,
                tutorial.slug,
            ])
            author_username = request.POST["author"]
            author = None
            try:
                author = User.objects.get(username=author_username)
            except User.DoesNotExist:
                return redirect(redirect_url)
            tutorial.authors.add(author)
            tutorial.save()

            # share gallery

            ug = UserGallery()
            ug.user = author
            ug.gallery = tutorial.gallery
            ug.mode = "W"
            ug.save()
            messages.success(request,
                             u'L\'auteur {0} a bien été ajouté à la rédaction '
                             u'du tutoriel.'.format(author.username))

            # send msg to new author

            msg = (
                u'Bonjour **{0}**,\n\n'
                u'Tu as été ajouté comme auteur du tutoriel [{1}]({2}).\n'
                u'Tu peux retrouver ce tutoriel en [cliquant ici]({3}), ou *via* le lien "En rédaction" du menu '
                u'"Tutoriels" sur la page de ton profil.\n\n'
                u'Tu peux maintenant commencer à rédiger !'.format(
                author.username,
                tutorial.title,
                settings.SITE_URL + tutorial.get_absolute_url(),
                settings.SITE_URL + reverse("zds.member.views.tutorials"))
            )
            bot = get_object_or_404(User, username=settings.BOT_ACCOUNT)
            send_mp(
                bot,
                [author],
                u"Ajout en tant qu'auteur : {0}".format(tutorial.title),
                "",
                msg,
                True,
                direct=False,
            )

            return redirect(redirect_url)
        elif "remove_author" in request.POST:
            redirect_url = reverse("zds.tutorial.views.view_tutorial", args=[
                tutorial.pk,
                tutorial.slug,
            ])

            # Avoid orphan tutorials

            if tutorial.authors.all().count() <= 1:
                raise Http404
            author_pk = request.POST["author"]
            author = get_object_or_404(User, pk=author_pk)
            tutorial.authors.remove(author)

            # user can access to gallery

            try:
                ug = UserGallery.objects.filter(user=author,
                                                gallery=tutorial.gallery)
                ug.delete()
            except:
                ug = None
            tutorial.save()
            messages.success(request,
                             u"L'auteur {0} a bien été retiré du tutoriel."
                             .format(author.username))

            # send msg to removed author

            msg = (
                u'Bonjour **{0}**,\n\n'
                u'Tu as été supprimé des auteurs du tutoriel [{1}]({2}). Tant qu\'il ne sera pas publié, tu ne '
                u'pourra plus y accéder.\n'.format(
                author.username,
                tutorial.title,
                settings.SITE_URL + tutorial.get_absolute_url())
            )
            bot = get_object_or_404(User, username=settings.BOT_ACCOUNT)
            send_mp(
                bot,
                [author],
                u"Suppression des auteurs : {0}".format(tutorial.title),
                "",
                msg,
                True,
                direct=False,
            )

            return redirect(redirect_url)
        elif "activ_beta" in request.POST:
            if "version" in request.POST:
                tutorial.sha_beta = request.POST['version']
                tutorial.save()
                topic = Topic.objects.filter(key=tutorial.pk, forum__pk=settings.BETA_FORUM_ID).first()
                msg = \
                    (u'Bonjour à tous,\n\n'
                    u'J\'ai commencé ({0}) la rédaction d\'un tutoriel dont l\'intitulé est **{1}**.\n\n'
                    u'J\'aimerai obtenir un maximum de retour sur celui-ci, sur le fond ainsi que '
                    u'sur la forme, afin de proposer en validation un texte de qualité.'
                    u'\n\nSi vous êtes interessé, cliquez ci-dessous '
                    u'\n\n-> [Lien de la beta du tutoriel : {1}]({2}) <-\n\n'
                    u'\n\nMerci d\'avance pour votre aide'.format(
                        naturaltime(tutorial.create_at),
                        tutorial.title,
                        settings.SITE_URL + tutorial.get_absolute_url_beta()))
                if topic is None:
                    forum = get_object_or_404(Forum, pk=settings.BETA_FORUM_ID)
                    
                    create_topic(author = request.user,
                                 forum = forum,
                                 title = u"[beta][tutoriel]{0}".format(tutorial.title),
                                 subtitle = u"{}".format(tutorial.description),
                                 text = msg,
                                 key = tutorial.pk
                                 )
                    tp = Topic.objects.get(key=tutorial.pk)
                    bot = get_object_or_404(User, username=settings.BOT_ACCOUNT)
                    private_mp = \
                        (u'Bonjour {},\n\n'
                        u'Vous venez de mettre votre tutoriel **{}** en beta. La communauté '
                        u'pourra le consulter afin de vous faire des retours '
                        u'constructifs avant sa soumission en validation.\n\n'
                        u'Un sujet dédié pour la beta de votre tutoriel a été '
                        u'crée dans le forum et est accessible [ici]({})'.format(
                            request.user.username,
                            tutorial.title,
                            settings.SITE_URL + tp.get_absolute_url()))
                    send_mp(
                        bot,
                        [request.user],
                        u"Tutoriel en beta : {0}".format(tutorial.title),
                        "",
                        private_mp,
                        False,
                    )
                else:
                    msg_up = \
                        (u'Bonjour,\n\n'
                        u'La beta du tutoriel est de nouveau active.'
                        u'\n\n-> [Lien de la beta du tutoriel : {0}]({1}) <-\n\n'
                        u'\n\nMerci pour vos relectures'.format(tutorial.title,
                            settings.SITE_URL + tutorial.get_absolute_url_beta()))
                    unlock_topic(topic, msg)
                    send_post(topic, msg_up)
                
                messages.success(request, u"La BETA sur ce tutoriel est bien activée.")
            else:
                messages.error(request, u"Impossible d'activer la BETA sur ce tutoriel.")
            return redirect(tutorial.get_absolute_url_beta())
        elif "update_beta" in request.POST:
            if "version" in request.POST:
                tutorial.sha_beta = request.POST['version']
                tutorial.save()
                topic = Topic.objects.filter(key=tutorial.pk, forum__pk=settings.BETA_FORUM_ID).first()
                msg = \
                    (u'Bonjour à tous,\n\n'
                    u'J\'ai commencé ({0}) la rédaction d\'un tutoriel dont l\'intitulé est **{1}**.\n\n'
                    u'J\'aimerai obtenir un maximum de retour sur celui-ci, sur le fond ainsi que '
                    u'sur la forme, afin de proposer en validation un texte de qualité.'
                    u'\n\nSi vous êtes interessé, cliquez ci-dessous '
                    u'\n\n-> [Lien de la beta du tutoriel : {1}]({2}) <-\n\n'
                    u'\n\nMerci d\'avance pour votre aide'.format(
                        naturaltime(tutorial.create_at),
                        tutorial.title,
                        settings.SITE_URL + tutorial.get_absolute_url_beta()))
                if topic is None:
                    forum = get_object_or_404(Forum, pk=settings.BETA_FORUM_ID)
                    
                    create_topic(author = request.user,
                                 forum = forum,
                                 title = u"[beta][tutoriel]{0}".format(tutorial.title),
                                 subtitle = u"{}".format(tutorial.description),
                                 text = msg,
                                 key = tutorial.pk
                                 )
                else:
                    msg_up = \
                        (u'Bonjour, !\n\n'
                        u'La beta du tutoriel a été mise à jour.'
                        u'\n\n-> [Lien de la beta du tutoriel : {0}]({1}) <-\n\n'
                        u'\n\nMerci pour vos relectures'.format(tutorial.title,
                            settings.SITE_URL + tutorial.get_absolute_url_beta()))
                    unlock_topic(topic, msg)
                    send_post(topic, msg_up)
                messages.success(request, u"La BETA sur ce tutoriel a bien été mise à jour.")
            else:
                messages.error(request, u"Impossible de mettre à jour la BETA sur ce tutoriel.")
            return redirect(tutorial.get_absolute_url_beta())
        elif "desactiv_beta" in request.POST:
            tutorial.sha_beta = None
            tutorial.save()
            topic = Topic.objects.filter(key=tutorial.pk, forum__pk=settings.BETA_FORUM_ID).first()
            if topic is not None:
                msg = \
                    (u'Désactivation de la beta du tutoriel  **{}**'
                    u'\n\nPour plus d\'informations envoyez moi un MP'.format(tutorial.title))
                lock_topic(topic)
                send_post(topic, msg)
            messages.info(request, u"La BETA sur ce tutoriel a été désactivée.")
            return redirect(tutorial.get_absolute_url())

    # No action performed, raise 403

    raise PermissionDenied


# Tutorials.


@login_required
def view_tutorial(request, tutorial_pk, tutorial_slug):
    """Show the given offline tutorial if exists."""

    tutorial = get_object_or_404(Tutorial, pk=tutorial_pk)

    # Retrieve sha given by the user. This sha must to be exist. If it doesn't
    # exist, we take draft version of the article.

    try:
        sha = request.GET["version"]
    except KeyError:
        sha = tutorial.sha_draft

    is_beta = sha == tutorial.sha_beta and tutorial.in_beta()

    # Only authors of the tutorial and staff can view tutorial in offline.

    if request.user not in tutorial.authors.all() and not is_beta:
        if not request.user.has_perm("tutorial.change_tutorial"):
            raise PermissionDenied


    # Two variables to handle two distinct cases (large/small tutorial)

    chapter = None
    parts = None

    # Find the good manifest file

    repo = Repo(tutorial.get_path())

    # Load the tutorial.

    manifest = get_blob(repo.commit(sha).tree, "manifest.json")
    mandata = json_reader.loads(manifest)
    tutorial.load_dic(mandata, sha)
    tutorial.load_introduction_and_conclusion(mandata, sha)
<<<<<<< HEAD

    #print mandata
=======
>>>>>>> 1efb73e0

    # If it's a small tutorial, fetch its chapter

    if tutorial.type == "MINI":
        if 'chapter' in mandata:
            chapter = mandata["chapter"]
            chapter["path"] = tutorial.get_path()
            chapter["type"] = "MINI"
            chapter["pk"] = Chapter.objects.get(tutorial=tutorial).pk
            chapter["intro"] = get_blob(repo.commit(sha).tree,
                                        "introduction.md")
            chapter["conclu"] = get_blob(repo.commit(sha).tree, "conclusion.md"
                                         )
            cpt = 1
            for ext in chapter["extracts"]:
                ext["position_in_chapter"] = cpt
                ext["path"] = tutorial.get_path()
                ext["txt"] = get_blob(repo.commit(sha).tree, ext["text"])
                cpt += 1
        else:
            chapter = None
    else:

        # If it's a big tutorial, fetch parts.

        parts = mandata["parts"]
        cpt_p = 1
        for part in parts:
            part["tutorial"] = tutorial
            part["path"] = tutorial.get_path()
            part["slug"] = slugify(part["title"])
            part["position_in_tutorial"] = cpt_p
            cpt_c = 1
            for chapter in part["chapters"]:
                chapter["part"] = part
                chapter["path"] = tutorial.get_path()
                chapter["slug"] = slugify(chapter["title"])
                chapter["type"] = "BIG"
                chapter["position_in_part"] = cpt_c
                chapter["position_in_tutorial"] = cpt_c * cpt_p
                cpt_e = 1
                for ext in chapter["extracts"]:
                    ext["chapter"] = chapter
                    ext["position_in_chapter"] = cpt_e
                    ext["path"] = tutorial.get_path()
                    ext["txt"] = get_blob(repo.commit(sha).tree, ext["text"])
                    cpt_e += 1
                cpt_c += 1
            cpt_p += 1
    validation = Validation.objects.filter(tutorial__pk=tutorial.pk)\
                                    .order_by("-date_proposition")\
                                    .first()
    if tutorial.source:
        formAskValidation = AskValidationForm(initial={"source": tutorial.source})
        formValid = ValidForm(initial={"source": tutorial.source})
    else:
        formAskValidation = AskValidationForm()
        formValid = ValidForm()
    formReject = RejectForm()
    return render_template("tutorial/tutorial/view.html", {
        "tutorial": mandata,
        "chapter": chapter,
        "parts": parts,
        "version": sha,
        "validation": validation,
        "formAskValidation": formAskValidation,
        "formValid": formValid,
        "formReject": formReject,
    })



def view_tutorial_online(request, tutorial_pk, tutorial_slug):
    """Display a tutorial."""

    tutorial = get_object_or_404(Tutorial, pk=tutorial_pk)

    # If the tutorial isn't online, we raise 404 error.
    if not tutorial.on_line():
        raise Http404

    # Two variables to handle two distinct cases (large/small tutorial)

    chapter = None
    parts = None

    # find the good manifest file

    mandata = tutorial.load_json_for_public()
    tutorial.load_dic(mandata, sha=tutorial.sha_public)
    tutorial.load_introduction_and_conclusion(mandata, public=True)
    mandata["update"] = tutorial.update
    mandata["get_note_count"] = tutorial.get_note_count()

    # If it's a small tutorial, fetch its chapter

    if tutorial.type == "MINI":
        if "chapter" in mandata:
            chapter = mandata["chapter"]
            chapter["path"] = tutorial.get_prod_path()
            chapter["type"] = "MINI"
            intro = open(os.path.join(tutorial.get_prod_path(),
                                      mandata["introduction"] + ".html"), "r")
            chapter["intro"] = intro.read()
            intro.close()
            conclu = open(os.path.join(tutorial.get_prod_path(),
                                       mandata["conclusion"] + ".html"), "r")
            chapter["conclu"] = conclu.read()
            conclu.close()
            cpt = 1
            for ext in chapter["extracts"]:
                ext["position_in_chapter"] = cpt
                ext["path"] = tutorial.get_prod_path()
                text = open(os.path.join(tutorial.get_prod_path(), ext["text"]
                                         + ".html"), "r")
                ext["txt"] = text.read()
                text.close()
                cpt += 1
        else:
            chapter = None
    else:

        # chapter = Chapter.objects.get(tutorial=tutorial)

        parts = mandata["parts"]
        cpt_p = 1
        for part in parts:
            part["tutorial"] = mandata
            part["path"] = tutorial.get_path()
            part["slug"] = slugify(part["title"])
            part["position_in_tutorial"] = cpt_p
            cpt_c = 1
            for chapter in part["chapters"]:
                chapter["part"] = part
                chapter["path"] = tutorial.get_path()
                chapter["slug"] = slugify(chapter["title"])
                chapter["type"] = "BIG"
                chapter["position_in_part"] = cpt_c
                chapter["position_in_tutorial"] = cpt_c * cpt_p
                cpt_e = 1
                for ext in chapter["extracts"]:
                    ext["chapter"] = chapter
                    ext["position_in_chapter"] = cpt_e
                    ext["path"] = tutorial.get_path()
                    cpt_e += 1
                cpt_c += 1
            part["get_chapters"] = part["chapters"]
            cpt_p += 1

        mandata['get_parts'] = parts

    # If the user is authenticated

    if request.user.is_authenticated():

        # If the user is never read, we mark this tutorial read.

        if never_read(tutorial):
            mark_read(tutorial)

    # Find all notes of the tutorial.

    notes = Note.objects.filter(tutorial__pk=tutorial.pk).order_by("position"
                                                                   ).all()

    # Retrieve pk of the last note. If there aren't notes for the tutorial, we
    # initialize this last note at 0.

    last_note_pk = 0
    if tutorial.last_note:
        last_note_pk = tutorial.last_note.pk

    # Handle pagination

    paginator = Paginator(notes, settings.POSTS_PER_PAGE)
    try:
        page_nbr = int(request.GET["page"])
    except KeyError:
        page_nbr = 1
    try:
        notes = paginator.page(page_nbr)
    except PageNotAnInteger:
        notes = paginator.page(1)
    except EmptyPage:
        raise Http404
    res = []
    if page_nbr != 1:

        # Show the last note of the previous page

        last_page = paginator.page(page_nbr - 1).object_list
        last_note = last_page[len(last_page) - 1]
        res.append(last_note)
    for note in notes:
        res.append(note)

    # Build form to send a note for the current tutorial.

    form = NoteForm(tutorial, request.user)
    return render_template("tutorial/tutorial/view_online.html", {
        "tutorial": mandata,
        "chapter": chapter,
        "parts": parts,
        "notes": res,
        "pages": paginator_range(page_nbr, paginator.num_pages),
        "nb": page_nbr,
        "last_note_pk": last_note_pk,
        "form": form,
    })


@can_write_and_read_now
@login_required
def add_tutorial(request):
    """'Adds a tutorial."""

    if request.method == "POST":
        form = TutorialForm(request.POST, request.FILES)
        if form.is_valid():
            data = form.data

            # Creating a tutorial

            tutorial = Tutorial()
            tutorial.title = data["title"]
            tutorial.description = data["description"]
            tutorial.type = data["type"]
            tutorial.introduction = "introduction.md"
            tutorial.conclusion = "conclusion.md"
            tutorial.images = "images"
            if "licence" in data and data["licence"] != "":
                lc = Licence.objects.filter(pk=data["licence"]).all()[0]
                tutorial.licence = lc
            else:
                tutorial.licence = Licence.objects.get(
                    pk=settings.DEFAULT_LICENCE_PK
                )

            # add create date

            tutorial.create_at = datetime.now()
            tutorial.pubdate = datetime.now()

            # Creating the gallery

            gal = Gallery()
            gal.title = data["title"]
            gal.slug = slugify(data["title"])
            gal.pubdate = datetime.now()
            gal.save()

            # Attach user to gallery

            userg = UserGallery()
            userg.gallery = gal
            userg.mode = "W"  # write mode
            userg.user = request.user
            userg.save()
            tutorial.gallery = gal

            # Create image

            if "image" in request.FILES:
                img = Image()
                img.physical = request.FILES["image"]
                img.gallery = gal
                img.title = request.FILES["image"]
                img.slug = slugify(request.FILES["image"])
                img.pubdate = datetime.now()
                img.save()
                tutorial.image = img
            tutorial.save()

            # Add subcategories on tutorial

            for subcat in form.cleaned_data["subcategory"]:
                tutorial.subcategory.add(subcat)

            # We need to save the tutorial before changing its author list
            # since it's a many-to-many relationship

            tutorial.authors.add(request.user)

            # If it's a small tutorial, create its corresponding chapter

            if tutorial.type == "MINI":
                chapter = Chapter()
                chapter.tutorial = tutorial
                chapter.save()
            tutorial.save()
            maj_repo_tuto(
                request,
                new_slug_path=tutorial.get_path(),
                tuto=tutorial,
                introduction=data["introduction"],
                conclusion=data["conclusion"],
                action="add",
            )
            return redirect(tutorial.get_absolute_url())
    else:
        form = TutorialForm(
            initial={
                'licence' : Licence.objects.get(pk=settings.DEFAULT_LICENCE_PK)
                }
        )
    return render_template("tutorial/tutorial/new.html", {"form": form})


@can_write_and_read_now
@login_required
def edit_tutorial(request):
    """Edit a tutorial."""

    # Retrieve current tutorial;

    try:
        tutorial_pk = request.GET["tutoriel"]
    except KeyError:
        raise Http404
    tutorial = get_object_or_404(Tutorial, pk=tutorial_pk)

    # If the user isn't an author of the tutorial or isn't in the staff, he
    # hasn't permission to execute this method:

    if request.user not in tutorial.authors.all():
        if not request.user.has_perm("tutorial.change_tutorial"):
            raise PermissionDenied
    introduction = os.path.join(tutorial.get_path(), "introduction.md")
    conclusion = os.path.join(tutorial.get_path(), "conclusion.md")
    if request.method == "POST":
        form = TutorialForm(request.POST, request.FILES)
        if form.is_valid():
            data = form.data
            if content_has_changed([introduction, conclusion], data["last_hash"]):
                form = TutorialForm(initial={
                    "title": tutorial.title,
                    "type": tutorial.type,
                    "licence": tutorial.licence,
                    "description": tutorial.description,
                    "subcategory": tutorial.subcategory.all(),
                    "introduction": tutorial.get_introduction(),
                    "conclusion": tutorial.get_conclusion(),

                })
                return render_template("tutorial/tutorial/edit.html",
                           {
                               "tutorial": tutorial, "form": form,
                               "last_hash": compute_hash([introduction, conclusion]),
                               "new_version": True
                           })
            old_slug = tutorial.get_path()
            tutorial.title = data["title"]
            tutorial.description = data["description"]
            if "licence" in data and data["licence"] != "":
                lc = Licence.objects.filter(pk=data["licence"]).all()[0]
                tutorial.licence = lc
            else:
                tutorial.licence = Licence.objects.get(
                    pk=settings.DEFAULT_LICENCE_PK
                )

            # add MAJ date

            tutorial.update = datetime.now()

            # MAJ gallery

            gal = Gallery.objects.filter(pk=tutorial.gallery.pk)
            gal.update(title=data["title"])
            gal.update(slug=slugify(data["title"]))
            gal.update(update=datetime.now())

            # MAJ image

            if "image" in request.FILES:
                img = Image()
                img.physical = request.FILES["image"]
                img.gallery = tutorial.gallery
                img.title = request.FILES["image"]
                img.slug = slugify(request.FILES["image"])
                img.pubdate = datetime.now()
                img.save()
                tutorial.image = img
            tutorial.save()
            tutorial.update_children()

            new_slug = os.path.join(settings.REPO_PATH, tutorial.get_phy_slug())

            maj_repo_tuto(
                request,
                old_slug_path=old_slug,
                new_slug_path=new_slug,
                tuto=tutorial,
                introduction=data["introduction"],
                conclusion=data["conclusion"],
                action="maj",
            )
            tutorial.subcategory.clear()
            for subcat in form.cleaned_data["subcategory"]:
                tutorial.subcategory.add(subcat)
            tutorial.save()
            return redirect(tutorial.get_absolute_url())
    else:
        json = tutorial.load_json()
        if "licence" in json:
            licence = Licence.objects.filter(code=json["licence"]).all()[0]
        else:
            licence = Licence.objects.get(
                        pk=settings.DEFAULT_LICENCE_PK
            )
        form = TutorialForm(initial={
            "title": json["title"],
            "type": json["type"],
            "licence": licence,
            "description": json["description"],
            "subcategory": tutorial.subcategory.all(),
            "introduction": tutorial.get_introduction(),
            "conclusion": tutorial.get_conclusion(),
        })
    return render_template("tutorial/tutorial/edit.html",
                           {"tutorial": tutorial, "form": form, "last_hash": compute_hash([introduction, conclusion])})

# Parts.



@login_required
def view_part(
    request,
    tutorial_pk,
    tutorial_slug,
    part_pk,
    part_slug,
):
    """Display a part."""

    tutorial = get_object_or_404(Tutorial, pk=tutorial_pk)
    try:
        sha = request.GET["version"]
    except KeyError:
        sha = tutorial.sha_draft

    is_beta = sha == tutorial.sha_beta and tutorial.in_beta()

    # Only authors of the tutorial and staff can view tutorial in offline.

    if request.user not in tutorial.authors.all() and not is_beta:
        if not request.user.has_perm("tutorial.change_tutorial"):
            raise PermissionDenied

    final_part = None

    # find the good manifest file

    repo = Repo(tutorial.get_path())
    manifest = get_blob(repo.commit(sha).tree, "manifest.json")
    mandata = json_reader.loads(manifest)
    tutorial.load_dic(mandata, sha=sha)

    parts = mandata["parts"]
    find = False
    cpt_p = 1
    for part in parts:
        if part_pk == str(part["pk"]):
            find = True
            part["tutorial"] = tutorial
            part["path"] = tutorial.get_path()
            part["slug"] = slugify(part["title"])
            part["position_in_tutorial"] = cpt_p
            part["intro"] = get_blob(repo.commit(sha).tree, part["introduction"
                                                                 ])
            part["conclu"] = get_blob(repo.commit(sha).tree, part["conclusion"
                                                                  ])
            cpt_c = 1
            for chapter in part["chapters"]:
                chapter["part"] = part
                chapter["path"] = tutorial.get_path()
                chapter["slug"] = slugify(chapter["title"])
                chapter["type"] = "BIG"
                chapter["position_in_part"] = cpt_c
                chapter["position_in_tutorial"] = cpt_c * cpt_p
                cpt_e = 1
                for ext in chapter["extracts"]:
                    ext["chapter"] = chapter
                    ext["position_in_chapter"] = cpt_e
                    ext["path"] = tutorial.get_path()
                    cpt_e += 1
                cpt_c += 1
            final_part = part
            break
        cpt_p += 1

    # if part can't find
    if not find:
        raise Http404

    return render_template("tutorial/part/view.html",
                           {"tutorial": mandata,
                            "part": final_part,
                            "version": sha})



def view_part_online(
    request,
    tutorial_pk,
    tutorial_slug,
    part_pk,
    part_slug,
):
    """Display a part."""

    tutorial = get_object_or_404(Tutorial, pk=tutorial_pk)
    if not tutorial.on_line():
        raise Http404

    # find the good manifest file

    mandata = tutorial.load_json_for_public()
    tutorial.load_dic(mandata, sha=tutorial.sha_public)
    mandata["update"] = tutorial.update

    mandata["get_parts"] = mandata["parts"]
    parts = mandata["parts"]
    cpt_p = 1
    final_part= None
    find = False
    for part in parts:
        part["tutorial"] = mandata
        part["path"] = tutorial.get_path()
        part["slug"] = slugify(part["title"])
        part["position_in_tutorial"] = cpt_p
        if part_pk == str(part["pk"]):
            find = True
            intro = open(os.path.join(tutorial.get_prod_path(),
                                      part["introduction"] + ".html"), "r")
            part["intro"] = intro.read()
            intro.close()
            conclu = open(os.path.join(tutorial.get_prod_path(),
                                       part["conclusion"] + ".html"), "r")
            part["conclu"] = conclu.read()
            conclu.close()
            final_part=part
        cpt_c = 1
        for chapter in part["chapters"]:
            chapter["part"] = part
            chapter["path"] = tutorial.get_path()
            chapter["slug"] = slugify(chapter["title"])
            chapter["type"] = "BIG"
            chapter["position_in_part"] = cpt_c
            chapter["position_in_tutorial"] = cpt_c * cpt_p
            if part_slug == slugify(part["title"]):
                cpt_e = 1
                for ext in chapter["extracts"]:
                    ext["chapter"] = chapter
                    ext["position_in_chapter"] = cpt_e
                    ext["path"] = tutorial.get_prod_path()
                    cpt_e += 1
            cpt_c += 1
        part["get_chapters"] = part["chapters"]
        cpt_p += 1

    # if part can't find
    if not find:
        raise Http404

    return render_template("tutorial/part/view_online.html", {"part": final_part})


@can_write_and_read_now
@login_required
def add_part(request):
    """Add a new part."""

    try:
        tutorial_pk = request.GET["tutoriel"]
    except KeyError:
        raise Http404
    tutorial = get_object_or_404(Tutorial, pk=tutorial_pk)

    # Make sure it's a big tutorial, just in case

    if not tutorial.type == "BIG":
        raise Http404

    # Make sure the user belongs to the author list

    if request.user not in tutorial.authors.all() and not request.user.has_perm("tutorial.change_tutorial"):
        raise PermissionDenied
    if request.method == "POST":
        form = PartForm(request.POST)
        if form.is_valid():
            data = form.data
            part = Part()
            part.tutorial = tutorial
            part.title = data["title"]
            part.position_in_tutorial = tutorial.get_parts().count() + 1
            part.save()
            part.introduction = os.path.join(part.get_phy_slug(), "introduction.md")
            part.conclusion = os.path.join(part.get_phy_slug(), "conclusion.md")
            part.save()

            new_slug = os.path.join(settings.REPO_PATH, part.tutorial.get_phy_slug(), part.get_phy_slug())

            maj_repo_part(
                request,
                new_slug_path=new_slug,
                part=part,
                introduction=data["introduction"],
                conclusion=data["conclusion"],
                action="add",
            )
            if "submit_continue" in request.POST:
                form = PartForm()
                messages.success(request,
                                 u'Partie « {0} » ajouté '
                                 u'avec succès.'.format(part.title))
            else:
                return redirect(part.get_absolute_url())
    else:
        form = PartForm()
    return render_template("tutorial/part/new.html", {"tutorial": tutorial,
                                                      "form": form})


@can_write_and_read_now
@login_required
def modify_part(request):
    """Modifiy the given part."""

    if not request.method == "POST":
        raise Http404
    part_pk = request.POST["part"]
    part = get_object_or_404(Part, pk=part_pk)

    # Make sure the user is allowed to do that

    if request.user not in part.tutorial.authors.all() and not request.user.has_perm("tutorial.change_tutorial"):
        raise PermissionDenied
    if "move" in request.POST:
        try:
            new_pos = int(request.POST["move_target"])
        except ValueError:
            # Invalid conversion, maybe the user played with the move button
            return redirect(part.tutorial.get_absolute_url())

        move(part, new_pos, "position_in_tutorial", "tutorial", "get_parts")
        part.save()

        new_slug_path = os.path.join(settings.REPO_PATH, part.tutorial.get_phy_slug())

        maj_repo_tuto(request,
                      old_slug_path = new_slug_path,
                      new_slug_path = new_slug_path,
                      tuto = part.tutorial,
                      action = "maj")
    elif "delete" in request.POST:
        # Delete all chapters belonging to the part

        Chapter.objects.all().filter(part=part).delete()

        # Move other parts

        old_pos = part.position_in_tutorial
        for tut_p in part.tutorial.get_parts():
            if old_pos <= tut_p.position_in_tutorial:
                tut_p.position_in_tutorial = tut_p.position_in_tutorial - 1
                tut_p.save()
        old_slug = os.path.join(settings.REPO_PATH, part.tutorial.get_phy_slug(), part.get_phy_slug())
        maj_repo_part(request, old_slug_path=old_slug, part=part, action="del")

        new_slug_tuto_path = os.path.join(settings.REPO_PATH, part.tutorial.get_phy_slug())
        # Actually delete the part
        part.delete()


        maj_repo_tuto(request,
                      old_slug_path = new_slug_tuto_path,
                      new_slug_path = new_slug_tuto_path,
                      tuto = part.tutorial,
                      action = "maj")
    return redirect(part.tutorial.get_absolute_url())


@can_write_and_read_now
@login_required
def edit_part(request):
    """Edit the given part."""

    try:
        part_pk = int(request.GET["partie"])
    except KeyError:
        raise Http404
    part = get_object_or_404(Part, pk=part_pk)
    introduction = os.path.join(part.get_path(), "introduction.md")
    conclusion = os.path.join(part.get_path(), "conclusion.md")
    # Make sure the user is allowed to do that

    if request.user not in part.tutorial.authors.all() and not request.user.has_perm("tutorial.change_tutorial"):
        raise PermissionDenied
    if request.method == "POST":
        form = PartForm(request.POST)
        if form.is_valid():
            data = form.data
            # avoid collision
            if content_has_changed([introduction, conclusion],data["last_hash"]):
                form = PartForm({"title": part.title,
                         "introduction": part.get_introduction(),
                         "conclusion": part.get_conclusion()})
                return render_template("tutorial/part/edit.html",
                    {
                         "part": part,
                         "last_hash": compute_hash([introduction, conclusion]),
                         "new_version":True,
                         "form": form
                    })
            # Update title and his slug.

            part.title = data["title"]
            old_slug = part.get_path()
            part.save()

            # Update path for introduction and conclusion.
            part.introduction = os.path.join(part.get_phy_slug(), "introduction.md")
            part.conclusion = os.path.join(part.get_phy_slug(), "conclusion.md")
            part.save()
            part.update_children()

            new_slug = os.path.join(settings.REPO_PATH, part.tutorial.get_phy_slug(), part.get_phy_slug())

            maj_repo_part(
                request,
                old_slug_path=old_slug,
                new_slug_path=new_slug,
                part=part,
                introduction=data["introduction"],
                conclusion=data["conclusion"],
                action="maj",
            )
            return redirect(part.get_absolute_url())
    else:
        form = PartForm({"title": part.title,
                         "introduction": part.get_introduction(),
                         "conclusion": part.get_conclusion()})
    return render_template("tutorial/part/edit.html",
        {
            "part": part,
	        "last_hash": compute_hash([introduction, conclusion]),
            "form": form
        })


# Chapters.


@login_required
def view_chapter(
    request,
    tutorial_pk,
    tutorial_slug,
    part_pk,
    part_slug,
    chapter_pk,
    chapter_slug,
):
    """View chapter."""

    tutorial = get_object_or_404(Tutorial, pk=tutorial_pk)

    try:
        sha = request.GET["version"]
    except KeyError:
        sha = tutorial.sha_draft

    is_beta = sha == tutorial.sha_beta and tutorial.in_beta()

    # Only authors of the tutorial and staff can view tutorial in offline.

    if request.user not in tutorial.authors.all() and not is_beta:
        if not request.user.has_perm("tutorial.change_tutorial"):
            raise PermissionDenied

    # find the good manifest file

    repo = Repo(tutorial.get_path())
    manifest = get_blob(repo.commit(sha).tree, "manifest.json")
    mandata = json_reader.loads(manifest)
    tutorial.load_dic(mandata, sha=sha)

    parts = mandata["parts"]
    cpt_p = 1
    final_chapter = None
    chapter_tab = []
    final_position = 0
    find = False
    for part in parts:
        cpt_c = 1
        part["slug"] = slugify(part["title"])
        part["get_absolute_url"] = reverse(
            "zds.tutorial.views.view_part",
            args=[
                tutorial.pk,
                tutorial.slug,
                part["pk"],
                part["slug"]])
        part["tutorial"] = tutorial
        for chapter in part["chapters"]:
            chapter["part"] = part
            chapter["path"] = tutorial.get_path()
            chapter["slug"] = slugify(chapter["title"])
            chapter["type"] = "BIG"
            chapter["position_in_part"] = cpt_c
            chapter["position_in_tutorial"] = cpt_c * cpt_p
            chapter["get_absolute_url"] = part["get_absolute_url"] \
                + "{0}/{1}/".format(chapter["pk"], chapter["slug"])
            if chapter_pk == str(chapter["pk"]):
                find = True
                chapter["intro"] = get_blob(repo.commit(sha).tree,
                                            chapter["introduction"])
                chapter["conclu"] = get_blob(repo.commit(sha).tree,
                                             chapter["conclusion"])

                cpt_e = 1
                for ext in chapter["extracts"]:
                    ext["chapter"] = chapter
                    ext["position_in_chapter"] = cpt_e
                    ext["path"] = tutorial.get_path()
                    ext["txt"] = get_blob(repo.commit(sha).tree, ext["text"])
                    cpt_e += 1
            chapter_tab.append(chapter)
            if chapter_pk == str(chapter["pk"]):
                final_chapter = chapter
                final_position = len(chapter_tab) - 1
            cpt_c += 1
        cpt_p += 1

    # if chapter can't find
    if not find:
        raise Http404

    prev_chapter = (chapter_tab[final_position - 1] if final_position
                    > 0 else None)
    next_chapter = (chapter_tab[final_position + 1] if final_position + 1
                    < len(chapter_tab) else None)

    return render_template("tutorial/chapter/view.html", {
        "tutorial": mandata,
        "chapter": final_chapter,
        "prev": prev_chapter,
        "next": next_chapter,
        "version": sha,
    })



def view_chapter_online(
    request,
    tutorial_pk,
    tutorial_slug,
    part_pk,
    part_slug,
    chapter_pk,
    chapter_slug,
):
    """View chapter."""

    tutorial = get_object_or_404(Tutorial, pk=tutorial_pk)
    if not tutorial.on_line():
        raise Http404

    # find the good manifest file

    mandata = tutorial.load_json_for_public()
    tutorial.load_dic(mandata, sha=tutorial.sha_public)
    mandata["update"] = tutorial.update

    mandata['get_parts'] = mandata["parts"]
    parts = mandata["parts"]
    cpt_p = 1
    final_chapter = None
    chapter_tab = []
    final_position = 0

    find = False
    for part in parts:
        cpt_c = 1
        part["slug"] = slugify(part["title"])
        part["get_absolute_url_online"] = reverse(
            "zds.tutorial.views.view_part_online",
            args=[
                tutorial.pk,
                tutorial.slug,
                part["pk"],
                part["slug"]])
        part["tutorial"] = mandata
        part["position_in_tutorial"] = cpt_p
        part["get_chapters"] = part["chapters"]
        for chapter in part["chapters"]:
            chapter["part"] = part
            chapter["path"] = tutorial.get_prod_path()
            chapter["slug"] = slugify(chapter["title"])
            chapter["type"] = "BIG"
            chapter["position_in_part"] = cpt_c
            chapter["position_in_tutorial"] = cpt_c * cpt_p
            chapter["get_absolute_url_online"] = part[
                "get_absolute_url_online"] + "{0}/{1}/".format(chapter["pk"], chapter["slug"])
            if chapter_pk == str(chapter["pk"]):
                find = True
                intro = open(
                    os.path.join(
                        tutorial.get_prod_path(),
                        chapter["introduction"] +
                        ".html"),
                    "r")
                chapter["intro"] = intro.read()
                intro.close()
                conclu = open(
                    os.path.join(
                        tutorial.get_prod_path(),
                        chapter["conclusion"] +
                        ".html"),
                    "r")
                chapter["conclu"] = conclu.read()
                conclu.close()
                cpt_e = 1
                for ext in chapter["extracts"]:
                    ext["chapter"] = chapter
                    ext["position_in_chapter"] = cpt_e
                    ext["path"] = tutorial.get_path()
                    text = open(os.path.join(tutorial.get_prod_path(),
                                             ext["text"] + ".html"), "r")
                    ext["txt"] = text.read()
                    text.close()
                    cpt_e += 1
            else:
                intro = None
                conclu = None
            chapter_tab.append(chapter)
            if chapter_pk == str(chapter["pk"]):
                final_chapter = chapter
                final_position = len(chapter_tab) - 1
            cpt_c += 1
        cpt_p += 1

    # if chapter can't find
    if not find:
        raise Http404

    prev_chapter = (chapter_tab[final_position - 1] if final_position > 0 else None)
    next_chapter = (chapter_tab[final_position + 1] if final_position + 1 < len(chapter_tab) else None)

    return render_template("tutorial/chapter/view_online.html", {
        "chapter": final_chapter,
        "parts": parts,
        "prev": prev_chapter,
        "next": next_chapter,
    })


@can_write_and_read_now
@login_required
def add_chapter(request):
    """Add a new chapter to given part."""

    try:
        part_pk = request.GET["partie"]
    except KeyError:
        raise Http404
    part = get_object_or_404(Part, pk=part_pk)

    # Make sure the user is allowed to do that

    if request.user not in part.tutorial.authors.all() and not request.user.has_perm("tutorial.change_tutorial"):
        raise PermissionDenied
    if request.method == "POST":
        form = ChapterForm(request.POST, request.FILES)
        if form.is_valid():
            data = form.data
            chapter = Chapter()
            chapter.title = data["title"]
            chapter.part = part
            chapter.position_in_part = part.get_chapters().count() + 1
            chapter.update_position_in_tutorial()

            # Create image

            if "image" in request.FILES:
                img = Image()
                img.physical = request.FILES["image"]
                img.gallery = part.tutorial.gallery
                img.title = request.FILES["image"]
                img.slug = slugify(request.FILES["image"])
                img.pubdate = datetime.now()
                img.save()
                chapter.image = img

            chapter.save()
            if chapter.tutorial:
                chapter_path = os.path.join(
                    os.path.join(
                        settings.REPO_PATH, chapter.tutorial.get_phy_slug()), chapter.get_phy_slug())
                chapter.introduction = os.path.join(chapter.get_phy_slug(),
                                                    "introduction.md")
                chapter.conclusion = os.path.join(chapter.get_phy_slug(),
                                                  "conclusion.md")
            else:
                chapter_path = os.path.join(settings.REPO_PATH,
                                            chapter.part.tutorial.get_phy_slug(),
                                            chapter.part.get_phy_slug(),
                                            chapter.get_phy_slug())
                chapter.introduction = os.path.join(chapter.part.get_phy_slug(),chapter.get_phy_slug(),"introduction.md")
                chapter.conclusion = os.path.join(chapter.part.get_phy_slug(),chapter.get_phy_slug(),"conclusion.md")
            chapter.save()
            maj_repo_chapter(
                request,
                new_slug_path=chapter_path,
                chapter=chapter,
                introduction=data["introduction"],
                conclusion=data["conclusion"],
                action="add",
            )
            if "submit_continue" in request.POST:
                form = ChapterForm()
                messages.success(request,
                                 u'Chapitre « {0} » ajouté '
                                 u'avec succès.'.format(chapter.title))
            else:
                return redirect(chapter.get_absolute_url())
    else:
        form = ChapterForm()

    return render_template("tutorial/chapter/new.html", {"part": part,
                                                         "form": form})


@can_write_and_read_now
@login_required
def modify_chapter(request):
    """Modify the given chapter."""

    if not request.method == "POST":
        raise Http404
    data = request.POST
    try:
        chapter_pk = request.POST["chapter"]
    except KeyError:
        raise Http404
    chapter = get_object_or_404(Chapter, pk=chapter_pk)

    # Make sure the user is allowed to do that

    if request.user not in chapter.get_tutorial().authors.all() and not request.user.has_perm("tutorial.change_tutorial"):
        raise PermissionDenied
    if "move" in data:
        try:
            new_pos = int(request.POST["move_target"])
        except ValueError:

            # User misplayed with the move button

            return redirect(chapter.get_absolute_url())
        move(chapter, new_pos, "position_in_part", "part", "get_chapters")
        chapter.update_position_in_tutorial()
        chapter.save()

        new_slug_path = os.path.join(settings.REPO_PATH, chapter.part.tutorial.get_phy_slug())

        maj_repo_part(request,
                      old_slug_path = new_slug_path,
                      new_slug_path = new_slug_path,
                      part = chapter.part,
                      action = "maj")

        messages.info(request, u"Le chapitre a bien été déplacé.")
    elif "delete" in data:
        old_pos = chapter.position_in_part
        old_tut_pos = chapter.position_in_tutorial

        if chapter.part:
            parent = chapter.part
        else:
            parent = chapter.tutorial

        # Move other chapters first

        for tut_c in chapter.part.get_chapters():
            if old_pos <= tut_c.position_in_part:
                tut_c.position_in_part = tut_c.position_in_part - 1
                tut_c.save()
        maj_repo_chapter(request, chapter=chapter,
                         old_slug_path=chapter.get_path(), action="del")

        # Then delete the chapter
        new_slug_path_part = os.path.join(settings.REPO_PATH, chapter.part.tutorial.get_phy_slug())
        chapter.delete()

        # Update all the position_in_tutorial fields for the next chapters

        for tut_c in \
                Chapter.objects.filter(position_in_tutorial__gt=old_tut_pos):
            tut_c.update_position_in_tutorial()
            tut_c.save()

        maj_repo_part(request,
                      old_slug_path = new_slug_path_part,
                      new_slug_path = new_slug_path_part,
                      part = chapter.part,
                      action = "maj")
        messages.info(request, u"Le chapitre a bien été supprimé.")

        return redirect(parent.get_absolute_url())

    return redirect(chapter.get_absolute_url())


@can_write_and_read_now
@login_required
def edit_chapter(request):
    """Edit the given chapter."""

    try:
        chapter_pk = int(request.GET["chapitre"])
    except KeyError:
        raise Http404
    chapter = get_object_or_404(Chapter, pk=chapter_pk)
    big = chapter.part
    small = chapter.tutorial

    # Make sure the user is allowed to do that

    if (big and request.user not in chapter.part.tutorial.authors.all() \
            or small and request.user not in chapter.tutorial.authors.all())\
         and not request.user.has_perm("tutorial.change_tutorial"):
        raise PermissionDenied
    introduction = os.path.join(chapter.get_path(), "introduction.md")
    conclusion = os.path.join(chapter.get_path(), "conclusion.md")
    if request.method == "POST":

        if chapter.part:
            form = ChapterForm(request.POST, request.FILES)
            gal = chapter.part.tutorial.gallery
        else:
            form = EmbdedChapterForm(request.POST, request.FILES)
            gal = chapter.tutorial.gallery
        if form.is_valid():
            data = form.data
            # avoid collision
            if content_has_changed([introduction, conclusion], data["last_hash"]):
                form = render_chapter_form(chapter)
                return render_template("tutorial/part/edit.html",
                    {
                         "chapter": chapter,
                         "last_hash": compute_hash([introduction, conclusion]),
                         "new_version":True,
                         "form": form
                    })
            chapter.title = data["title"]

            old_slug = chapter.get_path()
            chapter.save()
            chapter.update_children()

            if chapter.part:
                if chapter.tutorial:
                    new_slug = os.path.join(settings.REPO_PATH, chapter.tutorial.get_phy_slug(), chapter.get_phy_slug())
                else:
                    new_slug = os.path.join(settings.REPO_PATH,
                                            chapter.part.tutorial.get_phy_slug(),
                                            chapter.part.get_phy_slug(),
                                            chapter.get_phy_slug())

                # Create image

                if "image" in request.FILES:
                    img = Image()
                    img.physical = request.FILES["image"]
                    img.gallery = gal
                    img.title = request.FILES["image"]
                    img.slug = slugify(request.FILES["image"])
                    img.pubdate = datetime.now()
                    img.save()
                    chapter.image = img
            maj_repo_chapter(
                request,
                old_slug_path=old_slug,
                new_slug_path=new_slug,
                chapter=chapter,
                introduction=data["introduction"],
                conclusion=data["conclusion"],
                action="maj",
            )
            return redirect(chapter.get_absolute_url())
    else:
        form = render_chapter_form(chapter)
    return render_template("tutorial/chapter/edit.html", {"chapter": chapter,
                                                          "last_hash": compute_hash([introduction, conclusion]),
                                                          "form": form})



@login_required
def add_extract(request):
    """Add extract."""

    try:
        chapter_pk = int(request.GET["chapitre"])
    except KeyError:
        raise Http404
    chapter = get_object_or_404(Chapter, pk=chapter_pk)
    part = chapter.part

    # If part exist, we check if the user is in authors of the tutorial of the
    # part or If part doesn't exist, we check if the user is in authors of the
    # tutorial of the chapter.

    if part and request.user not in chapter.part.tutorial.authors.all() \
            or not part and request.user not in chapter.tutorial.authors.all():

        # If the user isn't an author or a staff, we raise an exception.

        if not request.user.has_perm("tutorial.change_tutorial"):
            raise PermissionDenied
    if request.method == "POST":
        data = request.POST

        # Using the « preview button »

        if "preview" in data:
            form = ExtractForm(initial={"title": data["title"],
                                        "text": data["text"]})
            return render_template("tutorial/extract/new.html",
                                   {"chapter": chapter, "form": form})
        else:

            # Save extract.

            form = ExtractForm(request.POST)
            if form.is_valid():
                data = form.data
                extract = Extract()
                extract.chapter = chapter
                extract.position_in_chapter = chapter.get_extract_count() + 1
                extract.title = data["title"]
                extract.save()
                extract.text = extract.get_path(relative=True)
                extract.save()
                maj_repo_extract(request, new_slug_path=extract.get_path(),
                                 extract=extract, text=data["text"],
                                 action="add")
                return redirect(extract.get_absolute_url())
    else:
        form = ExtractForm()

    return render_template("tutorial/extract/new.html", {"chapter": chapter,
                                                         "form": form})


@can_write_and_read_now
@login_required
def edit_extract(request):
    """Edit extract."""
    try:
        extract_pk = request.GET["extrait"]
    except KeyError:
        raise Http404
    extract = get_object_or_404(Extract, pk=extract_pk)
    part = extract.chapter.part

    # If part exist, we check if the user is in authors of the tutorial of the
    # part or If part doesn't exist, we check if the user is in authors of the
    # tutorial of the chapter.

    if part and request.user \
            not in extract.chapter.part.tutorial.authors.all() or not part \
            and request.user not in extract.chapter.tutorial.authors.all():

        # If the user isn't an author or a staff, we raise an exception.

        if not request.user.has_perm("tutorial.change_tutorial"):
            raise PermissionDenied

    if request.method == "POST":
        data = request.POST
        # Using the « preview button »

        if "preview" in data:
            form = ExtractForm(initial={
                                           "title": data["title"],
                                           "text": data["text"]
                                       })
            return render_template("tutorial/extract/edit.html",
                                   {
                                       "extract": extract, "form": form,
                                       "last_hash": compute_hash([extract.get_path()])
                                   })
        else:
            if content_has_changed([extract.get_path()], data["last_hash"]):
                form = ExtractForm(initial={
                    "title": extract.title,
                    "text": extract.get_text()})
                return render_template("tutorial/extract/edit.html",
                    {
                         "extract": extract,
                         "last_hash": compute_hash([extract.get_path()]),
                         "new_version":True,
                         "form": form
                    })
            # Edit extract.

            form = ExtractForm(request.POST)
            if form.is_valid():
                data = form.data
                old_slug = extract.get_path()
                extract.title = data["title"]
                extract.text = extract.get_path(relative=True)

                # Get path for mini-tuto

                if extract.chapter.tutorial:
                    chapter_tutorial_path = os.path.join(settings.REPO_PATH, extract.chapter.tutorial.get_phy_slug())
                    chapter_part = os.path.join(chapter_tutorial_path)
                else:

                    # Get path for big-tuto

                    chapter_part_tutorial_path = \
                        os.path.join(settings.REPO_PATH, extract.chapter.part.tutorial.get_phy_slug())
                    chapter_part_path = os.path.join(chapter_part_tutorial_path, extract.chapter.part.get_phy_slug())
                    chapter_part = os.path.join(chapter_part_path, extract.chapter.get_phy_slug())

                # Use path retrieve before and use it to create the new slug.
                extract.save()
                new_slug = extract.get_path()

                maj_repo_extract(
                    request,
                    old_slug_path=old_slug,
                    new_slug_path=new_slug,
                    extract=extract,
                    text=data["text"],
                    action="maj",
                )
                return redirect(extract.get_absolute_url())
    else:
        form = ExtractForm({"title": extract.title,
                            "text": extract.get_text()})
    return render_template("tutorial/extract/edit.html",
        {
            "extract": extract,
            "last_hash": compute_hash([extract.get_path()]),
            "form": form
        })


@can_write_and_read_now
def modify_extract(request):
    if not request.method == "POST":
        raise Http404
    data = request.POST
    try:
        extract_pk = request.POST["extract"]
    except KeyError:
        raise Http404
    extract = get_object_or_404(Extract, pk=extract_pk)
    chapter = extract.chapter
    if "delete" in data:
        pos_current_extract = extract.position_in_chapter
        for extract_c in extract.chapter.get_extracts():
            if pos_current_extract <= extract_c.position_in_chapter:
                extract_c.position_in_chapter = extract_c.position_in_chapter \
                    - 1
                extract_c.save()

        # Get path for mini-tuto

        if extract.chapter.tutorial:
            chapter_tutorial_path = os.path.join(settings.REPO_PATH, extract.chapter.tutorial.get_phy_slug())
            chapter_path = os.path.join(chapter_tutorial_path)
        else:

            # Get path for big-tuto

            chapter_part_tutorial_path = os.path.join(
                settings.REPO_PATH, extract.chapter.part.tutorial.get_phy_slug())
            chapter_part_path = os.path.join(chapter_part_tutorial_path, extract.chapter.part.get_phy_slug())
            chapter_path = os.path.join(chapter_part_path, extract.chapter.get_phy_slug())

        # Use path retrieve before and use it to create the new slug.

        old_slug = extract.get_path()

        if extract.chapter.tutorial:
            new_slug_path_chapter = os.path.join(settings.REPO_PATH,
                                         extract.chapter.tutorial.get_phy_slug())
        else:
            new_slug_path_chapter = os.path.join(settings.REPO_PATH,
                                         chapter.part.tutorial.get_phy_slug(),
                                         chapter.part.get_phy_slug(),
                                         chapter.get_phy_slug())

        maj_repo_extract(request, old_slug_path=old_slug, extract=extract,
                         action="del")

        maj_repo_chapter(request,
                         old_slug_path = new_slug_path_chapter,
                         new_slug_path = new_slug_path_chapter,
                         chapter = chapter,
                         action = "maj")
        return redirect(chapter.get_absolute_url())
    elif "move" in data:
        try:
            new_pos = int(request.POST["move_target"])
        except ValueError:
            # Error, the user misplayed with the move button
            return redirect(extract.get_absolute_url())

        move(extract, new_pos, "position_in_chapter", "chapter", "get_extracts")
        extract.save()

        if extract.chapter.tutorial:
            new_slug_path = os.path.join(settings.REPO_PATH,
                                         extract.chapter.tutorial.get_phy_slug())
        else:
            new_slug_path = os.path.join(settings.REPO_PATH,
                                         chapter.part.tutorial.get_phy_slug(),
                                         chapter.part.get_phy_slug(),
                                         chapter.get_phy_slug())

        maj_repo_chapter(request,
                         old_slug_path = new_slug_path,
                         new_slug_path = new_slug_path,
                         chapter = chapter,
                         action = "maj")
        return redirect(extract.get_absolute_url())
    raise Http404



def find_tuto(request, pk_user):
    try:
        type = request.GET["type"]
    except KeyError:
        type = None
    display_user = get_object_or_404(User, pk=pk_user)
    if type == "beta":
        tutorials = Tutorial.objects.all().filter(
            authors__in=[display_user],
            sha_beta__isnull=False).exclude(sha_beta="").order_by("-pubdate")

        tuto_versions = []
        for tutorial in tutorials:
            mandata = tutorial.load_json_for_public(sha=tutorial.sha_beta)
            tutorial.load_dic(mandata, sha=tutorial.sha_beta)
            tuto_versions.append(mandata)

        return render_template("tutorial/member/beta.html",
                               {"tutorials": tuto_versions, "usr": display_user})
    else:
        tutorials = Tutorial.objects.all().filter(
            authors__in=[display_user],
            sha_public__isnull=False).exclude(sha_public="").order_by("-pubdate")

        tuto_versions = []
        for tutorial in tutorials:
            mandata = tutorial.load_json_for_public()
            tutorial.load_dic(mandata)
            tuto_versions.append(mandata)

        return render_template("tutorial/member/online.html", {"tutorials": tuto_versions,
                                                               "usr": display_user})


def upload_images(images, tutorial):
    mapping = OrderedDict()

    # download images

    zfile = zipfile.ZipFile(images, "a")
    os.makedirs(os.path.abspath(os.path.join(tutorial.get_path(), "images")))
    for i in zfile.namelist():
        ph_temp = os.path.abspath(os.path.join(tutorial.get_path(), i))
        try:
            data = zfile.read(i)
            fp = open(ph_temp, "wb")
            fp.write(data)
            fp.close()
            f = File(open(ph_temp, "rb"))
            f.name = os.path.basename(i)
            pic = Image()
            pic.gallery = tutorial.gallery
            pic.title = os.path.basename(i)
            pic.pubdate = datetime.now()
            pic.physical = f
            pic.save()
            mapping[i] = pic.physical.url
            f.close()
        except IOError:
            try:
                os.makedirs(ph_temp)
            except:
                pass
    zfile.close()
    return mapping


def replace_real_url(md_text, dict):
    for (dt_old, dt_new) in dict.iteritems():
        md_text = md_text.replace(dt_old, dt_new)
    return md_text


def import_content(
    request,
    tuto,
    images,
    logo,
):
    tutorial = Tutorial()

    # add create date

    tutorial.create_at = datetime.now()
    tree = etree.parse(tuto)
    racine_big = tree.xpath("/bigtuto")
    racine_mini = tree.xpath("/minituto")
    if len(racine_big) > 0:

        # it's a big tuto

        tutorial.type = "BIG"
        tutorial_title = tree.xpath("/bigtuto/titre")[0]
        tutorial_intro = tree.xpath("/bigtuto/introduction")[0]
        tutorial_conclu = tree.xpath("/bigtuto/conclusion")[0]
        tutorial.title = tutorial_title.text.strip()
        tutorial.description = tutorial_title.text.strip()
        tutorial.images = "images"
        tutorial.introduction = "introduction.md"
        tutorial.conclusion = "conclusion.md"

        # Creating the gallery

        gal = Gallery()
        gal.title = tutorial_title.text
        gal.slug = slugify(tutorial_title.text)
        gal.pubdate = datetime.now()
        gal.save()

        # Attach user to gallery

        userg = UserGallery()
        userg.gallery = gal
        userg.mode = "W"  # write mode
        userg.user = request.user
        userg.save()
        tutorial.gallery = gal
        tutorial.save()
        tuto_path = os.path.join(settings.REPO_PATH, tutorial.get_phy_slug())
        mapping = upload_images(images, tutorial)
        maj_repo_tuto(
            request,
            new_slug_path=tuto_path,
            tuto=tutorial,
            introduction=replace_real_url(tutorial_intro.text, mapping),
            conclusion=replace_real_url(tutorial_conclu.text, mapping),
            action="add",
        )
        tutorial.authors.add(request.user)
        part_count = 1
        for partie in tree.xpath("/bigtuto/parties/partie"):
            part_title = tree.xpath("/bigtuto/parties/partie["
                                    + str(part_count) + "]/titre")[0]
            part_intro = tree.xpath("/bigtuto/parties/partie["
                                    + str(part_count) + "]/introduction")[0]
            part_conclu = tree.xpath("/bigtuto/parties/partie["
                                     + str(part_count) + "]/conclusion")[0]
            part = Part()
            part.title = part_title.text.strip()
            part.position_in_tutorial = part_count
            part.tutorial = tutorial
            part.save()
            part.introduction = os.path.join(part.get_phy_slug(), "introduction.md")
            part.conclusion = os.path.join(part.get_phy_slug(), "conclusion.md")
            part_path = os.path.join(settings.REPO_PATH, part.tutorial.get_phy_slug(),part.get_phy_slug())
            part.save()
            maj_repo_part(
                request,
                None,
                part_path,
                part,
                replace_real_url(part_intro.text, mapping),
                replace_real_url(part_conclu.text, mapping),
                action="add",
            )
            chapter_count = 1
            for chapitre in tree.xpath("/bigtuto/parties/partie["
                                       + str(part_count)
                                       + "]/chapitres/chapitre"):
                chapter_title = tree.xpath(
                    "/bigtuto/parties/partie[" +
                    str(part_count) +
                    "]/chapitres/chapitre[" +
                    str(chapter_count) +
                    "]/titre")[0]
                chapter_intro = tree.xpath(
                    "/bigtuto/parties/partie[" +
                    str(part_count) +
                    "]/chapitres/chapitre[" +
                    str(chapter_count) +
                    "]/introduction")[0]
                chapter_conclu = tree.xpath(
                    "/bigtuto/parties/partie[" +
                    str(part_count) +
                    "]/chapitres/chapitre[" +
                    str(chapter_count) +
                    "]/conclusion")[0]
                chapter = Chapter()
                chapter.title = chapter_title.text.strip()
                chapter.position_in_part = chapter_count
                chapter.position_in_tutorial = part_count * chapter_count
                chapter.part = part
                chapter.save()
                chapter.introduction = os.path.join(
                    part.get_phy_slug(),
                    chapter.get_phy_slug(),
                    "introduction.md")
                chapter.conclusion = os.path.join(
                    part.get_phy_slug(),
                    chapter.get_phy_slug(),
                    "conclusion.md")
                chapter_path = os.path.join(settings.REPO_PATH,
                                            chapter.part.tutorial.get_phy_slug(),
                                            chapter.part.get_phy_slug(),
                                            chapter.get_phy_slug())
                chapter.save()
                maj_repo_chapter(
                    request,
                    new_slug_path=chapter_path,
                    chapter=chapter,
                    introduction=replace_real_url(chapter_intro.text,
                                                  mapping),
                    conclusion=replace_real_url(chapter_conclu.text, mapping),
                    action="add",
                )
                extract_count = 1
                for souspartie in tree.xpath("/bigtuto/parties/partie["
                                             + str(part_count) + "]/chapitres/chapitre["
                                             + str(chapter_count) + "]/sousparties/souspartie"):
                    extract_title = tree.xpath(
                        "/bigtuto/parties/partie[" +
                        str(part_count) +
                        "]/chapitres/chapitre[" +
                        str(chapter_count) +
                        "]/sousparties/souspartie[" +
                        str(extract_count) +
                        "]/titre")[0]
                    extract_text = tree.xpath(
                        "/bigtuto/parties/partie[" +
                        str(part_count) +
                        "]/chapitres/chapitre[" +
                        str(chapter_count) +
                        "]/sousparties/souspartie[" +
                        str(extract_count) +
                        "]/texte")[0]
                    extract = Extract()
                    extract.title = extract_title.text.strip()
                    extract.position_in_chapter = extract_count
                    extract.chapter = chapter
                    extract.save()
                    extract.text = extract.get_path(relative=True)
                    extract.save()
                    maj_repo_extract(
                        request,
                        new_slug_path=extract.get_path(),
                        extract=extract,
                        text=replace_real_url(
                            extract_text.text,
                            mapping),
                        action="add")
                    extract_count += 1
                chapter_count += 1
            part_count += 1
    elif len(racine_mini) > 0:

        # it's a mini tuto

        tutorial.type = "MINI"
        tutorial_title = tree.xpath("/minituto/titre")[0]
        tutorial_intro = tree.xpath("/minituto/introduction")[0]
        tutorial_conclu = tree.xpath("/minituto/conclusion")[0]
        tutorial.title = tutorial_title.text.strip()
        tutorial.description = tutorial_title.text.strip()
        tutorial.images = "images"
        tutorial.introduction = "introduction.md"
        tutorial.conclusion = "conclusion.md"

        # Creating the gallery

        gal = Gallery()
        gal.title = tutorial_title.text
        gal.slug = slugify(tutorial_title.text)
        gal.pubdate = datetime.now()
        gal.save()

        # Attach user to gallery

        userg = UserGallery()
        userg.gallery = gal
        userg.mode = "W"  # write mode
        userg.user = request.user
        userg.save()
        tutorial.gallery = gal
        tutorial.save()
        tuto_path = os.path.join(settings.REPO_PATH, tutorial.get_phy_slug())
        mapping = upload_images(images, tutorial)
        maj_repo_tuto(
            request,
            new_slug_path=tuto_path,
            tuto=tutorial,
            introduction=replace_real_url(tutorial_intro.text, mapping),
            conclusion=replace_real_url(tutorial_conclu.text, mapping),
            action="add",
        )
        tutorial.authors.add(request.user)
        chapter = Chapter()
        chapter.tutorial = tutorial
        chapter.save()
        extract_count = 1
        for souspartie in tree.xpath("/minituto/sousparties/souspartie"):
            extract_title = tree.xpath("/minituto/sousparties/souspartie["
                                       + str(extract_count) + "]/titre")[0]
            extract_text = tree.xpath("/minituto/sousparties/souspartie["
                                      + str(extract_count) + "]/texte")[0]
            extract = Extract()
            extract.title = extract_title.text.strip()
            extract.position_in_chapter = extract_count
            extract.chapter = chapter
            extract.save()
            extract.text = extract.get_path(relative=True)
            extract.save()
            maj_repo_extract(request, new_slug_path=extract.get_path(),
                             extract=extract,
                             text=replace_real_url(extract_text.text,
                                                   mapping), action="add")
            extract_count += 1


@can_write_and_read_now
@login_required
@require_POST
def local_import(request):
    import_content(request, request.POST["tuto"], request.POST["images"],
                   request.POST["logo"])
    return redirect(reverse("zds.member.views.tutorials"))


@can_write_and_read_now
@login_required
def import_tuto(request):
    if request.method == "POST":
        form = ImportForm(request.POST, request.FILES)

        # check extension

        if "file" in request.FILES:
            filename = str(request.FILES["file"])
            ext = filename.split(".")[-1]
            if ext == "tuto":
                import_content(request, request.FILES["file"],
                               request.FILES["images"], "")
            else:
                raise Http404
        return redirect(reverse("zds.member.views.tutorials"))
    else:
        form = ImportForm()
        profile = get_object_or_404(Profile, user=request.user)
        oldtutos = []
        if profile.sdz_tutorial:
            olds = profile.sdz_tutorial.strip().split(":")
        else:
            olds = []
        for old in olds:
            oldtutos.append(get_info_old_tuto(old))
    return render_template(
        "tutorial/tutorial/import.html", {"form": form, "old_tutos": oldtutos})


# Handling repo

def maj_repo_tuto(
    request,
    old_slug_path=None,
    new_slug_path=None,
    tuto=None,
    introduction=None,
    conclusion=None,
    action=None,
):

    if action == "del":
        shutil.rmtree(old_slug_path)
    else:
        if action == "maj":
            if old_slug_path != new_slug_path:
                shutil.move(old_slug_path, new_slug_path)
                repo = Repo(new_slug_path)
            msg = "Modification du tutoriel"
        elif action == "add":
            if not os.path.exists(new_slug_path):
                os.makedirs(new_slug_path, mode=0o777)
            repo = Repo.init(new_slug_path, bare=False)
            msg = "Creation du tutoriel"
        repo = Repo(new_slug_path)
        index = repo.index
        man_path = os.path.join(new_slug_path, "manifest.json")
        tuto.dump_json(path=man_path)
        index.add(["manifest.json"])
        if introduction is not None:
            intro = open(os.path.join(new_slug_path, "introduction.md"), "w")
            intro.write(smart_str(introduction).strip())
            intro.close()
            index.add(["introduction.md"])
        if conclusion is not None:
            conclu = open(os.path.join(new_slug_path, "conclusion.md"), "w")
            conclu.write(smart_str(conclusion).strip())
            conclu.close()
            index.add(["conclusion.md"])
        aut_user = str(request.user.pk)
        aut_email = str(request.user.email)
        if aut_email is None or aut_email.strip() == "":
            aut_email = "inconnu@zestedesavoir.com"
        com = index.commit(
            msg.encode("utf-8"),
            author=Actor(
                aut_user,
                aut_email),
            committer=Actor(
                aut_user,
                aut_email))
        tuto.sha_draft = com.hexsha
        tuto.save()


def maj_repo_part(
    request,
    old_slug_path=None,
    new_slug_path=None,
    part=None,
    introduction=None,
    conclusion=None,
    action=None,
):

    repo = Repo(part.tutorial.get_path())
    index = repo.index
    msg = "repo partie"
    if action == "del":
        shutil.rmtree(old_slug_path)
        msg = "Suppresion de la partie "
    else:
        if action == "maj":
            if old_slug_path != new_slug_path:
                os.rename(old_slug_path, new_slug_path)
                msg = "Modification de la partie "
        elif action == "add":
            if not os.path.exists(new_slug_path):
                os.makedirs(new_slug_path, mode=0o777)
            msg = "Creation de la partie "
        index.add([part.get_phy_slug()])
        man_path = os.path.join(part.tutorial.get_path(), "manifest.json")
        part.tutorial.dump_json(path=man_path)
        index.add(["manifest.json"])
        if introduction is not None:
            intro = open(os.path.join(new_slug_path, "introduction.md"), "w")
            intro.write(smart_str(introduction).strip())
            intro.close()
            index.add([os.path.join(part.get_path(relative=True), "introduction.md")])
        if conclusion is not None:
            conclu = open(os.path.join(new_slug_path, "conclusion.md"), "w")
            conclu.write(smart_str(conclusion).strip())
            conclu.close()
            index.add([os.path.join(part.get_path(relative=True), "conclusion.md"
                                )])
    aut_user = str(request.user.pk)
    aut_email = str(request.user.email)
    if aut_email is None or aut_email.strip() == "":
        aut_email = "inconnu@zestedesavoir.com"
    com_part = index.commit(
        msg.encode("utf-8"),
        author=Actor(
            aut_user,
            aut_email),
        committer=Actor(
            aut_user,
            aut_email))
    part.tutorial.sha_draft = com_part.hexsha
    part.tutorial.save()
    part.save()


def maj_repo_chapter(
    request,
    old_slug_path=None,
    new_slug_path=None,
    chapter=None,
    introduction=None,
    conclusion=None,
    action=None,
):

    if chapter.tutorial:
        repo = Repo(os.path.join(settings.REPO_PATH, chapter.tutorial.get_phy_slug()))
        ph = None
    else:
        repo = Repo(os.path.join(settings.REPO_PATH, chapter.part.tutorial.get_phy_slug()))
        ph = os.path.join(chapter.part.get_phy_slug(), chapter.get_phy_slug())
    index = repo.index
    msg = "repo chapitre"
    if action == "del":
        shutil.rmtree(old_slug_path)
        msg = "Suppresion du chapitre"
    else:
        if action == "maj":
            if old_slug_path != new_slug_path:
                os.rename(old_slug_path, new_slug_path)
            msg = "Modification du chapitre"
        elif action == "add":
            if not os.path.exists(new_slug_path):
                os.makedirs(new_slug_path, mode=0o777)
            msg = "Creation du chapitre"
        if introduction is not None:
             intro = open(os.path.join(new_slug_path, "introduction.md"), "w")
             intro.write(smart_str(introduction).strip())
             intro.close()
        if conclusion is not None:
            conclu = open(os.path.join(new_slug_path, "conclusion.md"), "w")
            conclu.write(smart_str(conclusion).strip())
            conclu.close()
        if ph != None:
            index.add([ph])

    # update manifest

    if chapter.tutorial:
        man_path = os.path.join(chapter.tutorial.get_path(), "manifest.json")
        chapter.tutorial.dump_json(path=man_path)
    else:
        man_path = os.path.join(chapter.part.tutorial.get_path(),
                                "manifest.json")
        chapter.part.tutorial.dump_json(path=man_path)
    index.add(["manifest.json"])
    aut_user = str(request.user.pk)
    aut_email = str(request.user.email)
    if aut_email is None or aut_email.strip() == "":
        aut_email = "inconnu@zestedesavoir.com"
    com_ch = index.commit(
        msg.encode("utf-8"),
        author=Actor(
            aut_user,
            aut_email),
        committer=Actor(
            aut_user,
            aut_email))
    if chapter.tutorial:
        chapter.tutorial.sha_draft = com_ch.hexsha
        chapter.tutorial.save()
    else:
        chapter.part.tutorial.sha_draft = com_ch.hexsha
        chapter.part.tutorial.save()
    chapter.save()


def maj_repo_extract(
    request,
    old_slug_path=None,
    new_slug_path=None,
    extract=None,
    text=None,
    action=None,
):

    if extract.chapter.tutorial:
        repo = Repo(os.path.join(settings.REPO_PATH, extract.chapter.tutorial.get_phy_slug()))
    else:
        repo = Repo(os.path.join(settings.REPO_PATH, extract.chapter.part.tutorial.get_phy_slug()))
    index = repo.index

    chap = extract.chapter

    if action == "del":
        msg = "Suppression de l'exrait "
        extract.delete()
        if old_slug_path:
            os.remove(old_slug_path)
    else:
        if action == "maj":
            if old_slug_path != new_slug_path:
                os.rename(old_slug_path, new_slug_path)
            msg = "Modification de l'exrait "
        ext = open(new_slug_path, "w")
        ext.write(smart_str(text).strip())
        ext.close()
        index.add([extract.get_path(relative=True)])
        msg = "Mise a jour de l'exrait "

    # update manifest

    if chap.tutorial:
        man_path = os.path.join(chap.tutorial.get_path(),
                                "manifest.json")
        chap.tutorial.dump_json(path=man_path)
    else:
        man_path = os.path.join(chap.part.tutorial.get_path(),
                                "manifest.json")
        chap.part.tutorial.dump_json(path=man_path)
    index.add(["manifest.json"])
    aut_user = str(request.user.pk)
    aut_email = str(request.user.email)
    if aut_email is None or aut_email.strip() == "":
        aut_email = "inconnu@zestedesavoir.com"
    com_ex = index.commit(
        msg.encode("utf-8"),
        author=Actor(
            aut_user,
            aut_email),
        committer=Actor(
            aut_user,
            aut_email))
    if chap.tutorial:
        chap.tutorial.sha_draft = com_ex.hexsha
        chap.tutorial.save()
    else:
        chap.part.tutorial.sha_draft = com_ex.hexsha
        chap.part.tutorial.save()



def download(request):
    """Download a tutorial."""

    tutorial = get_object_or_404(Tutorial, pk=request.GET["tutoriel"])
    ph = os.path.join(settings.REPO_PATH, tutorial.get_phy_slug())
    repo = Repo(ph)
    repo.archive(open(ph + ".tar", "w"))
    response = HttpResponse(open(ph + ".tar", "rb").read(),
                            mimetype="application/tar")
    response["Content-Disposition"] = \
        "attachment; filename={0}.tar".format(tutorial.slug)
    return response



@permission_required("tutorial.change_tutorial", raise_exception=True)
def download_markdown(request):
    """Download a markdown tutorial."""

    tutorial = get_object_or_404(Tutorial, pk=request.GET["tutoriel"])
    phy_path = os.path.join(
                tutorial.get_prod_path(),
                tutorial.slug +
                ".md")
    response = HttpResponse(
        open(phy_path, "rb").read(),
        mimetype="application/txt")
    response["Content-Disposition"] = \
        "attachment; filename={0}.md".format(tutorial.slug)
    return response



def download_html(request):
    """Download a pdf tutorial."""

    tutorial = get_object_or_404(Tutorial, pk=request.GET["tutoriel"])
    phy_path = os.path.join(
                tutorial.get_prod_path(),
                tutorial.slug +
                ".html")
    if not os.path.isfile(phy_path):
        raise Http404
    response = HttpResponse(
        open(phy_path, "rb").read(),
        mimetype="text/html")
    response["Content-Disposition"] = \
        "attachment; filename={0}.html".format(tutorial.slug)
    return response



def download_pdf(request):
    """Download a pdf tutorial."""

    tutorial = get_object_or_404(Tutorial, pk=request.GET["tutoriel"])
    phy_path = os.path.join(
                tutorial.get_prod_path(),
                tutorial.slug +
                ".pdf")
    if not os.path.isfile(phy_path):
        raise Http404
    response = HttpResponse(
        open(phy_path, "rb").read(),
        mimetype="application/pdf")
    response["Content-Disposition"] = \
        "attachment; filename={0}.pdf".format(tutorial.slug)
    return response



def download_epub(request):
    """Download an epub tutorial."""

    tutorial = get_object_or_404(Tutorial, pk=request.GET["tutoriel"])
    phy_path = os.path.join(
                tutorial.get_prod_path(),
                tutorial.slug +
                ".epub")
    if not os.path.isfile(phy_path):
        raise Http404
    response = HttpResponse(
        open(phy_path, "rb").read(),
        mimetype="application/epub")
    response["Content-Disposition"] = \
        "attachment; filename={0}.epub".format(tutorial.slug)
    return response


def get_url_images(md_text, pt):
    """find images urls in markdown text and download this."""

    regex = ur"(!\[.*?\]\()(.+?)(\))"
    unknow_path = os.path.join(settings.SITE_ROOT, "fixtures", "noir_black.png")

    # if text is empty don't download

    if md_text is not None:
        imgs = re.findall(regex, md_text)
        for img in imgs:
            real_url=img[1]
            # decompose images
            parse_object = urlparse(real_url)
            if parse_object.query!='':
                resp = parse_qs(urlparse(img[1]).query, keep_blank_values=True)
                real_url = resp["u"][0]
                parse_object = urlparse(real_url)

            # if link is http type
            if parse_object.scheme in ["http", "https", "ftp"] or \
            parse_object.netloc[:3]=="www" or \
            parse_object.path[:3]=="www":
                (filepath, filename) = os.path.split(parse_object.path)
                if not os.path.isdir(os.path.join(pt, "images")):
                    os.makedirs(os.path.join(pt, "images"))

                # download image
                down_path=os.path.abspath(os.path.join(pt, "images", filename))
                try:
                    urlretrieve(real_url, down_path)
                    try:
                        ext = filename.split(".")[-1]
                        im = ImagePIL.open(down_path)
                        # if image is gif, convert to png
                        if ext == "gif":
                            im.save(os.path.join(pt, "images", filename.split(".")[0] + ".png"))
                    except IOError:
                        ext = filename.split(".")[-1]
                        im = ImagePIL.open(unknow_path)
                        if ext == "gif":
                            im.save(os.path.join(pt, "images", filename.split(".")[0] + ".png"))
                        else:
                            im.save(os.path.join(pt, "images", filename))
                except IOError:
                    pass
            else:
                # relative link
                srcfile = settings.SITE_ROOT + real_url
                if os.path.isfile(srcfile):
                    dstroot = pt + real_url
                    dstdir = os.path.dirname(dstroot)
                    if not os.path.exists(dstdir):
                        os.makedirs(dstdir)
                    shutil.copy(srcfile, dstroot)

                    try:
                        ext = dstroot.split(".")[-1]
                        im = ImagePIL.open(dstroot)
                        # if image is gif, convert to png
                        if ext == "gif":
                            im.save(os.path.join(dstroot.split(".")[0] + ".png"))
                    except IOError:
                        ext = dstroot.split(".")[-1]
                        im = ImagePIL.open(unknow_path)
                        if ext == "gif":
                            im.save(os.path.join(dstroot.split(".")[0] + ".png"))
                        else:
                            im.save(os.path.join(dstroot))


def sub_urlimg(g):
    start = g.group("start")
    url = g.group("url")
    parse_object = urlparse(url)
    if parse_object.query!='':
        resp = parse_qs(urlparse(url).query, keep_blank_values=True)
        parse_object = urlparse(resp["u"][0])
    (filepath, filename) = os.path.split(parse_object.path)
    if filename!='':
        mark= g.group("mark")
        ext = filename.split(".")[-1]
        if ext == "gif":
            if parse_object.scheme in ("http", "https") or \
            parse_object.netloc[:3]=="www" or \
            parse_object.path[:3]=="www":
                url = os.path.join("images", filename.split(".")[0] + ".png")
            else:
                url = (url.split(".")[0])[1:] + ".png"
        else:
            if parse_object.scheme in ("http", "https") or \
            parse_object.netloc[:3]=="www" or \
            parse_object.path[:3]=="www":
                url = os.path.join("images", filename)
            else:
                url = url[1:]
        end = g.group("end")
        return start + mark+ url + end
    else:
        return start


def markdown_to_out(md_text):
    return re.sub(ur"(?P<start>)(?P<mark>!\[.*?\]\()(?P<url>.+?)(?P<end>\))", sub_urlimg,
                  md_text)


def MEP(tutorial, sha):
    (output, err) = (None, None)
    repo = Repo(tutorial.get_path())
    manifest = get_blob(repo.commit(sha).tree, "manifest.json")
    tutorial_version = json_reader.loads(manifest)
    if os.path.isdir(tutorial.get_prod_path()):
        try:
            shutil.rmtree(tutorial.get_prod_path())
        except:
            shutil.rmtree(u"\\\\?\{0}".format(tutorial.get_prod_path()))
    shutil.copytree(tutorial.get_path(), tutorial.get_prod_path())
    repo.head.reset(commit = sha, index=True, working_tree=True)

    # collect md files

    fichiers = []
    fichiers.append(tutorial_version["introduction"])
    fichiers.append(tutorial_version["conclusion"])
    if "parts" in tutorial_version:
        for part in tutorial_version["parts"]:
            fichiers.append(part["introduction"])
            fichiers.append(part["conclusion"])
            if "chapters" in part:
                for chapter in part["chapters"]:
                    fichiers.append(chapter["introduction"])
                    fichiers.append(chapter["conclusion"])
                    if "extracts" in chapter:
                        for extract in chapter["extracts"]:
                            fichiers.append(extract["text"])
    if "chapter" in tutorial_version:
        chapter = tutorial_version["chapter"]
        if "extracts" in tutorial_version["chapter"]:
            for extract in chapter["extracts"]:
                fichiers.append(extract["text"])

    # convert markdown file to html file

    for fichier in fichiers:
        md_file_contenu = get_blob(repo.commit(sha).tree, fichier)

        # download images

        get_url_images(md_file_contenu, tutorial.get_prod_path())

        # convert to out format
        out_file = open(os.path.join(tutorial.get_prod_path(), fichier), "w")
        if md_file_contenu is not None:
            out_file.write(markdown_to_out(md_file_contenu.encode("utf-8")))
        out_file.close()
        target = os.path.join(tutorial.get_prod_path(), fichier + ".html")
        os.chdir(os.path.dirname(target))
        try:
            html_file = open(target, "w")
        except IOError:

            # handle limit of 255 on windows

            target = u"\\\\?\{0}".format(target)
            html_file = open(target, "w")
        if md_file_contenu is not None:
            html_file.write(emarkdown(md_file_contenu))
        html_file.close()

    # load markdown out

    contenu = export_tutorial_to_md(tutorial).lstrip()
    out_file = open(os.path.join(tutorial.get_prod_path(), tutorial.slug + ".md"), "w")
    out_file.write(smart_str(contenu))
    out_file.close()

    # define whether to log pandoc's errors

    pandoc_debug_str = ""
    if settings.PANDOC_LOG_STATE:
        pandoc_debug_str = " 2>&1 | tee -a "+settings.PANDOC_LOG

    # load pandoc

    os.chdir(tutorial.get_prod_path())
    os.system(settings.PANDOC_LOC
              + "pandoc --latex-engine=xelatex -s -S --toc "
              + os.path.join(tutorial.get_prod_path(), tutorial.slug)
              + ".md -o " + os.path.join(tutorial.get_prod_path(),
                                         tutorial.slug) + ".html"+pandoc_debug_str)
    os.system(settings.PANDOC_LOC + "pandoc " + "--latex-engine=xelatex "
              + "--template=../../assets/tex/template.tex " + "-s " + "-S "
              + "-N " + "--toc " + "-V documentclass=scrbook "
              + "-V lang=francais " + "-V mainfont=Verdana "
              + "-V monofont=\"Andale Mono\" " + "-V fontsize=12pt "
              + "-V geometry:margin=1in "
              + os.path.join(tutorial.get_prod_path(), tutorial.slug) + ".md "
              + "-o " + os.path.join(tutorial.get_prod_path(), tutorial.slug)
              + ".pdf"+pandoc_debug_str)
    os.system(settings.PANDOC_LOC + "pandoc -s -S --toc "
              + os.path.join(tutorial.get_prod_path(), tutorial.slug)
              + ".md -o " + os.path.join(tutorial.get_prod_path(),
                                         tutorial.slug) + ".epub"+pandoc_debug_str)
    os.chdir(settings.SITE_ROOT)
    return (output, err)


def UNMEP(tutorial):
    if os.path.isdir(tutorial.get_prod_path()):
        try:
            shutil.rmtree(tutorial.get_prod_path())
        except:
            shutil.rmtree(u"\\\\?\{0}".format(tutorial.get_prod_path()))


@can_write_and_read_now
@login_required
def answer(request):
    """Adds an answer from a user to an tutorial."""

    try:
        tutorial_pk = request.GET["tutorial"]
    except KeyError:
        raise Http404

    # Retrieve current tutorial.

    tutorial = get_object_or_404(Tutorial, pk=tutorial_pk)

    # Making sure reactioning is allowed

    if tutorial.is_locked:
        raise PermissionDenied

    # Check that the user isn't spamming

    if tutorial.antispam(request.user):
        raise PermissionDenied

    # Retrieve 3 last notes of the current tutorial.

    notes = Note.objects.filter(tutorial=tutorial).order_by("-pubdate")[:3]

    # If there is a last notes for the tutorial, we save his pk. Otherwise, we
    # save 0.

    last_note_pk = 0
    if tutorial.last_note:
        last_note_pk = tutorial.last_note.pk
    
    # Retrieve lasts notes of the current tutorial.
    notes = Note.objects.filter(tutorial=tutorial) \
    .prefetch_related() \
    .order_by("-pubdate")[:settings.POSTS_PER_PAGE]

    # User would like preview his post or post a new note on the tutorial.

    if request.method == "POST":
        data = request.POST
        newnote = last_note_pk != int(data["last_note"])

        # Using the « preview button », the « more » button or new note

        if "preview" in data or newnote:
            form = NoteForm(tutorial, request.user,
                            initial={"text": data["text"]})
            return render_template("tutorial/comment/new.html", {
                "tutorial": tutorial,
                "last_note_pk": last_note_pk,
                "newnote": newnote,
                "notes": notes,
                "form": form,
            })
        else:

            # Saving the message

            form = NoteForm(tutorial, request.user, request.POST)
            if form.is_valid():
                data = form.data
                note = Note()
                note.tutorial = tutorial
                note.author = request.user
                note.text = data["text"]
                note.text_html = emarkdown(data["text"])
                note.pubdate = datetime.now()
                note.position = tutorial.get_note_count() + 1
                note.ip_address = get_client_ip(request)
                note.save()
                tutorial.last_note = note
                tutorial.save()
                return redirect(note.get_absolute_url())
            else:
                return render_template("tutorial/comment/new.html", {
                    "tutorial": tutorial,
                    "last_note_pk": last_note_pk,
                    "newnote": newnote,
                    "notes": notes,
                    "form": form,
                })
    else:

        # Actions from the editor render to answer.html.
        text = ""

        # Using the quote button

        if "cite" in request.GET:
            note_cite_pk = request.GET["cite"]
            note_cite = Note.objects.get(pk=note_cite_pk)
            if not note_cite.is_visible:
                raise PermissionDenied
            for line in note_cite.text.splitlines():
                text = text + "> " + line + "\n"
            text = u"{0}Source:[{1}]({2})".format(
                text,
                note_cite.author.username,
                note_cite.get_absolute_url())
        form = NoteForm(tutorial, request.user, initial={"text": text})
        return render_template("tutorial/comment/new.html", {
            "tutorial": tutorial,
            "notes": notes,
            "last_note_pk": last_note_pk,
            "form": form,
        })


@can_write_and_read_now
@login_required
@require_POST
@transaction.atomic
def solve_alert(request):

    # only staff can move topic

    if not request.user.has_perm("tutorial.change_note"):
        raise PermissionDenied
    alert = get_object_or_404(Alert, pk=request.POST["alert_pk"])
    note = Note.objects.get(pk=alert.comment.id)
    bot = get_object_or_404(User, username=settings.BOT_ACCOUNT)
    msg = \
        (u'Bonjour {0},'
        u'Vous recevez ce message car vous avez signalé le message de *{1}*, '
        u'dans le tutoriel [{2}]({3}). Votre alerte a été traitée par **{4}** '
        u'et il vous a laissé le message suivant :'
        u'\n\n> {5}\n\nToute l\'équipe de la modération vous remercie !'.format(
            alert.author.username,
            note.author.username,
            note.tutorial.title,
            settings.SITE_URL + note.get_absolute_url(),
            request.user.username,
            request.POST["text"],))
    send_mp(
        bot,
        [alert.author],
        u"Résolution d'alerte : {0}".format(note.tutorial.title),
        "",
        msg,
        False,
    )
    alert.delete()
    messages.success(request, u"L'alerte a bien été résolue")
    return redirect(note.get_absolute_url())


@can_write_and_read_now
@login_required
def edit_note(request):
    """Edit the given user's note."""

    try:
        note_pk = request.GET["message"]
    except KeyError:
        raise Http404
    note = get_object_or_404(Note, pk=note_pk)
    g_tutorial = None
    if note.position >= 1:
        g_tutorial = get_object_or_404(Tutorial, pk=note.tutorial.pk)

    # Making sure the user is allowed to do that. Author of the note must to be
    # the user logged.

    if note.author != request.user \
            and not request.user.has_perm("tutorial.change_note") \
            and "signal_message" not in request.POST:
        raise PermissionDenied
    if note.author != request.user and request.method == "GET" \
            and request.user.has_perm("tutorial.change_note"):
        messages.add_message(request, messages.WARNING,
                             u'Vous \xe9ditez ce message en tant que '
                             u'mod\xe9rateur (auteur : {}). Soyez encore plus '
                             u'prudent lors de l\'\xe9dition de '
                             u'celui-ci !'.format(note.author.username))
        note.alerts.all().delete()
    if request.method == "POST":
        if "delete_message" in request.POST:
            if note.author == request.user \
                    or request.user.has_perm("tutorial.change_note"):
                note.alerts.all().delete()
                note.is_visible = False
                if request.user.has_perm("tutorial.change_note"):
                    note.text_hidden = request.POST["text_hidden"]
                note.editor = request.user
        if "show_message" in request.POST:
            if request.user.has_perm("tutorial.change_note"):
                note.is_visible = True
                note.text_hidden = ""
        if "signal_message" in request.POST:
            alert = Alert()
            alert.author = request.user
            alert.comment = note
            alert.scope = Alert.TUTORIAL
            alert.text = request.POST["signal_text"]
            alert.pubdate = datetime.now()
            alert.save()

        # Using the preview button
        if "preview" in request.POST:
            form = NoteForm(g_tutorial, request.user,
                            initial={"text": request.POST["text"]})
            form.helper.form_action = reverse("zds.tutorial.views.edit_note") \
                + "?message=" + str(note_pk)
            return render_template(
                "tutorial/comment/edit.html", {"note": note, "tutorial": g_tutorial, "form": form})
        if "delete_message" not in request.POST and "signal_message" \
                not in request.POST and "show_message" not in request.POST:

            # The user just sent data, handle them

            if request.POST["text"].strip() != "":
                note.text = request.POST["text"]
                note.text_html = emarkdown(request.POST["text"])
                note.update = datetime.now()
                note.editor = request.user
        note.save()
        return redirect(note.get_absolute_url())
    else:
        form = NoteForm(g_tutorial, request.user, initial={"text": note.text})
        form.helper.form_action = reverse("zds.tutorial.views.edit_note") \
            + "?message=" + str(note_pk)
        return render_template(
            "tutorial/comment/edit.html", {"note": note, "tutorial": g_tutorial, "form": form})


@can_write_and_read_now
@login_required
def like_note(request):
    """Like a note."""
    try:
        note_pk = request.GET["message"]
    except KeyError:
        raise Http404
    resp = {}
    note = get_object_or_404(Note, pk=note_pk)

    user = request.user
    if note.author.pk != request.user.pk:

        # Making sure the user is allowed to do that

        if CommentLike.objects.filter(user__pk=user.pk,
                                      comments__pk=note_pk).count() == 0:
            like = CommentLike()
            like.user = user
            like.comments = note
            note.like = note.like + 1
            note.save()
            like.save()
            if CommentDislike.objects.filter(user__pk=user.pk,
                                             comments__pk=note_pk).count() > 0:
                CommentDislike.objects.filter(
                    user__pk=user.pk,
                    comments__pk=note_pk).all().delete()
                note.dislike = note.dislike - 1
                note.save()
        else:
            CommentLike.objects.filter(user__pk=user.pk,
                                       comments__pk=note_pk).all().delete()
            note.like = note.like - 1
            note.save()
    resp["upvotes"] = note.like
    resp["downvotes"] = note.dislike
    if request.is_ajax():
        return HttpResponse(json_writer.dumps(resp))
    else:
        return redirect(note.get_absolute_url())


@can_write_and_read_now
@login_required
def dislike_note(request):
    """Dislike a note."""

    try:
        note_pk = request.GET["message"]
    except KeyError:
        raise Http404
    resp = {}
    note = get_object_or_404(Note, pk=note_pk)
    user = request.user
    if note.author.pk != request.user.pk:

        # Making sure the user is allowed to do that

        if CommentDislike.objects.filter(user__pk=user.pk,
                                         comments__pk=note_pk).count() == 0:
            dislike = CommentDislike()
            dislike.user = user
            dislike.comments = note
            note.dislike = note.dislike + 1
            note.save()
            dislike.save()
            if CommentLike.objects.filter(user__pk=user.pk,
                                          comments__pk=note_pk).count() > 0:
                CommentLike.objects.filter(user__pk=user.pk,
                                           comments__pk=note_pk).all().delete()
                note.like = note.like - 1
                note.save()
        else:
            CommentDislike.objects.filter(user__pk=user.pk,
                                          comments__pk=note_pk).all().delete()
            note.dislike = note.dislike - 1
            note.save()
    resp["upvotes"] = note.like
    resp["downvotes"] = note.dislike
    if request.is_ajax():
        return HttpResponse(json_writer.dumps(resp))
    else:
        return redirect(note.get_absolute_url())<|MERGE_RESOLUTION|>--- conflicted
+++ resolved
@@ -832,11 +832,6 @@
     mandata = json_reader.loads(manifest)
     tutorial.load_dic(mandata, sha)
     tutorial.load_introduction_and_conclusion(mandata, sha)
-<<<<<<< HEAD
-
-    #print mandata
-=======
->>>>>>> 1efb73e0
 
     # If it's a small tutorial, fetch its chapter
 
