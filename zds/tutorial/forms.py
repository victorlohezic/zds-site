# coding: utf-8

from django import forms
from django.conf import settings

from crispy_forms.bootstrap import StrictButton
from crispy_forms.helper import FormHelper
<<<<<<< HEAD
from crispy_forms.layout import Div, Layout, Fieldset, Submit, Field, \
=======
from crispy_forms_foundation.layout import Layout, Fieldset, Submit, Field, \
>>>>>>> 441b6169
    ButtonHolder, Hidden
from django.core.urlresolvers import reverse

from zds.tutorial.models import TYPE_CHOICES
from zds.utils.forms import CommonLayoutModalText, CommonLayoutEditor
from zds.utils.models import SubCategory, Licence
from zds.tutorial.models import Tutorial


class FormWithTitle(forms.Form):
    title = forms.CharField(
        label='Titre',
        max_length=Tutorial._meta.get_field('title').max_length,
        widget=forms.TextInput(
            attrs={
                'required': 'required',
            }
        )
    )

    def clean(self):
        cleaned_data = super(FormWithTitle, self).clean()

        title = cleaned_data.get('title')

        if title is not None and title.strip() == '':
            self._errors['title'] = self.error_class(
                [u'Le champ Titre ne peut être vide'])
            if 'title' in cleaned_data:
                del cleaned_data['title']

        return cleaned_data


class TutorialForm(FormWithTitle):

    description = forms.CharField(
        label='Description',
        max_length=Tutorial._meta.get_field('description').max_length,
        required=False,
    )

    image = forms.ImageField(
        label='Sélectionnez le logo du tutoriel (max. ' + str(settings.IMAGE_MAX_SIZE / 1024) + ' Ko)',
        required=False
    )

    introduction = forms.CharField(
        label='Introduction',
        required=False,
        widget=forms.Textarea(
            attrs={
                'placeholder': 'Votre message au format Markdown.'
            }
        )
    )

    conclusion = forms.CharField(
        label='Conclusion',
        required=False,
        widget=forms.Textarea(
            attrs={
                'placeholder': 'Votre message au format Markdown.'
            }
        )
    )

    type = forms.ChoiceField(
        choices=TYPE_CHOICES,
        required=False
    )

    subcategory = forms.ModelMultipleChoiceField(
        label="Sous-catégories de votre tuto",
        queryset=SubCategory.objects.all(),
        required=True,
        widget=forms.SelectMultiple(
            attrs={
                'required': 'required',
            }
        )
    )

    licence = forms.ModelChoiceField(
        label="Licence de votre publication",
        queryset=Licence.objects.all(),
        required=False,
    )

    def __init__(self, *args, **kwargs):
        super(TutorialForm, self).__init__(*args, **kwargs)
        self.helper = FormHelper()
        self.helper.form_class = 'content-wrapper'
        self.helper.form_method = 'post'

        self.helper.layout = Layout(
            Field('title'),
            Field('description'),
            Field('type'),
            Field('image'),
            Field('introduction', css_class='md-editor'),
            Field('conclusion', css_class='md-editor'),
            Field('subcategory'),
            Field('licence'),
            ButtonHolder(
<<<<<<< HEAD
                StrictButton('Valider', type='submit'),
=======
                StrictButton('Valider', type='submit', css_class='button'),
>>>>>>> 441b6169
            ),
        )

        if 'type' in self.initial:
            self.helper['type'].wrap(
                Field,
                disabled=True)


class PartForm(FormWithTitle):

    introduction = forms.CharField(
        label='Introduction',
        required=False,
        widget=forms.Textarea(
            attrs={
                'placeholder': 'Votre message au format Markdown.'
            }
        )
    )

    conclusion = forms.CharField(
        label='Conclusion',
        required=False,
        widget=forms.Textarea(
            attrs={
                'placeholder': 'Votre message au format Markdown.'
            }
        )
    )

    def __init__(self, *args, **kwargs):
        super(PartForm, self).__init__(*args, **kwargs)
        self.helper = FormHelper()
        self.helper.form_class = 'content-wrapper'
        self.helper.form_method = 'post'

        self.helper.layout = Layout(
            Field('title'),
            Field('introduction'),
            Field('conclusion'),
            ButtonHolder(
                StrictButton('Valider', type='submit'),
            )
        )


class ChapterForm(FormWithTitle):

    image = forms.ImageField(
<<<<<<< HEAD
        label='Sélectionnez le logo du tutoriel (max. ' + str(settings.IMAGE_MAX_SIZE / 1024) + ' Ko)',
=======
        label='Selectionnez le logo du tutoriel u\
        u(max. ' + str(settings.IMAGE_MAX_SIZE / 1024) + ' Ko)',
>>>>>>> 441b6169
        required=False
    )

    introduction = forms.CharField(
        required=False,
        widget=forms.Textarea
    )

    conclusion = forms.CharField(
        label='Conclusion',
        required=False,
        widget=forms.Textarea(
            attrs={
                'placeholder': 'Votre message au format Markdown.'
            }
        )
    )

    def __init__(self, *args, **kwargs):
        super(ChapterForm, self).__init__(*args, **kwargs)
        self.helper = FormHelper()
        self.helper.form_class = 'content-wrapper'
        self.helper.form_method = 'post'

        self.helper.layout = Layout(
            Field('title'),
            Field('image'),
            Field('introduction'),
            Field('conclusion'),
            ButtonHolder(
                StrictButton(
                    'Valider',
                    type='submit'),
                StrictButton(
                    'Ajouter et continuer',
                    type='submit',
                    name='submit_continue'),
            ))


class EmbdedChapterForm(forms.Form):
    introduction = forms.CharField(
        required=False,
        widget=forms.Textarea
    )

    image = forms.ImageField(
        label='Sélectionnez une image',
        required=False)

    conclusion = forms.CharField(
        required=False,
        widget=forms.Textarea
    )

    def __init__(self, *args, **kwargs):
        self.helper = FormHelper()
        self.helper.form_class = 'content-wrapper'
        self.helper.form_method = 'post'

        self.helper.layout = Layout(
            Fieldset(
                u'Contenu',
                Field('image'),
                Field('introduction'),
                Field('conclusion')
            ),
            ButtonHolder(
                Submit('submit', 'Valider')
            )
        )
        super(EmbdedChapterForm, self).__init__(*args, **kwargs)


class ExtractForm(FormWithTitle):

    text = forms.CharField(
        label='Texte',
        required=False,
        widget=forms.Textarea(
            attrs={
                'placeholder': 'Votre message au format Markdown.'
            }
        )
    )

    def __init__(self, *args, **kwargs):
        super(ExtractForm, self).__init__(*args, **kwargs)
        self.helper = FormHelper()
        self.helper.form_class = 'content-wrapper'
        self.helper.form_method = 'post'

        self.helper.layout = Layout(
            Field('title'),
            Field('text'),
            ButtonHolder(
                StrictButton(
                    'Valider',
                    type='submit',
                    css_class='btn-submit'),
                StrictButton(
                    u'Aperçu',
                    type='submit',
                    css_class='btn-submit',
                    name='preview'),
            ))


class ImportForm(forms.Form):

    file = forms.FileField(
        label='Sélectionnez le tutoriel à importer',
        required=False
    )
    images = forms.FileField(
        label='Fichier zip contenant les images du tutoriel',
        required=False
    )

    def __init__(self, *args, **kwargs):
        self.helper = FormHelper()
        self.helper.form_class = 'content-wrapper'
        self.helper.form_method = 'post'

        self.helper.layout = Layout(
            Field('file'),
            Field('images'),
            Submit('submit', 'Importer'),
        )
        super(ImportForm, self).__init__(*args, **kwargs)

# Notes


class NoteForm(forms.Form):
    text = forms.CharField(
        label='',
        widget=forms.Textarea(
            attrs={
                'placeholder': 'Votre message au format Markdown.',
                'required': 'required'
            }
        )
    )

    def __init__(self, tutorial, user, *args, **kwargs):
        super(NoteForm, self).__init__(*args, **kwargs)
        self.helper = FormHelper()
        self.helper.form_action = reverse(
            'zds.tutorial.views.answer') + '?tutorial=' + str(tutorial.pk)
        self.helper.form_method = 'post'

        self.helper.layout = Layout(
            CommonLayoutEditor(),
            Hidden('last_note', '{{ last_note_pk }}'),
        )

        if tutorial.antispam(user):
            if 'text' not in self.initial:
                self.helper['text'].wrap(
                    Field,
                    placeholder=u'Vous ne pouvez pas encore poster sur ce u\
                    ututoriel (protection antispam de 15 min).',
                    disabled=True)
        elif tutorial.is_locked:
            self.helper['text'].wrap(
                Field,
                placeholder=u'Ce tutoriel est verrouillé.',
                disabled=True
            )

# Validations.


class AskValidationForm(forms.Form):

    text = forms.CharField(
        label='',
        required=False,
        widget=forms.TextInput(
            attrs={
                'placeholder': 'Commentaire pour votre demande.'
            }
        )
    )

    def __init__(self, *args, **kwargs):
        super(AskValidationForm, self).__init__(*args, **kwargs)
        self.helper = FormHelper()
        self.helper.form_action = reverse('zds.tutorial.views.ask_validation')
        self.helper.form_method = 'post'

        self.helper.layout = Layout(
            CommonLayoutModalText(), StrictButton(
<<<<<<< HEAD
                'Confirmer', type='submit'), Hidden(
=======
                'Demander la validation',
                type='submit',
                css_class='button tiny'),
            Hidden(
>>>>>>> 441b6169
                'tutorial', '{{ tutorial.pk }}'), Hidden(
                'version', '{{ version }}'), )


class ValidForm(forms.Form):

    text = forms.CharField(
        label='',
        required=False,
        widget=forms.TextInput(
            attrs={
                'placeholder': 'Commentaire de publication.'
            }
        )
    )
    is_major = forms.BooleanField(label='Version majeure ?', required=False)

    def __init__(self, *args, **kwargs):
        super(ValidForm, self).__init__(*args, **kwargs)
        self.helper = FormHelper()
        self.helper.form_action = reverse('zds.tutorial.views.valid_tutorial')
        self.helper.form_method = 'post'

        self.helper.layout = Layout(
<<<<<<< HEAD
            CommonLayoutModalText(), StrictButton(
                'Publier', type='submit'), Hidden(
                'tutorial', '{{ tutorial.pk }}'), Hidden(
                'version', '{{ version }}'), )
=======
            CommonLayoutModalText(),
            Field('is_major'),
            StrictButton('Publier', type='submit', css_class='button success tiny'),
            Hidden('tutorial', '{{ tutorial.pk }}'),
            Hidden('version', '{{ version }}'),
        )
>>>>>>> 441b6169


class RejectForm(forms.Form):

    text = forms.CharField(
        label='',
        required=False,
        widget=forms.TextInput(
            attrs={
                'placeholder': 'Commentaire de rejet.'
            }
        )
    )

    def __init__(self, *args, **kwargs):
        super(RejectForm, self).__init__(*args, **kwargs)
        self.helper = FormHelper()
        self.helper.form_action = reverse('zds.tutorial.views.reject_tutorial')
        self.helper.form_method = 'post'

        self.helper.layout = Layout(
            CommonLayoutModalText(),
            ButtonHolder(
<<<<<<< HEAD
                StrictButton('Rejeter', type='submit'),
            ),
=======
                StrictButton(
                    'Rejeter',
                    type='submit',
                    css_class='button alert tiny'),),
>>>>>>> 441b6169
            Hidden('tutorial', '{{ tutorial.pk }}'),
            Hidden('version', '{{ version }}'), )<|MERGE_RESOLUTION|>--- conflicted
+++ resolved
@@ -5,11 +5,7 @@
 
 from crispy_forms.bootstrap import StrictButton
 from crispy_forms.helper import FormHelper
-<<<<<<< HEAD
-from crispy_forms.layout import Div, Layout, Fieldset, Submit, Field, \
-=======
-from crispy_forms_foundation.layout import Layout, Fieldset, Submit, Field, \
->>>>>>> 441b6169
+from crispy_forms.layout import Layout, Fieldset, Submit, Field, \
     ButtonHolder, Hidden
 from django.core.urlresolvers import reverse
 
@@ -115,11 +111,7 @@
             Field('subcategory'),
             Field('licence'),
             ButtonHolder(
-<<<<<<< HEAD
                 StrictButton('Valider', type='submit'),
-=======
-                StrictButton('Valider', type='submit', css_class='button'),
->>>>>>> 441b6169
             ),
         )
 
@@ -170,12 +162,8 @@
 class ChapterForm(FormWithTitle):
 
     image = forms.ImageField(
-<<<<<<< HEAD
-        label='Sélectionnez le logo du tutoriel (max. ' + str(settings.IMAGE_MAX_SIZE / 1024) + ' Ko)',
-=======
         label='Selectionnez le logo du tutoriel u\
         u(max. ' + str(settings.IMAGE_MAX_SIZE / 1024) + ' Ko)',
->>>>>>> 441b6169
         required=False
     )
 
@@ -370,14 +358,9 @@
 
         self.helper.layout = Layout(
             CommonLayoutModalText(), StrictButton(
-<<<<<<< HEAD
-                'Confirmer', type='submit'), Hidden(
-=======
-                'Demander la validation',
-                type='submit',
-                css_class='button tiny'),
+                'Confirmer',
+                type='submit'),
             Hidden(
->>>>>>> 441b6169
                 'tutorial', '{{ tutorial.pk }}'), Hidden(
                 'version', '{{ version }}'), )
 
@@ -402,19 +385,12 @@
         self.helper.form_method = 'post'
 
         self.helper.layout = Layout(
-<<<<<<< HEAD
-            CommonLayoutModalText(), StrictButton(
-                'Publier', type='submit'), Hidden(
-                'tutorial', '{{ tutorial.pk }}'), Hidden(
-                'version', '{{ version }}'), )
-=======
             CommonLayoutModalText(),
             Field('is_major'),
-            StrictButton('Publier', type='submit', css_class='button success tiny'),
+            StrictButton('Publier', type='submit'),
             Hidden('tutorial', '{{ tutorial.pk }}'),
             Hidden('version', '{{ version }}'),
         )
->>>>>>> 441b6169
 
 
 class RejectForm(forms.Form):
@@ -438,14 +414,8 @@
         self.helper.layout = Layout(
             CommonLayoutModalText(),
             ButtonHolder(
-<<<<<<< HEAD
-                StrictButton('Rejeter', type='submit'),
-            ),
-=======
                 StrictButton(
                     'Rejeter',
-                    type='submit',
-                    css_class='button alert tiny'),),
->>>>>>> 441b6169
+                    type='submit'),),
             Hidden('tutorial', '{{ tutorial.pk }}'),
             Hidden('version', '{{ version }}'), )