--- conflicted
+++ resolved
@@ -6,80 +6,6 @@
 
 
 urlpatterns = patterns('',
-<<<<<<< HEAD
-# Viewing
-
-    # Current URLs
-    url(r'^recherche/(?P<pk_user>.+)$', views.find_tuto),
-    
-    url(r'^off/(?P<tutorial_pk>\d+)/(?P<tutorial_slug>.+)/' +
-        r'(?P<part_slug>.+)/' +
-        r'(?P<chapter_slug>.+)/$', views.view_chapter, name="view-chapter-url"),
-
-    url(r'^off/(?P<tutorial_pk>\d+)/(?P<tutorial_slug>.+)/' +
-    r'(?P<part_slug>.+)/$', views.view_part, name="view-part-url"),
-
-    url(r'^off/(?P<tutorial_pk>\d+)/(?P<tutorial_slug>.+)/$',
-        views.view_tutorial),
-    
-    #View online
-    url(r'^(?P<tutorial_pk>\d+)/(?P<tutorial_slug>.+)/' +
-        r'(?P<part_slug>.+)/' +
-        r'(?P<chapter_slug>.+)/$', views.view_chapter_online, name="view-chapter-url-online"),
-
-    url(r'^(?P<tutorial_pk>\d+)/(?P<tutorial_slug>.+)/' +
-    r'(?P<part_slug>.+)/$', views.view_part_online, name="view-part-url-online"),
-
-    url(r'^(?P<tutorial_pk>\d+)/(?P<tutorial_slug>.+)/$',
-        views.view_tutorial_online),
-                       
-# Editing
-    url(r'^editer$', views.edit_tutorial),
-    url(r'^modifier$', views.modify_tutorial),
-    url(r'^modifier/partie$', views.modify_part),
-    url(r'^editer/partie$', views.edit_part),
-    url(r'^modifier/chapitre$', views.modify_chapter),
-    url(r'^editer/chapitre$', views.edit_chapter),
-    url(r'^modifier/extrait$', views.modify_extract),
-    url(r'^editer/extrait$', views.edit_extract),
-
-# Adding
-    url(r'^nouveau/tutoriel$', views.add_tutorial),
-    url(r'^nouveau/partie$', views.add_part),
-    url(r'^nouveau/chapitre$', views.add_chapter),
-    url(r'^nouveau/extrait$', views.add_extract),
-
-    url(r'^$', views.index),
-    url(r'^importer/$', views.import_tuto),
-    url(r'^telecharger/$', views.download),
-    url(r'^telecharger/pdf/$', views.download_pdf),
-    url(r'^telecharger/html/$', views.download_html),
-    url(r'^telecharger/epub/$', views.download_epub),
-    url(r'^telecharger/md/$', views.download_markdown),
-    url(r'^historique/(?P<tutorial_pk>\d+)/(?P<tutorial_slug>.+)/$', views.history),
-    url(r'^comparaison/(?P<tutorial_pk>\d+)/(?P<tutorial_slug>.+)/$', views.diff),
-    
-# user actions
-    url(r'^activation/beta/(?P<tutorial_pk>\d+)/(?P<version>.+)/$', views.activ_beta),
-    url(r'^desactivation/beta/(?P<tutorial_pk>\d+)/(?P<version>.+)/$', views.desactiv_beta),
-    url(r'^suppression/(?P<tutorial_pk>\d+)/$', views.delete_tutorial),
-    url(r'^validation/tutoriel$', views.ask_validation),
-
-#Validation
-    url(r'^validation/$', views.list_validation),
-    url(r'^validation/reserver/(?P<validation_pk>\d+)/$', views.reservation),
-    url(r'^validation/reject$', views.reject_tutorial),
-    url(r'^validation/valid$', views.valid_tutorial),
-    url(r'^validation/invalid/(?P<tutorial_pk>\d+)/$', views.invalid_tutorial),
-    url(r'^validation/historique/(?P<tutorial_pk>\d+)/$', views.history_validation),
-    
-#Reactions
-    url(r'^message/editer$', views.edit_note),
-    url(r'^message/nouveau$', views.answer),
-    url(r'^message/like$', views.like_note),
-    url(r'^message/dislike$', views.dislike_note),
-)
-=======
                        # Viewing
 
                        # Current URLs
@@ -160,5 +86,4 @@
                        url(r'^message/nouveau$', 'zds.tutorial.views.answer'),
                        url(r'^message/like$', 'zds.tutorial.views.like_note'),
                        url(r'^message/dislike$', 'zds.tutorial.views.dislike_note'),
-                       )
->>>>>>> a60516f4
+                       )