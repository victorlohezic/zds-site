<<<<<<< HEAD
# coding: utf-8
from datetime import datetime
from django.conf import settings
from django.core.urlresolvers import reverse
from django.test import TestCase
from django.test.utils import override_settings
from zds.member.factories import UserFactory, StaffFactory
from zds.settings import SITE_ROOT
from zds.tutorial.factories import BigTutorialFactory, PartFactory, \
    ChapterFactory, NoteFactory
from zds.tutorial.models import Note, Tutorial
import os
import shutil


@override_settings(MEDIA_ROOT=os.path.join(SITE_ROOT, 'media-test'))
@override_settings(REPO_PATH=os.path.join(SITE_ROOT, 'tutoriels-private-test'))
@override_settings(
    REPO_PATH_PROD=os.path.join(
        SITE_ROOT,
        'tutoriels-public-test'))
@override_settings(
    REPO_ARTICLE_PATH=os.path.join(
        SITE_ROOT,
        'articles-data-test'))
class BigTutorialTests(TestCase):

    def setUp(self):

        settings.EMAIL_BACKEND = 'django.core.mail.backends.locmem.EmailBackend'

        self.user_author = UserFactory()
        self.user = UserFactory()
        self.staff = StaffFactory()

        self.bigtuto = BigTutorialFactory()
        self.bigtuto.authors.add(self.user_author)
        self.bigtuto.save()

        self.part1 = PartFactory(tutorial=self.bigtuto, position_in_tutorial=1)
        self.part2 = PartFactory(tutorial=self.bigtuto, position_in_tutorial=2)
        self.part3 = PartFactory(tutorial=self.bigtuto, position_in_tutorial=3)

        self.chapter1_1 = ChapterFactory(
            part=self.part1,
            position_in_part=1,
            position_in_tutorial=1)
        self.chapter1_2 = ChapterFactory(
            part=self.part1,
            position_in_part=2,
            position_in_tutorial=2)
        self.chapter1_3 = ChapterFactory(
            part=self.part1,
            position_in_part=3,
            position_in_tutorial=3)

        self.chapter2_1 = ChapterFactory(
            part=self.part2,
            position_in_part=1,
            position_in_tutorial=4)
        self.chapter2_2 = ChapterFactory(
            part=self.part2,
            position_in_part=2,
            position_in_tutorial=5)

        self.user = UserFactory()
        self.staff = StaffFactory()

        login_check = self.client.login(
            username=self.staff.username,
            password='hostel77')
        self.assertEqual(login_check, True)

        # ask public tutorial
        pub = self.client.post(
            reverse('zds.tutorial.views.ask_validation'),
            {
                'tutorial': self.bigtuto.pk,
                'text': u'Ce tuto est excellent',
                'version': self.bigtuto.sha_draft
            },
            follow=False)
        self.assertEqual(pub.status_code, 302)

        # publish tutorial
        pub = self.client.post(
            reverse('zds.tutorial.views.valid_tutorial'),
            {
                'tutorial': self.bigtuto.pk,
                'text': u'Ce tuto est excellent'
            },
            follow=False)
        self.assertEqual(pub.status_code, 302)

    def test_add_note(self):
        """To test add note for tutorial."""
        user1 = UserFactory()
        self.client.login(username=user1.username, password='hostel77')

        # add note
        result = self.client.post(
            reverse('zds.tutorial.views.answer') +
            '?tutorial={0}'.format(
                self.bigtuto.pk),
            {
                'last_note': '0',
                'text': u'Histoire de blablater dans les comms du tuto'},
            follow=False)
        self.assertEqual(result.status_code, 302)

        # check notes's number
        self.assertEqual(Note.objects.all().count(), 1)

        # check values
        tuto = Tutorial.objects.get(pk=self.bigtuto.pk)
        self.assertEqual(Note.objects.get(pk=1).tutorial, tuto)
        self.assertEqual(Note.objects.get(pk=1).author.pk, user1.pk)
        self.assertEqual(Note.objects.get(pk=1).position, 1)
        self.assertEqual(Note.objects.get(pk=1).pk, tuto.last_note.pk)
        self.assertEqual(
            Note.objects.get(
                pk=1).text,
            u'Histoire de blablater dans les comms du tuto')

        # test antispam return 403
        result = self.client.post(
            reverse('zds.tutorial.views.answer') +
            '?tutorial={0}'.format(
                self.bigtuto.pk),
            {
                'last_note': tuto.last_note.pk,
                'text': u'Histoire de tester l\'antispam'},
            follow=False)
        self.assertEqual(result.status_code, 403)

        note1 = NoteFactory(
            tutorial=self.bigtuto,
            position=2,
            author=self.staff)

        # test more note
        result = self.client.post(
            reverse('zds.tutorial.views.answer') +
            '?tutorial={0}'.format(
                self.bigtuto.pk),
            {
                'last_note': self.bigtuto.last_note.pk,
                'text': u'Histoire de tester l\'antispam'},
            follow=False)
        self.assertEqual(result.status_code, 302)

    def test_edit_note(self):
        """To test all aspects of the edition of note."""
        user1 = UserFactory()
        self.client.login(username=user1.username, password='hostel77')

        note1 = NoteFactory(
            tutorial=self.bigtuto,
            position=1,
            author=self.user)
        note2 = NoteFactory(tutorial=self.bigtuto, position=2, author=user1)

        # normal edit
        result = self.client.post(
            reverse('zds.tutorial.views.edit_note') +
            '?message={0}'.format(
                note2.pk),
            {
                'text': u'Autre texte'},
            follow=False)
        self.assertEqual(result.status_code, 302)

        # check note's number
        self.assertEqual(Note.objects.all().count(), 2)

        # check note
        self.assertEqual(Note.objects.get(pk=note1.pk).tutorial, self.bigtuto)
        self.assertEqual(Note.objects.get(pk=note2.pk).tutorial, self.bigtuto)
        self.assertEqual(Note.objects.get(pk=note2.pk).text, u'Autre texte')
        self.assertEqual(Note.objects.get(pk=note2.pk).editor, user1)

        # simple member want edit other note
        result = self.client.post(
            reverse('zds.tutorial.views.edit_note') +
            '?message={0}'.format(
                note1.pk),
            {
                'text': u'Autre texte'},
            follow=False)
        self.assertEqual(result.status_code, 403)
        self.assertNotEqual(Note.objects.get(pk=note1.pk).editor, user1)

        # staff want edit other note
        self.client.login(username=self.staff.username, password='hostel77')
        result = self.client.post(
            reverse('zds.tutorial.views.edit_note') +
            '?message={0}'.format(
                note1.pk),
            {
                'text': u'Autre texte'},
            follow=False)
        self.assertEqual(result.status_code, 302)
        self.assertEqual(Note.objects.get(pk=note1.pk).editor, self.staff)

    def test_quote_note(self):
        """check quote of note."""
        user1 = UserFactory()
        self.client.login(username=user1.username, password='hostel77')

        note1 = NoteFactory(
            tutorial=self.bigtuto,
            position=1,
            author=self.user)
        note2 = NoteFactory(tutorial=self.bigtuto, position=2, author=user1)
        note3 = NoteFactory(
            tutorial=self.bigtuto,
            position=3,
            author=self.user)

        # normal quote => true
        result = self.client.get(
            reverse('zds.tutorial.views.answer') +
            '?tutorial={0}&cite={1}'.format(
                self.bigtuto.pk,
                note3.pk),
            follow=False)
        self.assertEqual(result.status_code, 200)

        # quote on anstispamm => false
        note4 = NoteFactory(tutorial=self.bigtuto, position=4, author=user1)
        result = self.client.get(
            reverse('zds.tutorial.views.answer') +
            '?tutorial={0}&cite={1}'.format(
                self.bigtuto.pk,
                note3.pk),
            follow=False)
        self.assertEqual(result.status_code, 403)

    def test_like_note(self):
        """check like a note for tuto."""
        user1 = UserFactory()
        self.client.login(username=user1.username, password='hostel77')

        note1 = NoteFactory(
            tutorial=self.bigtuto,
            position=1,
            author=self.user)
        note2 = NoteFactory(tutorial=self.bigtuto, position=2, author=user1)
        note3 = NoteFactory(
            tutorial=self.bigtuto,
            position=3,
            author=self.user)

        # normal like
        result = self.client.get(
            reverse('zds.tutorial.views.like_note') +
            '?message={0}'.format(
                note3.pk),
            follow=True)
        self.assertEqual(result.status_code, 200)

        self.assertEqual(Note.objects.get(pk=note1.pk).like, 0)
        self.assertEqual(Note.objects.get(pk=note2.pk).like, 0)
        self.assertEqual(Note.objects.get(pk=note3.pk).like, 1)

        # like yourself
        result = self.client.get(
            reverse('zds.tutorial.views.like_note') +
            '?message={0}'.format(
                note2.pk),
            follow=True)
        self.assertEqual(result.status_code, 200)

        self.assertEqual(Note.objects.get(pk=note1.pk).like, 0)
        self.assertEqual(Note.objects.get(pk=note2.pk).like, 0)
        self.assertEqual(Note.objects.get(pk=note3.pk).like, 1)

        # re-like a post
        result = self.client.get(
            reverse('zds.tutorial.views.like_note') +
            '?message={0}'.format(
                note3.pk),
            follow=True)
        self.assertEqual(result.status_code, 200)

        self.assertEqual(Note.objects.get(pk=note1.pk).like, 0)
        self.assertEqual(Note.objects.get(pk=note2.pk).like, 0)
        self.assertEqual(Note.objects.get(pk=note3.pk).like, 0)

    def test_dislike_note(self):
        """check like a note for tuto."""
        user1 = UserFactory()
        self.client.login(username=user1.username, password='hostel77')

        note1 = NoteFactory(
            tutorial=self.bigtuto,
            position=1,
            author=self.user)
        note2 = NoteFactory(tutorial=self.bigtuto, position=2, author=user1)
        note3 = NoteFactory(
            tutorial=self.bigtuto,
            position=3,
            author=self.user)

        # normal like
        result = self.client.get(
            reverse('zds.tutorial.views.dislike_note') +
            '?message={0}'.format(
                note3.pk),
            follow=True)
        self.assertEqual(result.status_code, 200)

        self.assertEqual(Note.objects.get(pk=note1.pk).dislike, 0)
        self.assertEqual(Note.objects.get(pk=note2.pk).dislike, 0)
        self.assertEqual(Note.objects.get(pk=note3.pk).dislike, 1)

        # like yourself
        result = self.client.get(
            reverse('zds.tutorial.views.dislike_note') +
            '?message={0}'.format(
                note2.pk),
            follow=True)
        self.assertEqual(result.status_code, 200)

        self.assertEqual(Note.objects.get(pk=note1.pk).dislike, 0)
        self.assertEqual(Note.objects.get(pk=note2.pk).dislike, 0)
        self.assertEqual(Note.objects.get(pk=note3.pk).dislike, 1)

        # re-like a post
        result = self.client.get(
            reverse('zds.tutorial.views.dislike_note') +
            '?message={0}'.format(
                note3.pk),
            follow=True)
        self.assertEqual(result.status_code, 200)

        self.assertEqual(Note.objects.get(pk=note1.pk).dislike, 0)
        self.assertEqual(Note.objects.get(pk=note2.pk).dislike, 0)
        self.assertEqual(Note.objects.get(pk=note3.pk).dislike, 0)

    def test_import_tuto(self):
        """Test import of big tuto."""
        result = self.client.post(
            reverse('zds.tutorial.views.import_tuto'),
            {
                'file': open(
                    os.path.join(
                        settings.SITE_ROOT,
                        'fixtures',
                        'tuto',
                        'temps-reel-avec-irrlicht',
                        'temps-reel-avec-irrlicht.tuto'),
                    'r'),
                'images': open(
                    os.path.join(
                        settings.SITE_ROOT,
                        'fixtures',
                        'tuto',
                        'temps-reel-avec-irrlicht',
                        'images.zip'),
                    'r')},
            follow=False)
        self.assertEqual(result.status_code, 302)

        self.assertEqual(Tutorial.objects.all().count(), 2)

    def test_url_for_guest(self):
        """Test simple get request by guest."""

        # logout before
        self.client.logout()

        # guest can read public tutorials
        result = self.client.get(
            reverse(
                'zds.tutorial.views.view_tutorial_online',
                args=[
                    self.bigtuto.pk,
                    self.bigtuto.slug]),
            follow=True)
        self.assertEqual(result.status_code, 200)

        result = self.client.get(
            reverse(
                'zds.tutorial.views.view_part_online',
                args=[
                    self.bigtuto.pk,
                    self.bigtuto.slug,
                    self.part2.slug]),
            follow=True)
        self.assertEqual(result.status_code, 200)

        result = self.client.get(
            reverse('zds.tutorial.views.view_chapter_online',
                    args=[self.bigtuto.pk,
                          self.bigtuto.slug,
                          self.part2.slug,
                          self.chapter2_1.slug]),
            follow=True)
        self.assertEqual(result.status_code, 200)

        # guest can't read offline tutorials
        result = self.client.get(
            reverse(
                'zds.tutorial.views.view_tutorial',
                args=[
                    self.bigtuto.pk,
                    self.bigtuto.slug]),
            follow=False)
        self.assertEqual(result.status_code, 302)

        result = self.client.get(
            reverse(
                'zds.tutorial.views.view_part',
                args=[
                    self.bigtuto.pk,
                    self.bigtuto.slug,
                    self.part2.slug]),
            follow=False)
        self.assertEqual(result.status_code, 302)

        result = self.client.get(
            reverse('zds.tutorial.views.view_chapter',
                    args=[self.bigtuto.pk,
                          self.bigtuto.slug,
                          self.part2.slug,
                          self.chapter2_1.slug]),
            follow=False)
        self.assertEqual(result.status_code, 302)

    def test_url_for_member(self):
        """Test simple get request by simple member."""

        # logout before
        self.client.logout()
        # login with simple member
        self.assertEqual(
            self.client.login(
                username=self.user.username,
                password='hostel77'),
            True)

        # member who isn't author can read public tutorials
        result = self.client.get(
            reverse(
                'zds.tutorial.views.view_tutorial_online',
                args=[
                    self.bigtuto.pk,
                    self.bigtuto.slug]),
            follow=True)
        self.assertEqual(result.status_code, 200)

        result = self.client.get(
            reverse(
                'zds.tutorial.views.view_part_online',
                args=[
                    self.bigtuto.pk,
                    self.bigtuto.slug,
                    self.part2.slug]),
            follow=True)
        self.assertEqual(result.status_code, 200)

        result = self.client.get(
            reverse('zds.tutorial.views.view_chapter_online',
                    args=[self.bigtuto.pk,
                          self.bigtuto.slug,
                          self.part2.slug,
                          self.chapter2_1.slug]),
            follow=True)
        self.assertEqual(result.status_code, 200)

        # member who isn't author  can't read offline tutorials
        result = self.client.get(
            reverse(
                'zds.tutorial.views.view_tutorial',
                args=[
                    self.bigtuto.pk,
                    self.bigtuto.slug]),
            follow=True)
        self.assertEqual(result.status_code, 403)

        result = self.client.get(
            reverse(
                'zds.tutorial.views.view_part',
                args=[
                    self.bigtuto.pk,
                    self.bigtuto.slug,
                    self.part2.slug]),
            follow=True)
        self.assertEqual(result.status_code, 403)

        result = self.client.get(
            reverse('zds.tutorial.views.view_chapter',
                    args=[self.bigtuto.pk,
                          self.bigtuto.slug,
                          self.part2.slug,
                          self.chapter2_1.slug]),
            follow=True)
        self.assertEqual(result.status_code, 403)

    def test_url_for_author(self):
        """Test simple get request by author."""

        # logout before
        self.client.logout()
        # login with simple member
        self.assertEqual(
            self.client.login(
                username=self.user_author.username,
                password='hostel77'),
            True)

        # member who isn't author can read public tutorials
        result = self.client.get(
            reverse(
                'zds.tutorial.views.view_tutorial_online',
                args=[
                    self.bigtuto.pk,
                    self.bigtuto.slug]),
            follow=True)
        self.assertEqual(result.status_code, 200)

        result = self.client.get(
            reverse(
                'zds.tutorial.views.view_part_online',
                args=[
                    self.bigtuto.pk,
                    self.bigtuto.slug,
                    self.part2.slug]),
            follow=True)
        self.assertEqual(result.status_code, 200)

        result = self.client.get(
            reverse('zds.tutorial.views.view_chapter_online',
                    args=[self.bigtuto.pk,
                          self.bigtuto.slug,
                          self.part2.slug,
                          self.chapter2_1.slug]),
            follow=True)
        self.assertEqual(result.status_code, 200)

        # member who isn't author  can't read offline tutorials
        result = self.client.get(
            reverse(
                'zds.tutorial.views.view_tutorial',
                args=[
                    self.bigtuto.pk,
                    self.bigtuto.slug]),
            follow=True)
        self.assertEqual(result.status_code, 200)

        result = self.client.get(
            reverse(
                'zds.tutorial.views.view_part',
                args=[
                    self.bigtuto.pk,
                    self.bigtuto.slug,
                    self.part2.slug]),
            follow=True)
        self.assertEqual(result.status_code, 200)

        result = self.client.get(
            reverse('zds.tutorial.views.view_chapter',
                    args=[self.bigtuto.pk,
                          self.bigtuto.slug,
                          self.part2.slug,
                          self.chapter2_1.slug]),
            follow=True)
        self.assertEqual(result.status_code, 200)

    def test_url_for_staff(self):
        """Test simple get request by staff."""

        # logout before
        self.client.logout()
        # login with simple member
        self.assertEqual(
            self.client.login(
                username=self.staff.username,
                password='hostel77'),
            True)

        # member who isn't author can read public tutorials
        result = self.client.get(
            reverse(
                'zds.tutorial.views.view_tutorial_online',
                args=[
                    self.bigtuto.pk,
                    self.bigtuto.slug]),
            follow=True)
        self.assertEqual(result.status_code, 200)

        result = self.client.get(
            reverse(
                'zds.tutorial.views.view_part_online',
                args=[
                    self.bigtuto.pk,
                    self.bigtuto.slug,
                    self.part2.slug]),
            follow=True)
        self.assertEqual(result.status_code, 200)

        result = self.client.get(
            reverse('zds.tutorial.views.view_chapter_online',
                    args=[self.bigtuto.pk,
                          self.bigtuto.slug,
                          self.part2.slug,
                          self.chapter2_1.slug]),
            follow=True)
        self.assertEqual(result.status_code, 200)

        # member who isn't author  can't read offline tutorials
        result = self.client.get(
            reverse(
                'zds.tutorial.views.view_tutorial',
                args=[
                    self.bigtuto.pk,
                    self.bigtuto.slug]),
            follow=True)
        self.assertEqual(result.status_code, 200)

        result = self.client.get(
            reverse(
                'zds.tutorial.views.view_part',
                args=[
                    self.bigtuto.pk,
                    self.bigtuto.slug,
                    self.part2.slug]),
            follow=True)
        self.assertEqual(result.status_code, 200)

        result = self.client.get(
            reverse('zds.tutorial.views.view_chapter',
                    args=[self.bigtuto.pk,
                          self.bigtuto.slug,
                          self.part2.slug,
                          self.chapter2_1.slug]),
            follow=True)
        self.assertEqual(result.status_code, 200)

    def tearDown(self):
        if os.path.isdir(settings.REPO_PATH):
            shutil.rmtree(settings.REPO_PATH)
        if os.path.isdir(settings.REPO_PATH_PROD):
            shutil.rmtree(settings.REPO_PATH_PROD)
        if os.path.isdir(settings.REPO_ARTICLE_PATH):
            shutil.rmtree(settings.REPO_ARTICLE_PATH)
        if os.path.isdir(settings.MEDIA_ROOT):
            shutil.rmtree(settings.MEDIA_ROOT)
=======
# coding: utf-8
from datetime import datetime
import os
import shutil

from django.conf import settings
from django.core import mail
from django.core.urlresolvers import reverse
from django.test import TestCase
from django.test.utils import override_settings

from zds.member.factories import UserFactory, StaffFactory
from zds.mp.models import PrivateTopic
from zds.settings import SITE_ROOT
from zds.tutorial.factories import BigTutorialFactory, PartFactory, \
    ChapterFactory, NoteFactory
from zds.tutorial.models import Note, Tutorial
from zds.utils.models import Alert
from zds.mp.models import PrivateTopic


@override_settings(MEDIA_ROOT=os.path.join(SITE_ROOT, 'media-test'))
@override_settings(REPO_PATH=os.path.join(SITE_ROOT, 'tutoriels-private-test'))
@override_settings(
    REPO_PATH_PROD=os.path.join(
        SITE_ROOT,
        'tutoriels-public-test'))
@override_settings(
    REPO_ARTICLE_PATH=os.path.join(
        SITE_ROOT,
        'articles-data-test'))
class BigTutorialTests(TestCase):

    def setUp(self):

        settings.EMAIL_BACKEND = 'django.core.mail.backends.locmem.EmailBackend'
        self.mas = UserFactory()
        settings.BOT_ACCOUNT = self.mas.username

        self.user_author = UserFactory()
        self.user = UserFactory()
        self.staff = StaffFactory()

        self.bigtuto = BigTutorialFactory()
        self.bigtuto.authors.add(self.user_author)
        self.bigtuto.save()

        self.part1 = PartFactory(tutorial=self.bigtuto, position_in_tutorial=1)
        self.part2 = PartFactory(tutorial=self.bigtuto, position_in_tutorial=2)
        self.part3 = PartFactory(tutorial=self.bigtuto, position_in_tutorial=3)

        self.chapter1_1 = ChapterFactory(
            part=self.part1,
            position_in_part=1,
            position_in_tutorial=1)
        self.chapter1_2 = ChapterFactory(
            part=self.part1,
            position_in_part=2,
            position_in_tutorial=2)
        self.chapter1_3 = ChapterFactory(
            part=self.part1,
            position_in_part=3,
            position_in_tutorial=3)

        self.chapter2_1 = ChapterFactory(
            part=self.part2,
            position_in_part=1,
            position_in_tutorial=4)
        self.chapter2_2 = ChapterFactory(
            part=self.part2,
            position_in_part=2,
            position_in_tutorial=5)

        self.user = UserFactory()
        self.staff = StaffFactory()

        login_check = self.client.login(
            username=self.staff.username,
            password='hostel77')
        self.assertEqual(login_check, True)

        # ask public tutorial
        pub = self.client.post(
            reverse('zds.tutorial.views.ask_validation'),
            {
                'tutorial': self.bigtuto.pk,
                'text': u'Ce tuto est excellent',
                'version': self.bigtuto.sha_draft
            },
            follow=False)
        self.assertEqual(pub.status_code, 302)

        # publish tutorial
        pub = self.client.post(
            reverse('zds.tutorial.views.valid_tutorial'),
            {
                'tutorial': self.bigtuto.pk,
                'text': u'Ce tuto est excellent'
            },
            follow=False)
        self.assertEqual(pub.status_code, 302)

    def test_add_note(self):
        """To test add note for tutorial."""
        user1 = UserFactory()
        self.client.login(username=user1.username, password='hostel77')

        # add note
        result = self.client.post(
            reverse('zds.tutorial.views.answer') +
            '?tutorial={0}'.format(
                self.bigtuto.pk),
            {
                'last_note': '0',
                'text': u'Histoire de blablater dans les comms du tuto'},
            follow=False)
        self.assertEqual(result.status_code, 302)

        # check notes's number
        self.assertEqual(Note.objects.all().count(), 1)

        # check values
        tuto = Tutorial.objects.get(pk=self.bigtuto.pk)
        self.assertEqual(Note.objects.get(pk=1).tutorial, tuto)
        self.assertEqual(Note.objects.get(pk=1).author.pk, user1.pk)
        self.assertEqual(Note.objects.get(pk=1).position, 1)
        self.assertEqual(Note.objects.get(pk=1).pk, tuto.last_note.pk)
        self.assertEqual(
            Note.objects.get(
                pk=1).text,
            u'Histoire de blablater dans les comms du tuto')

        # test antispam return 403
        result = self.client.post(
            reverse('zds.tutorial.views.answer') +
            '?tutorial={0}'.format(
                self.bigtuto.pk),
            {
                'last_note': tuto.last_note.pk,
                'text': u'Histoire de tester l\'antispam'},
            follow=False)
        self.assertEqual(result.status_code, 403)

        note1 = NoteFactory(
            tutorial=self.bigtuto,
            position=2,
            author=self.staff)

        # test more note
        result = self.client.post(
            reverse('zds.tutorial.views.answer') +
            '?tutorial={0}'.format(
                self.bigtuto.pk),
            {
                'last_note': self.bigtuto.last_note.pk,
                'text': u'Histoire de tester l\'antispam'},
            follow=False)
        self.assertEqual(result.status_code, 302)

    def test_edit_note(self):
        """To test all aspects of the edition of note."""
        user1 = UserFactory()
        self.client.login(username=user1.username, password='hostel77')

        note1 = NoteFactory(
            tutorial=self.bigtuto,
            position=1,
            author=self.user)
        note2 = NoteFactory(tutorial=self.bigtuto, position=2, author=user1)

        # normal edit
        result = self.client.post(
            reverse('zds.tutorial.views.edit_note') +
            '?message={0}'.format(
                note2.pk),
            {
                'text': u'Autre texte'},
            follow=False)
        self.assertEqual(result.status_code, 302)

        # check note's number
        self.assertEqual(Note.objects.all().count(), 2)

        # check note
        self.assertEqual(Note.objects.get(pk=note1.pk).tutorial, self.bigtuto)
        self.assertEqual(Note.objects.get(pk=note2.pk).tutorial, self.bigtuto)
        self.assertEqual(Note.objects.get(pk=note2.pk).text, u'Autre texte')
        self.assertEqual(Note.objects.get(pk=note2.pk).editor, user1)

        # simple member want edit other note
        result = self.client.post(
            reverse('zds.tutorial.views.edit_note') +
            '?message={0}'.format(
                note1.pk),
            {
                'text': u'Autre texte'},
            follow=False)
        self.assertEqual(result.status_code, 403)
        self.assertNotEqual(Note.objects.get(pk=note1.pk).editor, user1)

        # staff want edit other note
        self.client.login(username=self.staff.username, password='hostel77')
        result = self.client.post(
            reverse('zds.tutorial.views.edit_note') +
            '?message={0}'.format(
                note1.pk),
            {
                'text': u'Autre texte'},
            follow=False)
        self.assertEqual(result.status_code, 302)
        self.assertEqual(Note.objects.get(pk=note1.pk).editor, self.staff)

    def test_quote_note(self):
        """check quote of note."""
        user1 = UserFactory()
        self.client.login(username=user1.username, password='hostel77')

        note1 = NoteFactory(
            tutorial=self.bigtuto,
            position=1,
            author=self.user)
        note2 = NoteFactory(tutorial=self.bigtuto, position=2, author=user1)
        note3 = NoteFactory(
            tutorial=self.bigtuto,
            position=3,
            author=self.user)

        # normal quote => true
        result = self.client.get(
            reverse('zds.tutorial.views.answer') +
            '?tutorial={0}&cite={1}'.format(
                self.bigtuto.pk,
                note3.pk),
            follow=False)
        self.assertEqual(result.status_code, 200)

        # quote on anstispamm => false
        note4 = NoteFactory(tutorial=self.bigtuto, position=4, author=user1)
        result = self.client.get(
            reverse('zds.tutorial.views.answer') +
            '?tutorial={0}&cite={1}'.format(
                self.bigtuto.pk,
                note3.pk),
            follow=False)
        self.assertEqual(result.status_code, 403)

    def test_like_note(self):
        """check like a note for tuto."""
        user1 = UserFactory()
        self.client.login(username=user1.username, password='hostel77')

        note1 = NoteFactory(
            tutorial=self.bigtuto,
            position=1,
            author=self.user)
        note2 = NoteFactory(tutorial=self.bigtuto, position=2, author=user1)
        note3 = NoteFactory(
            tutorial=self.bigtuto,
            position=3,
            author=self.user)

        # normal like
        result = self.client.get(
            reverse('zds.tutorial.views.like_note') +
            '?message={0}'.format(
                note3.pk),
            follow=True)
        self.assertEqual(result.status_code, 200)

        self.assertEqual(Note.objects.get(pk=note1.pk).like, 0)
        self.assertEqual(Note.objects.get(pk=note2.pk).like, 0)
        self.assertEqual(Note.objects.get(pk=note3.pk).like, 1)

        # like yourself
        result = self.client.get(
            reverse('zds.tutorial.views.like_note') +
            '?message={0}'.format(
                note2.pk),
            follow=True)
        self.assertEqual(result.status_code, 200)

        self.assertEqual(Note.objects.get(pk=note1.pk).like, 0)
        self.assertEqual(Note.objects.get(pk=note2.pk).like, 0)
        self.assertEqual(Note.objects.get(pk=note3.pk).like, 1)

        # re-like a post
        result = self.client.get(
            reverse('zds.tutorial.views.like_note') +
            '?message={0}'.format(
                note3.pk),
            follow=True)
        self.assertEqual(result.status_code, 200)

        self.assertEqual(Note.objects.get(pk=note1.pk).like, 0)
        self.assertEqual(Note.objects.get(pk=note2.pk).like, 0)
        self.assertEqual(Note.objects.get(pk=note3.pk).like, 0)

    def test_dislike_note(self):
        """check like a note for tuto."""
        user1 = UserFactory()
        self.client.login(username=user1.username, password='hostel77')

        note1 = NoteFactory(
            tutorial=self.bigtuto,
            position=1,
            author=self.user)
        note2 = NoteFactory(tutorial=self.bigtuto, position=2, author=user1)
        note3 = NoteFactory(
            tutorial=self.bigtuto,
            position=3,
            author=self.user)

        # normal like
        result = self.client.get(
            reverse('zds.tutorial.views.dislike_note') +
            '?message={0}'.format(
                note3.pk),
            follow=True)
        self.assertEqual(result.status_code, 200)

        self.assertEqual(Note.objects.get(pk=note1.pk).dislike, 0)
        self.assertEqual(Note.objects.get(pk=note2.pk).dislike, 0)
        self.assertEqual(Note.objects.get(pk=note3.pk).dislike, 1)

        # like yourself
        result = self.client.get(
            reverse('zds.tutorial.views.dislike_note') +
            '?message={0}'.format(
                note2.pk),
            follow=True)
        self.assertEqual(result.status_code, 200)

        self.assertEqual(Note.objects.get(pk=note1.pk).dislike, 0)
        self.assertEqual(Note.objects.get(pk=note2.pk).dislike, 0)
        self.assertEqual(Note.objects.get(pk=note3.pk).dislike, 1)

        # re-like a post
        result = self.client.get(
            reverse('zds.tutorial.views.dislike_note') +
            '?message={0}'.format(
                note3.pk),
            follow=True)
        self.assertEqual(result.status_code, 200)

        self.assertEqual(Note.objects.get(pk=note1.pk).dislike, 0)
        self.assertEqual(Note.objects.get(pk=note2.pk).dislike, 0)
        self.assertEqual(Note.objects.get(pk=note3.pk).dislike, 0)

    def test_import_tuto(self):
        """Test import of big tuto."""
        result = self.client.post(
            reverse('zds.tutorial.views.import_tuto'),
            {
                'file': open(
                    os.path.join(
                        settings.SITE_ROOT,
                        'fixtures',
                        'tuto',
                        'temps-reel-avec-irrlicht',
                        'temps-reel-avec-irrlicht.tuto'),
                    'r'),
                'images': open(
                    os.path.join(
                        settings.SITE_ROOT,
                        'fixtures',
                        'tuto',
                        'temps-reel-avec-irrlicht',
                        'images.zip'),
                    'r')},
            follow=False)
        self.assertEqual(result.status_code, 302)

        self.assertEqual(Tutorial.objects.all().count(), 2)

    def test_url_for_guest(self):
        """Test simple get request by guest."""

        # logout before
        self.client.logout()

        # guest can read public tutorials
        result = self.client.get(
            reverse(
                'zds.tutorial.views.view_tutorial_online',
                args=[
                    self.bigtuto.pk,
                    self.bigtuto.slug]),
            follow=True)
        self.assertEqual(result.status_code, 200)

        result = self.client.get(
            reverse(
                'zds.tutorial.views.view_part_online',
                args=[
                    self.bigtuto.pk,
                    self.bigtuto.slug,
                    self.part2.slug]),
            follow=True)
        self.assertEqual(result.status_code, 200)

        result = self.client.get(
            reverse('zds.tutorial.views.view_chapter_online',
                    args=[self.bigtuto.pk,
                          self.bigtuto.slug,
                          self.part2.slug,
                          self.chapter2_1.slug]),
            follow=True)
        self.assertEqual(result.status_code, 200)

        # guest can't read offline tutorials
        result = self.client.get(
            reverse(
                'zds.tutorial.views.view_tutorial',
                args=[
                    self.bigtuto.pk,
                    self.bigtuto.slug]),
            follow=False)
        self.assertEqual(result.status_code, 302)

        result = self.client.get(
            reverse(
                'zds.tutorial.views.view_part',
                args=[
                    self.bigtuto.pk,
                    self.bigtuto.slug,
                    self.part2.slug]),
            follow=False)
        self.assertEqual(result.status_code, 302)

        result = self.client.get(
            reverse('zds.tutorial.views.view_chapter',
                    args=[self.bigtuto.pk,
                          self.bigtuto.slug,
                          self.part2.slug,
                          self.chapter2_1.slug]),
            follow=False)
        self.assertEqual(result.status_code, 302)

    def test_url_for_member(self):
        """Test simple get request by simple member."""

        # logout before
        self.client.logout()
        # login with simple member
        self.assertEqual(
            self.client.login(
                username=self.user.username,
                password='hostel77'),
            True)

        # member who isn't author can read public tutorials
        result = self.client.get(
            reverse(
                'zds.tutorial.views.view_tutorial_online',
                args=[
                    self.bigtuto.pk,
                    self.bigtuto.slug]),
            follow=True)
        self.assertEqual(result.status_code, 200)

        result = self.client.get(
            reverse(
                'zds.tutorial.views.view_part_online',
                args=[
                    self.bigtuto.pk,
                    self.bigtuto.slug,
                    self.part2.slug]),
            follow=True)
        self.assertEqual(result.status_code, 200)

        result = self.client.get(
            reverse('zds.tutorial.views.view_chapter_online',
                    args=[self.bigtuto.pk,
                          self.bigtuto.slug,
                          self.part2.slug,
                          self.chapter2_1.slug]),
            follow=True)
        self.assertEqual(result.status_code, 200)

        # member who isn't author  can't read offline tutorials
        result = self.client.get(
            reverse(
                'zds.tutorial.views.view_tutorial',
                args=[
                    self.bigtuto.pk,
                    self.bigtuto.slug]),
            follow=True)
        self.assertEqual(result.status_code, 403)

        result = self.client.get(
            reverse(
                'zds.tutorial.views.view_part',
                args=[
                    self.bigtuto.pk,
                    self.bigtuto.slug,
                    self.part2.slug]),
            follow=True)
        self.assertEqual(result.status_code, 403)

        result = self.client.get(
            reverse('zds.tutorial.views.view_chapter',
                    args=[self.bigtuto.pk,
                          self.bigtuto.slug,
                          self.part2.slug,
                          self.chapter2_1.slug]),
            follow=True)
        self.assertEqual(result.status_code, 403)

    def test_url_for_author(self):
        """Test simple get request by author."""

        # logout before
        self.client.logout()
        # login with simple member
        self.assertEqual(
            self.client.login(
                username=self.user_author.username,
                password='hostel77'),
            True)

        # member who isn't author can read public tutorials
        result = self.client.get(
            reverse(
                'zds.tutorial.views.view_tutorial_online',
                args=[
                    self.bigtuto.pk,
                    self.bigtuto.slug]),
            follow=True)
        self.assertEqual(result.status_code, 200)

        result = self.client.get(
            reverse(
                'zds.tutorial.views.view_part_online',
                args=[
                    self.bigtuto.pk,
                    self.bigtuto.slug,
                    self.part2.slug]),
            follow=True)
        self.assertEqual(result.status_code, 200)

        result = self.client.get(
            reverse('zds.tutorial.views.view_chapter_online',
                    args=[self.bigtuto.pk,
                          self.bigtuto.slug,
                          self.part2.slug,
                          self.chapter2_1.slug]),
            follow=True)
        self.assertEqual(result.status_code, 200)

        # member who isn't author  can't read offline tutorials
        result = self.client.get(
            reverse(
                'zds.tutorial.views.view_tutorial',
                args=[
                    self.bigtuto.pk,
                    self.bigtuto.slug]),
            follow=True)
        self.assertEqual(result.status_code, 200)

        result = self.client.get(
            reverse(
                'zds.tutorial.views.view_part',
                args=[
                    self.bigtuto.pk,
                    self.bigtuto.slug,
                    self.part2.slug]),
            follow=True)
        self.assertEqual(result.status_code, 200)

        result = self.client.get(
            reverse('zds.tutorial.views.view_chapter',
                    args=[self.bigtuto.pk,
                          self.bigtuto.slug,
                          self.part2.slug,
                          self.chapter2_1.slug]),
            follow=True)
        self.assertEqual(result.status_code, 200)

    def test_url_for_staff(self):
        """Test simple get request by staff."""

        # logout before
        self.client.logout()
        # login with simple member
        self.assertEqual(
            self.client.login(
                username=self.staff.username,
                password='hostel77'),
            True)

        # member who isn't author can read public tutorials
        result = self.client.get(
            reverse(
                'zds.tutorial.views.view_tutorial_online',
                args=[
                    self.bigtuto.pk,
                    self.bigtuto.slug]),
            follow=True)
        self.assertEqual(result.status_code, 200)

        result = self.client.get(
            reverse(
                'zds.tutorial.views.view_part_online',
                args=[
                    self.bigtuto.pk,
                    self.bigtuto.slug,
                    self.part2.slug]),
            follow=True)
        self.assertEqual(result.status_code, 200)

        result = self.client.get(
            reverse('zds.tutorial.views.view_chapter_online',
                    args=[self.bigtuto.pk,
                          self.bigtuto.slug,
                          self.part2.slug,
                          self.chapter2_1.slug]),
            follow=True)
        self.assertEqual(result.status_code, 200)

        # member who isn't author  can't read offline tutorials
        result = self.client.get(
            reverse(
                'zds.tutorial.views.view_tutorial',
                args=[
                    self.bigtuto.pk,
                    self.bigtuto.slug]),
            follow=True)
        self.assertEqual(result.status_code, 200)

        result = self.client.get(
            reverse(
                'zds.tutorial.views.view_part',
                args=[
                    self.bigtuto.pk,
                    self.bigtuto.slug,
                    self.part2.slug]),
            follow=True)
        self.assertEqual(result.status_code, 200)

        result = self.client.get(
            reverse('zds.tutorial.views.view_chapter',
                    args=[self.bigtuto.pk,
                          self.bigtuto.slug,
                          self.part2.slug,
                          self.chapter2_1.slug]),
            follow=True)
        self.assertEqual(result.status_code, 200)

    def test_alert(self):
        user1 = UserFactory()
        note = NoteFactory(tutorial=self.bigtuto, author = user1, position=1)
        login_check = self.client.login(
            username=self.user.username,
            password='hostel77')
        self.assertEqual(login_check, True)
        #signal note
        result = self.client.post(
            reverse('zds.tutorial.views.edit_note') +
            '?message={0}'.format(
                note.pk),
            {
                'signal-text': 'Troll',
                'signal-note': 'Confirmer',
            },
            follow=False)
        self.assertEqual(result.status_code, 302)
        self.assertEqual(Alert.objects.all().count(), 1)
        
        # connect with staff
        login_check = self.client.login(
            username=self.staff.username,
            password='hostel77')
        self.assertEqual(login_check, True)
        #solve alert
        result = self.client.post(
            reverse('zds.tutorial.views.solve_alert'),
            {
                'alert_pk': Alert.objects.first().pk,
                'text': 'Ok',
                'delete-post': 'Resoudre',
            },
            follow=False)
        self.assertEqual(result.status_code, 302)
        self.assertEqual(Alert.objects.all().count(), 0)
        self.assertEqual(PrivateTopic.objects.filter(author=self.user).count(), 1)
        self.assertEquals(len(mail.outbox), 0)

    def tearDown(self):
        if os.path.isdir(settings.REPO_PATH):
            shutil.rmtree(settings.REPO_PATH)
        if os.path.isdir(settings.REPO_PATH_PROD):
            shutil.rmtree(settings.REPO_PATH_PROD)
        if os.path.isdir(settings.REPO_ARTICLE_PATH):
            shutil.rmtree(settings.REPO_ARTICLE_PATH)
        if os.path.isdir(settings.MEDIA_ROOT):
            shutil.rmtree(settings.MEDIA_ROOT)
>>>>>>> c8102b56
<|MERGE_RESOLUTION|>--- conflicted
+++ resolved
@@ -1,17 +1,22 @@
-<<<<<<< HEAD
 # coding: utf-8
 from datetime import datetime
+import os
+import shutil
+
 from django.conf import settings
+from django.core import mail
 from django.core.urlresolvers import reverse
 from django.test import TestCase
 from django.test.utils import override_settings
+
 from zds.member.factories import UserFactory, StaffFactory
+from zds.mp.models import PrivateTopic
 from zds.settings import SITE_ROOT
 from zds.tutorial.factories import BigTutorialFactory, PartFactory, \
     ChapterFactory, NoteFactory
 from zds.tutorial.models import Note, Tutorial
-import os
-import shutil
+from zds.utils.models import Alert
+from zds.mp.models import PrivateTopic
 
 
 @override_settings(MEDIA_ROOT=os.path.join(SITE_ROOT, 'media-test'))
@@ -29,6 +34,8 @@
     def setUp(self):
 
         settings.EMAIL_BACKEND = 'django.core.mail.backends.locmem.EmailBackend'
+        self.mas = UserFactory()
+        settings.BOT_ACCOUNT = self.mas.username
 
         self.user_author = UserFactory()
         self.user = UserFactory()
@@ -639,6 +646,45 @@
             follow=True)
         self.assertEqual(result.status_code, 200)
 
+    def test_alert(self):
+        user1 = UserFactory()
+        note = NoteFactory(tutorial=self.bigtuto, author = user1, position=1)
+        login_check = self.client.login(
+            username=self.user.username,
+            password='hostel77')
+        self.assertEqual(login_check, True)
+        #signal note
+        result = self.client.post(
+            reverse('zds.tutorial.views.edit_note') +
+            '?message={0}'.format(
+                note.pk),
+            {
+                'signal-text': 'Troll',
+                'signal-note': 'Confirmer',
+            },
+            follow=False)
+        self.assertEqual(result.status_code, 302)
+        self.assertEqual(Alert.objects.all().count(), 1)
+        
+        # connect with staff
+        login_check = self.client.login(
+            username=self.staff.username,
+            password='hostel77')
+        self.assertEqual(login_check, True)
+        #solve alert
+        result = self.client.post(
+            reverse('zds.tutorial.views.solve_alert'),
+            {
+                'alert_pk': Alert.objects.first().pk,
+                'text': 'Ok',
+                'delete-post': 'Resoudre',
+            },
+            follow=False)
+        self.assertEqual(result.status_code, 302)
+        self.assertEqual(Alert.objects.all().count(), 0)
+        self.assertEqual(PrivateTopic.objects.filter(author=self.user).count(), 1)
+        self.assertEquals(len(mail.outbox), 0)
+
     def tearDown(self):
         if os.path.isdir(settings.REPO_PATH):
             shutil.rmtree(settings.REPO_PATH)
@@ -647,702 +693,4 @@
         if os.path.isdir(settings.REPO_ARTICLE_PATH):
             shutil.rmtree(settings.REPO_ARTICLE_PATH)
         if os.path.isdir(settings.MEDIA_ROOT):
-            shutil.rmtree(settings.MEDIA_ROOT)
-=======
-# coding: utf-8
-from datetime import datetime
-import os
-import shutil
-
-from django.conf import settings
-from django.core import mail
-from django.core.urlresolvers import reverse
-from django.test import TestCase
-from django.test.utils import override_settings
-
-from zds.member.factories import UserFactory, StaffFactory
-from zds.mp.models import PrivateTopic
-from zds.settings import SITE_ROOT
-from zds.tutorial.factories import BigTutorialFactory, PartFactory, \
-    ChapterFactory, NoteFactory
-from zds.tutorial.models import Note, Tutorial
-from zds.utils.models import Alert
-from zds.mp.models import PrivateTopic
-
-
-@override_settings(MEDIA_ROOT=os.path.join(SITE_ROOT, 'media-test'))
-@override_settings(REPO_PATH=os.path.join(SITE_ROOT, 'tutoriels-private-test'))
-@override_settings(
-    REPO_PATH_PROD=os.path.join(
-        SITE_ROOT,
-        'tutoriels-public-test'))
-@override_settings(
-    REPO_ARTICLE_PATH=os.path.join(
-        SITE_ROOT,
-        'articles-data-test'))
-class BigTutorialTests(TestCase):
-
-    def setUp(self):
-
-        settings.EMAIL_BACKEND = 'django.core.mail.backends.locmem.EmailBackend'
-        self.mas = UserFactory()
-        settings.BOT_ACCOUNT = self.mas.username
-
-        self.user_author = UserFactory()
-        self.user = UserFactory()
-        self.staff = StaffFactory()
-
-        self.bigtuto = BigTutorialFactory()
-        self.bigtuto.authors.add(self.user_author)
-        self.bigtuto.save()
-
-        self.part1 = PartFactory(tutorial=self.bigtuto, position_in_tutorial=1)
-        self.part2 = PartFactory(tutorial=self.bigtuto, position_in_tutorial=2)
-        self.part3 = PartFactory(tutorial=self.bigtuto, position_in_tutorial=3)
-
-        self.chapter1_1 = ChapterFactory(
-            part=self.part1,
-            position_in_part=1,
-            position_in_tutorial=1)
-        self.chapter1_2 = ChapterFactory(
-            part=self.part1,
-            position_in_part=2,
-            position_in_tutorial=2)
-        self.chapter1_3 = ChapterFactory(
-            part=self.part1,
-            position_in_part=3,
-            position_in_tutorial=3)
-
-        self.chapter2_1 = ChapterFactory(
-            part=self.part2,
-            position_in_part=1,
-            position_in_tutorial=4)
-        self.chapter2_2 = ChapterFactory(
-            part=self.part2,
-            position_in_part=2,
-            position_in_tutorial=5)
-
-        self.user = UserFactory()
-        self.staff = StaffFactory()
-
-        login_check = self.client.login(
-            username=self.staff.username,
-            password='hostel77')
-        self.assertEqual(login_check, True)
-
-        # ask public tutorial
-        pub = self.client.post(
-            reverse('zds.tutorial.views.ask_validation'),
-            {
-                'tutorial': self.bigtuto.pk,
-                'text': u'Ce tuto est excellent',
-                'version': self.bigtuto.sha_draft
-            },
-            follow=False)
-        self.assertEqual(pub.status_code, 302)
-
-        # publish tutorial
-        pub = self.client.post(
-            reverse('zds.tutorial.views.valid_tutorial'),
-            {
-                'tutorial': self.bigtuto.pk,
-                'text': u'Ce tuto est excellent'
-            },
-            follow=False)
-        self.assertEqual(pub.status_code, 302)
-
-    def test_add_note(self):
-        """To test add note for tutorial."""
-        user1 = UserFactory()
-        self.client.login(username=user1.username, password='hostel77')
-
-        # add note
-        result = self.client.post(
-            reverse('zds.tutorial.views.answer') +
-            '?tutorial={0}'.format(
-                self.bigtuto.pk),
-            {
-                'last_note': '0',
-                'text': u'Histoire de blablater dans les comms du tuto'},
-            follow=False)
-        self.assertEqual(result.status_code, 302)
-
-        # check notes's number
-        self.assertEqual(Note.objects.all().count(), 1)
-
-        # check values
-        tuto = Tutorial.objects.get(pk=self.bigtuto.pk)
-        self.assertEqual(Note.objects.get(pk=1).tutorial, tuto)
-        self.assertEqual(Note.objects.get(pk=1).author.pk, user1.pk)
-        self.assertEqual(Note.objects.get(pk=1).position, 1)
-        self.assertEqual(Note.objects.get(pk=1).pk, tuto.last_note.pk)
-        self.assertEqual(
-            Note.objects.get(
-                pk=1).text,
-            u'Histoire de blablater dans les comms du tuto')
-
-        # test antispam return 403
-        result = self.client.post(
-            reverse('zds.tutorial.views.answer') +
-            '?tutorial={0}'.format(
-                self.bigtuto.pk),
-            {
-                'last_note': tuto.last_note.pk,
-                'text': u'Histoire de tester l\'antispam'},
-            follow=False)
-        self.assertEqual(result.status_code, 403)
-
-        note1 = NoteFactory(
-            tutorial=self.bigtuto,
-            position=2,
-            author=self.staff)
-
-        # test more note
-        result = self.client.post(
-            reverse('zds.tutorial.views.answer') +
-            '?tutorial={0}'.format(
-                self.bigtuto.pk),
-            {
-                'last_note': self.bigtuto.last_note.pk,
-                'text': u'Histoire de tester l\'antispam'},
-            follow=False)
-        self.assertEqual(result.status_code, 302)
-
-    def test_edit_note(self):
-        """To test all aspects of the edition of note."""
-        user1 = UserFactory()
-        self.client.login(username=user1.username, password='hostel77')
-
-        note1 = NoteFactory(
-            tutorial=self.bigtuto,
-            position=1,
-            author=self.user)
-        note2 = NoteFactory(tutorial=self.bigtuto, position=2, author=user1)
-
-        # normal edit
-        result = self.client.post(
-            reverse('zds.tutorial.views.edit_note') +
-            '?message={0}'.format(
-                note2.pk),
-            {
-                'text': u'Autre texte'},
-            follow=False)
-        self.assertEqual(result.status_code, 302)
-
-        # check note's number
-        self.assertEqual(Note.objects.all().count(), 2)
-
-        # check note
-        self.assertEqual(Note.objects.get(pk=note1.pk).tutorial, self.bigtuto)
-        self.assertEqual(Note.objects.get(pk=note2.pk).tutorial, self.bigtuto)
-        self.assertEqual(Note.objects.get(pk=note2.pk).text, u'Autre texte')
-        self.assertEqual(Note.objects.get(pk=note2.pk).editor, user1)
-
-        # simple member want edit other note
-        result = self.client.post(
-            reverse('zds.tutorial.views.edit_note') +
-            '?message={0}'.format(
-                note1.pk),
-            {
-                'text': u'Autre texte'},
-            follow=False)
-        self.assertEqual(result.status_code, 403)
-        self.assertNotEqual(Note.objects.get(pk=note1.pk).editor, user1)
-
-        # staff want edit other note
-        self.client.login(username=self.staff.username, password='hostel77')
-        result = self.client.post(
-            reverse('zds.tutorial.views.edit_note') +
-            '?message={0}'.format(
-                note1.pk),
-            {
-                'text': u'Autre texte'},
-            follow=False)
-        self.assertEqual(result.status_code, 302)
-        self.assertEqual(Note.objects.get(pk=note1.pk).editor, self.staff)
-
-    def test_quote_note(self):
-        """check quote of note."""
-        user1 = UserFactory()
-        self.client.login(username=user1.username, password='hostel77')
-
-        note1 = NoteFactory(
-            tutorial=self.bigtuto,
-            position=1,
-            author=self.user)
-        note2 = NoteFactory(tutorial=self.bigtuto, position=2, author=user1)
-        note3 = NoteFactory(
-            tutorial=self.bigtuto,
-            position=3,
-            author=self.user)
-
-        # normal quote => true
-        result = self.client.get(
-            reverse('zds.tutorial.views.answer') +
-            '?tutorial={0}&cite={1}'.format(
-                self.bigtuto.pk,
-                note3.pk),
-            follow=False)
-        self.assertEqual(result.status_code, 200)
-
-        # quote on anstispamm => false
-        note4 = NoteFactory(tutorial=self.bigtuto, position=4, author=user1)
-        result = self.client.get(
-            reverse('zds.tutorial.views.answer') +
-            '?tutorial={0}&cite={1}'.format(
-                self.bigtuto.pk,
-                note3.pk),
-            follow=False)
-        self.assertEqual(result.status_code, 403)
-
-    def test_like_note(self):
-        """check like a note for tuto."""
-        user1 = UserFactory()
-        self.client.login(username=user1.username, password='hostel77')
-
-        note1 = NoteFactory(
-            tutorial=self.bigtuto,
-            position=1,
-            author=self.user)
-        note2 = NoteFactory(tutorial=self.bigtuto, position=2, author=user1)
-        note3 = NoteFactory(
-            tutorial=self.bigtuto,
-            position=3,
-            author=self.user)
-
-        # normal like
-        result = self.client.get(
-            reverse('zds.tutorial.views.like_note') +
-            '?message={0}'.format(
-                note3.pk),
-            follow=True)
-        self.assertEqual(result.status_code, 200)
-
-        self.assertEqual(Note.objects.get(pk=note1.pk).like, 0)
-        self.assertEqual(Note.objects.get(pk=note2.pk).like, 0)
-        self.assertEqual(Note.objects.get(pk=note3.pk).like, 1)
-
-        # like yourself
-        result = self.client.get(
-            reverse('zds.tutorial.views.like_note') +
-            '?message={0}'.format(
-                note2.pk),
-            follow=True)
-        self.assertEqual(result.status_code, 200)
-
-        self.assertEqual(Note.objects.get(pk=note1.pk).like, 0)
-        self.assertEqual(Note.objects.get(pk=note2.pk).like, 0)
-        self.assertEqual(Note.objects.get(pk=note3.pk).like, 1)
-
-        # re-like a post
-        result = self.client.get(
-            reverse('zds.tutorial.views.like_note') +
-            '?message={0}'.format(
-                note3.pk),
-            follow=True)
-        self.assertEqual(result.status_code, 200)
-
-        self.assertEqual(Note.objects.get(pk=note1.pk).like, 0)
-        self.assertEqual(Note.objects.get(pk=note2.pk).like, 0)
-        self.assertEqual(Note.objects.get(pk=note3.pk).like, 0)
-
-    def test_dislike_note(self):
-        """check like a note for tuto."""
-        user1 = UserFactory()
-        self.client.login(username=user1.username, password='hostel77')
-
-        note1 = NoteFactory(
-            tutorial=self.bigtuto,
-            position=1,
-            author=self.user)
-        note2 = NoteFactory(tutorial=self.bigtuto, position=2, author=user1)
-        note3 = NoteFactory(
-            tutorial=self.bigtuto,
-            position=3,
-            author=self.user)
-
-        # normal like
-        result = self.client.get(
-            reverse('zds.tutorial.views.dislike_note') +
-            '?message={0}'.format(
-                note3.pk),
-            follow=True)
-        self.assertEqual(result.status_code, 200)
-
-        self.assertEqual(Note.objects.get(pk=note1.pk).dislike, 0)
-        self.assertEqual(Note.objects.get(pk=note2.pk).dislike, 0)
-        self.assertEqual(Note.objects.get(pk=note3.pk).dislike, 1)
-
-        # like yourself
-        result = self.client.get(
-            reverse('zds.tutorial.views.dislike_note') +
-            '?message={0}'.format(
-                note2.pk),
-            follow=True)
-        self.assertEqual(result.status_code, 200)
-
-        self.assertEqual(Note.objects.get(pk=note1.pk).dislike, 0)
-        self.assertEqual(Note.objects.get(pk=note2.pk).dislike, 0)
-        self.assertEqual(Note.objects.get(pk=note3.pk).dislike, 1)
-
-        # re-like a post
-        result = self.client.get(
-            reverse('zds.tutorial.views.dislike_note') +
-            '?message={0}'.format(
-                note3.pk),
-            follow=True)
-        self.assertEqual(result.status_code, 200)
-
-        self.assertEqual(Note.objects.get(pk=note1.pk).dislike, 0)
-        self.assertEqual(Note.objects.get(pk=note2.pk).dislike, 0)
-        self.assertEqual(Note.objects.get(pk=note3.pk).dislike, 0)
-
-    def test_import_tuto(self):
-        """Test import of big tuto."""
-        result = self.client.post(
-            reverse('zds.tutorial.views.import_tuto'),
-            {
-                'file': open(
-                    os.path.join(
-                        settings.SITE_ROOT,
-                        'fixtures',
-                        'tuto',
-                        'temps-reel-avec-irrlicht',
-                        'temps-reel-avec-irrlicht.tuto'),
-                    'r'),
-                'images': open(
-                    os.path.join(
-                        settings.SITE_ROOT,
-                        'fixtures',
-                        'tuto',
-                        'temps-reel-avec-irrlicht',
-                        'images.zip'),
-                    'r')},
-            follow=False)
-        self.assertEqual(result.status_code, 302)
-
-        self.assertEqual(Tutorial.objects.all().count(), 2)
-
-    def test_url_for_guest(self):
-        """Test simple get request by guest."""
-
-        # logout before
-        self.client.logout()
-
-        # guest can read public tutorials
-        result = self.client.get(
-            reverse(
-                'zds.tutorial.views.view_tutorial_online',
-                args=[
-                    self.bigtuto.pk,
-                    self.bigtuto.slug]),
-            follow=True)
-        self.assertEqual(result.status_code, 200)
-
-        result = self.client.get(
-            reverse(
-                'zds.tutorial.views.view_part_online',
-                args=[
-                    self.bigtuto.pk,
-                    self.bigtuto.slug,
-                    self.part2.slug]),
-            follow=True)
-        self.assertEqual(result.status_code, 200)
-
-        result = self.client.get(
-            reverse('zds.tutorial.views.view_chapter_online',
-                    args=[self.bigtuto.pk,
-                          self.bigtuto.slug,
-                          self.part2.slug,
-                          self.chapter2_1.slug]),
-            follow=True)
-        self.assertEqual(result.status_code, 200)
-
-        # guest can't read offline tutorials
-        result = self.client.get(
-            reverse(
-                'zds.tutorial.views.view_tutorial',
-                args=[
-                    self.bigtuto.pk,
-                    self.bigtuto.slug]),
-            follow=False)
-        self.assertEqual(result.status_code, 302)
-
-        result = self.client.get(
-            reverse(
-                'zds.tutorial.views.view_part',
-                args=[
-                    self.bigtuto.pk,
-                    self.bigtuto.slug,
-                    self.part2.slug]),
-            follow=False)
-        self.assertEqual(result.status_code, 302)
-
-        result = self.client.get(
-            reverse('zds.tutorial.views.view_chapter',
-                    args=[self.bigtuto.pk,
-                          self.bigtuto.slug,
-                          self.part2.slug,
-                          self.chapter2_1.slug]),
-            follow=False)
-        self.assertEqual(result.status_code, 302)
-
-    def test_url_for_member(self):
-        """Test simple get request by simple member."""
-
-        # logout before
-        self.client.logout()
-        # login with simple member
-        self.assertEqual(
-            self.client.login(
-                username=self.user.username,
-                password='hostel77'),
-            True)
-
-        # member who isn't author can read public tutorials
-        result = self.client.get(
-            reverse(
-                'zds.tutorial.views.view_tutorial_online',
-                args=[
-                    self.bigtuto.pk,
-                    self.bigtuto.slug]),
-            follow=True)
-        self.assertEqual(result.status_code, 200)
-
-        result = self.client.get(
-            reverse(
-                'zds.tutorial.views.view_part_online',
-                args=[
-                    self.bigtuto.pk,
-                    self.bigtuto.slug,
-                    self.part2.slug]),
-            follow=True)
-        self.assertEqual(result.status_code, 200)
-
-        result = self.client.get(
-            reverse('zds.tutorial.views.view_chapter_online',
-                    args=[self.bigtuto.pk,
-                          self.bigtuto.slug,
-                          self.part2.slug,
-                          self.chapter2_1.slug]),
-            follow=True)
-        self.assertEqual(result.status_code, 200)
-
-        # member who isn't author  can't read offline tutorials
-        result = self.client.get(
-            reverse(
-                'zds.tutorial.views.view_tutorial',
-                args=[
-                    self.bigtuto.pk,
-                    self.bigtuto.slug]),
-            follow=True)
-        self.assertEqual(result.status_code, 403)
-
-        result = self.client.get(
-            reverse(
-                'zds.tutorial.views.view_part',
-                args=[
-                    self.bigtuto.pk,
-                    self.bigtuto.slug,
-                    self.part2.slug]),
-            follow=True)
-        self.assertEqual(result.status_code, 403)
-
-        result = self.client.get(
-            reverse('zds.tutorial.views.view_chapter',
-                    args=[self.bigtuto.pk,
-                          self.bigtuto.slug,
-                          self.part2.slug,
-                          self.chapter2_1.slug]),
-            follow=True)
-        self.assertEqual(result.status_code, 403)
-
-    def test_url_for_author(self):
-        """Test simple get request by author."""
-
-        # logout before
-        self.client.logout()
-        # login with simple member
-        self.assertEqual(
-            self.client.login(
-                username=self.user_author.username,
-                password='hostel77'),
-            True)
-
-        # member who isn't author can read public tutorials
-        result = self.client.get(
-            reverse(
-                'zds.tutorial.views.view_tutorial_online',
-                args=[
-                    self.bigtuto.pk,
-                    self.bigtuto.slug]),
-            follow=True)
-        self.assertEqual(result.status_code, 200)
-
-        result = self.client.get(
-            reverse(
-                'zds.tutorial.views.view_part_online',
-                args=[
-                    self.bigtuto.pk,
-                    self.bigtuto.slug,
-                    self.part2.slug]),
-            follow=True)
-        self.assertEqual(result.status_code, 200)
-
-        result = self.client.get(
-            reverse('zds.tutorial.views.view_chapter_online',
-                    args=[self.bigtuto.pk,
-                          self.bigtuto.slug,
-                          self.part2.slug,
-                          self.chapter2_1.slug]),
-            follow=True)
-        self.assertEqual(result.status_code, 200)
-
-        # member who isn't author  can't read offline tutorials
-        result = self.client.get(
-            reverse(
-                'zds.tutorial.views.view_tutorial',
-                args=[
-                    self.bigtuto.pk,
-                    self.bigtuto.slug]),
-            follow=True)
-        self.assertEqual(result.status_code, 200)
-
-        result = self.client.get(
-            reverse(
-                'zds.tutorial.views.view_part',
-                args=[
-                    self.bigtuto.pk,
-                    self.bigtuto.slug,
-                    self.part2.slug]),
-            follow=True)
-        self.assertEqual(result.status_code, 200)
-
-        result = self.client.get(
-            reverse('zds.tutorial.views.view_chapter',
-                    args=[self.bigtuto.pk,
-                          self.bigtuto.slug,
-                          self.part2.slug,
-                          self.chapter2_1.slug]),
-            follow=True)
-        self.assertEqual(result.status_code, 200)
-
-    def test_url_for_staff(self):
-        """Test simple get request by staff."""
-
-        # logout before
-        self.client.logout()
-        # login with simple member
-        self.assertEqual(
-            self.client.login(
-                username=self.staff.username,
-                password='hostel77'),
-            True)
-
-        # member who isn't author can read public tutorials
-        result = self.client.get(
-            reverse(
-                'zds.tutorial.views.view_tutorial_online',
-                args=[
-                    self.bigtuto.pk,
-                    self.bigtuto.slug]),
-            follow=True)
-        self.assertEqual(result.status_code, 200)
-
-        result = self.client.get(
-            reverse(
-                'zds.tutorial.views.view_part_online',
-                args=[
-                    self.bigtuto.pk,
-                    self.bigtuto.slug,
-                    self.part2.slug]),
-            follow=True)
-        self.assertEqual(result.status_code, 200)
-
-        result = self.client.get(
-            reverse('zds.tutorial.views.view_chapter_online',
-                    args=[self.bigtuto.pk,
-                          self.bigtuto.slug,
-                          self.part2.slug,
-                          self.chapter2_1.slug]),
-            follow=True)
-        self.assertEqual(result.status_code, 200)
-
-        # member who isn't author  can't read offline tutorials
-        result = self.client.get(
-            reverse(
-                'zds.tutorial.views.view_tutorial',
-                args=[
-                    self.bigtuto.pk,
-                    self.bigtuto.slug]),
-            follow=True)
-        self.assertEqual(result.status_code, 200)
-
-        result = self.client.get(
-            reverse(
-                'zds.tutorial.views.view_part',
-                args=[
-                    self.bigtuto.pk,
-                    self.bigtuto.slug,
-                    self.part2.slug]),
-            follow=True)
-        self.assertEqual(result.status_code, 200)
-
-        result = self.client.get(
-            reverse('zds.tutorial.views.view_chapter',
-                    args=[self.bigtuto.pk,
-                          self.bigtuto.slug,
-                          self.part2.slug,
-                          self.chapter2_1.slug]),
-            follow=True)
-        self.assertEqual(result.status_code, 200)
-
-    def test_alert(self):
-        user1 = UserFactory()
-        note = NoteFactory(tutorial=self.bigtuto, author = user1, position=1)
-        login_check = self.client.login(
-            username=self.user.username,
-            password='hostel77')
-        self.assertEqual(login_check, True)
-        #signal note
-        result = self.client.post(
-            reverse('zds.tutorial.views.edit_note') +
-            '?message={0}'.format(
-                note.pk),
-            {
-                'signal-text': 'Troll',
-                'signal-note': 'Confirmer',
-            },
-            follow=False)
-        self.assertEqual(result.status_code, 302)
-        self.assertEqual(Alert.objects.all().count(), 1)
-        
-        # connect with staff
-        login_check = self.client.login(
-            username=self.staff.username,
-            password='hostel77')
-        self.assertEqual(login_check, True)
-        #solve alert
-        result = self.client.post(
-            reverse('zds.tutorial.views.solve_alert'),
-            {
-                'alert_pk': Alert.objects.first().pk,
-                'text': 'Ok',
-                'delete-post': 'Resoudre',
-            },
-            follow=False)
-        self.assertEqual(result.status_code, 302)
-        self.assertEqual(Alert.objects.all().count(), 0)
-        self.assertEqual(PrivateTopic.objects.filter(author=self.user).count(), 1)
-        self.assertEquals(len(mail.outbox), 0)
-
-    def tearDown(self):
-        if os.path.isdir(settings.REPO_PATH):
-            shutil.rmtree(settings.REPO_PATH)
-        if os.path.isdir(settings.REPO_PATH_PROD):
-            shutil.rmtree(settings.REPO_PATH_PROD)
-        if os.path.isdir(settings.REPO_ARTICLE_PATH):
-            shutil.rmtree(settings.REPO_ARTICLE_PATH)
-        if os.path.isdir(settings.MEDIA_ROOT):
-            shutil.rmtree(settings.MEDIA_ROOT)
->>>>>>> c8102b56
+            shutil.rmtree(settings.MEDIA_ROOT)