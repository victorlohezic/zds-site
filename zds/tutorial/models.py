--- conflicted
+++ resolved
@@ -764,11 +764,7 @@
     def get_path(self, relative=False):
         if relative:
             if self.chapter.tutorial:
-<<<<<<< HEAD
-                chapter_path = self.chapter.slug
-=======
                 chapter_path = ''
->>>>>>> c71a29ec
             else:
                 chapter_path = os.path.join(
                     self.chapter.part.slug,
@@ -776,14 +772,8 @@
         else:
             if self.chapter.tutorial:
                 chapter_path = os.path.join(
-<<<<<<< HEAD
-                    os.path.join(
-                        settings.REPO_PATH, str(
-                            self.chapter.tutorial.pk) + '_' + self.chapter.tutorial.slug), self.chapter.slug)
-=======
                         settings.REPO_PATH, str(
                             self.chapter.tutorial.pk) + '_' + self.chapter.tutorial.slug)
->>>>>>> c71a29ec
             else:
                 chapter_path = os.path.join(
                     os.path.join(
