# -*- coding: utf-8 -*-

from datetime import datetime, timedelta
from django.contrib.auth.models import Group
from django.contrib.contenttypes.models import ContentType
from django.core import mail
from django.core.urlresolvers import reverse
from django.test import TestCase

from zds import settings
from zds.forum.factories import CategoryFactory, ForumFactory, TopicFactory, PostFactory
from zds.forum.models import Topic
from zds.gallery.factories import UserGalleryFactory
from zds.member.factories import ProfileFactory, StaffProfileFactory, UserFactory
from zds.mp.models import mark_read
from zds.notification import signals
from zds.notification.models import Notification, TopicAnswerSubscription, ContentReactionAnswerSubscription, \
    PrivateTopicAnswerSubscription, NewTopicSubscription
from zds.tutorialv2.factories import PublishableContentFactory, LicenceFactory, ContentReactionFactory, \
    SubCategoryFactory
from zds.tutorialv2.publication_utils import publish_content
from zds.utils import slugify
from zds.utils.mps import send_mp, send_message_mp


class NotificationForumTest(TestCase):
    def setUp(self):
        self.user1 = ProfileFactory().user
        self.user2 = ProfileFactory().user

        self.category1 = CategoryFactory(position=1)
        self.forum11 = ForumFactory(category=self.category1, position_in_category=1)
        self.forum12 = ForumFactory(category=self.category1, position_in_category=2)

        self.assertTrue(self.client.login(username=self.user1.username, password='hostel77'))

    def test_creation_topic(self):
        """
        When we create a topic, the author follow it.
        """
        result = self.client.post(
            reverse('topic-new') + '?forum={0}'.format(self.forum12.pk),
            {
                'title': u'Super sujet',
                'subtitle': u'Pour tester les notifs',
                'text': u'En tout cas l\'un abonnement'
            },
            follow=False)
        self.assertEqual(result.status_code, 302)

        topic = Topic.objects.filter(title=u'Super sujet').first()
        content_type = ContentType.objects.get_for_model(topic)

        subscription = TopicAnswerSubscription.objects.get(object_id=topic.pk,
                                                           content_type__pk=content_type.pk,
                                                           user=self.user1)
        self.assertEqual(subscription.is_active, True)

    def test_mark_read_a_topic_from_view_list_posts(self):
        """
        Check that we can subscribe to a topic, we generate a new notification when
        another user post a message and if we display list of messages, the notification
        is marked as read.
        """
        topic = TopicFactory(forum=self.forum11, author=self.user2)
        PostFactory(topic=topic, author=self.user2, position=1)

        # Follow the topic.
        self.assertIsNone(TopicAnswerSubscription.objects.get_existing(self.user1, topic))
        subscription = TopicAnswerSubscription.objects.get_or_create_active(self.user1, topic)

        # Creates a new post in the topic to generate a new notification.
        PostFactory(topic=topic, author=self.user2, position=1)
        content_notification_type = ContentType.objects.get_for_model(topic.last_message)
        notification = Notification.objects.get(subscription=subscription,
                                                content_type__pk=content_notification_type.pk,
                                                object_id=topic.last_message.pk, is_read=False)
        self.assertIsNotNone(notification)

        response = self.client.get(reverse('topic-posts-list', args=[topic.pk, topic.slug()]))
        self.assertEqual(response.status_code, 200)

        # Checks that the notification is reading now.
        notification = Notification.objects.get(subscription=subscription,
                                                content_type__pk=content_notification_type.pk,
                                                object_id=topic.last_message.pk, is_read=True)
        self.assertIsNotNone(notification)

    def test_answer_topic(self):
        """
        When a user post on a topic, a subscription to the topic concerned is created
        for this user.
        """
        topic1 = TopicFactory(forum=self.forum11, author=self.user2)
        PostFactory(topic=topic1, author=self.user2, position=1)

        result = self.client.post(
            reverse('post-new') + '?sujet={0}'.format(topic1.pk),
            {
                'last_post': topic1.last_message.pk,
                'text': u'C\'est tout simplement l\'histoire de la ville de Paris que je voudrais vous conter '
            },
            follow=False)

        self.assertEqual(result.status_code, 302)

        # check that topic creator has been notified
        notification = Notification.objects.get(subscription__user=self.user2)
        subscription_content_type = ContentType.objects.get_for_model(topic1)

        self.assertEqual(notification.is_read, False)
        self.assertEqual(notification.subscription.content_type, subscription_content_type)
        self.assertEqual(notification.subscription.object_id, topic1.pk)

        # check that answerer has subscribed to the topic
        subscription = TopicAnswerSubscription.objects.get(object_id=topic1.pk,
                                                           content_type__pk=subscription_content_type.pk,
                                                           user=self.user1)
        self.assertTrue(subscription.is_active)

    def test_notification_read(self):
        """
        When we post on a topic, a notification is created for each subscribers. We can
        read a notification when we display list of messages of the topic concerned.
        """
        topic1 = TopicFactory(forum=self.forum11, author=self.user2)
        PostFactory(topic=topic1, author=self.user2, position=1)

        result = self.client.post(
            reverse('post-new') + '?sujet={0}'.format(topic1.pk),
            {
                'last_post': topic1.last_message.pk,
                'text': u'C\'est tout simplement l\'histoire de la ville de Paris que je voudrais vous conter '
            },
            follow=False)

        self.assertEqual(result.status_code, 302)

        notification = Notification.objects.get(subscription__user=self.user2)
        self.assertEqual(notification.is_read, False)

        self.client.logout()
        self.assertTrue(self.client.login(username=self.user2.username, password='hostel77'), True)

        result = self.client.get(reverse('topic-posts-list', args=[topic1.pk, slugify(topic1.title)]), follow=True)
        self.assertEqual(result.status_code, 200)

        notification = Notification.objects.get(subscription__user=self.user2)
        self.assertEqual(notification.is_read, True)

    def test_subscription_deactivated_and_notification_read_when_topic_moved(self):
        """
        When a topic is moved in a forum where subscribers can't read it, the subscription
        should be deactivated and notifications read.
        """
        topic = TopicFactory(forum=self.forum11, author=self.user1)
        PostFactory(topic=topic, author=self.user1, position=1)
        PostFactory(topic=topic, author=ProfileFactory().user, position=2)

        self.assertIsNotNone(TopicAnswerSubscription.objects.get_existing(self.user1, topic, is_active=True))
        self.assertIsNotNone(Notification.objects.get(subscription__user=self.user1, is_read=False))

        forum_not_read = ForumFactory(category=self.category1, position_in_category=2)
        forum_not_read.group.add(Group.objects.create(name="DummyGroup_1"))

        self.assertTrue(self.client.login(username=StaffProfileFactory().user.username, password='hostel77'))
        data = {
            'move': '',
            'forum': forum_not_read.pk,
            'topic': topic.pk
        }
        response = self.client.post(reverse('topic-edit'), data, follow=False)

        self.assertEqual(302, response.status_code)
        self.assertIsNotNone(TopicAnswerSubscription.objects.get_existing(self.user1, topic, is_active=False))
        self.assertIsNotNone(Notification.objects.get(subscription__user=self.user1, is_read=True))

    def test_post_unread(self):
        """
        When a post is marked unread, a notification is generated.
        """
        topic1 = TopicFactory(forum=self.forum11, author=self.user2)
        PostFactory(topic=topic1, author=self.user2, position=1)
        PostFactory(topic=topic1, author=self.user1, position=2)
        post = PostFactory(topic=topic1, author=self.user2, position=3)

        result = self.client.get(reverse('post-unread') + '?message={}'.format(post.pk), follow=False)

        self.assertEqual(result.status_code, 302)

        notification = Notification.objects.get(subscription__user=self.user1, object_id=post.pk, is_read=False)
        self.assertEqual(notification.object_id, post.pk)
        self.assertEqual(notification.subscription.object_id, topic1.pk)

    def test_hide_post_mark_notification_as_read(self):
        """
        Check if notification is deleted if post is hide.
        """
        topic = TopicFactory(forum=self.forum11, author=self.user1)
        PostFactory(topic=topic, author=self.user1, position=1)
        PostFactory(topic=topic, author=self.user2, position=2)
        PostFactory(topic=topic, author=ProfileFactory().user, position=3)

        notifications = Notification.objects.filter(object_id=topic.last_message.pk, is_read=False).all()
        self.assertEqual(1, len(notifications))

        # hide last post
        data = {
            'delete_message': ''
        }
        self.assertTrue(self.client.login(username=StaffProfileFactory().user.username, password='hostel77'))
        response = self.client.post(
            reverse('post-edit') + '?message={}'.format(topic.last_message.pk), data, follow=False)
        self.assertEqual(302, response.status_code)

        notifications = Notification.objects.filter(object_id=topic.last_message.pk, is_read=True).all()
        self.assertEqual(1, len(notifications))

<<<<<<< HEAD
    def test_notifications_on_a_forum_subscribed(self):
        """
        When a user subscribes to a forum, he receive a notification for each topic created.
        """
        # Subscribe.
        NewTopicSubscription.objects.toggle_follow(self.forum11, self.user1)

        topic = TopicFactory(forum=self.forum11, author=self.user2)
        notifications = Notification.objects.filter(object_id=topic.pk, is_read=False).all()
        self.assertEqual(1, len(notifications))

        # Unsubscribe.
        NewTopicSubscription.objects.toggle_follow(self.forum11, self.user1)

        topic = TopicFactory(forum=self.forum11, author=self.user2)
        notifications = Notification.objects.filter(object_id=topic.pk, is_read=False).all()
        self.assertEqual(0, len(notifications))

    def test_mark_read_a_topic_of_a_forum_subscribed(self):
        """
        When a user have a notification on a topic, the notification should be marked as read.
        """
        NewTopicSubscription.objects.toggle_follow(self.forum11, self.user1)

        topic = TopicFactory(forum=self.forum11, author=self.user2)
        PostFactory(topic=topic, author=self.user2, position=1)
        notifications = Notification.objects.filter(object_id=topic.pk, is_read=False).all()
        self.assertEqual(1, len(notifications))

        response = self.client.get(reverse('topic-posts-list', args=[topic.pk, topic.slug()]))
        self.assertEqual(response.status_code, 200)

        notifications = Notification.objects.filter(object_id=topic.pk, is_read=False).all()
        self.assertEqual(0, len(notifications))
=======
    def test_topics_followed_by_a_user(self):
        """
        Check that we retrieve well topics followed by a user.
        """
        user = UserFactory()

        topics_followed = TopicAnswerSubscription.objects.get_objects_followed_by(user)
        self.assertEqual(0, len(topics_followed))

        first = TopicFactory(forum=self.forum11, author=user)
        second = TopicFactory(forum=self.forum11, author=user)
        third = TopicFactory(forum=self.forum11, author=user)

        # Subscribes to all topics.
        TopicAnswerSubscription.objects.get_or_create_active(user, second)
        TopicAnswerSubscription.objects.get_or_create_active(user, first)
        TopicAnswerSubscription.objects.get_or_create_active(user, third)

        topics_followed = TopicAnswerSubscription.objects.get_objects_followed_by(user)
        self.assertEqual(3, len(topics_followed))

    def test_pubdate_on_notification_updated(self):
        """
        When we update a notification, we should update its pubdate too.
        """
        topic = TopicFactory(forum=self.forum11, author=self.user1)
        PostFactory(topic=topic, author=self.user1, position=1)

        topics_followed = TopicAnswerSubscription.objects.get_objects_followed_by(self.user1)
        self.assertEqual(1, len(topics_followed))

        post = PostFactory(topic=topic, author=self.user2, position=2)

        old_notification = Notification.objects.get(subscription__user=self.user1, object_id=post.pk, is_read=False)
        old_notification.pubdate = datetime.now() - timedelta(days=1)
        old_notification.save()
        self.assertEqual(old_notification.object_id, post.pk)
        self.assertEqual(old_notification.subscription.object_id, topic.pk)

        # read it.
        old_notification.is_read = True
        old_notification.save()

        user3 = UserFactory()
        post2 = PostFactory(topic=topic, author=user3, position=3)

        new_notification = Notification.objects.get(subscription__user=self.user1, object_id=post2.pk, is_read=False)
        self.assertEqual(new_notification.object_id, post2.pk)
        self.assertEqual(new_notification.subscription.object_id, topic.pk)

        # Check that the pubdate is well updated.
        self.assertTrue(old_notification.pubdate < new_notification.pubdate)
>>>>>>> 10ea5241


class NotificationPublishableContentTest(TestCase):
    def setUp(self):
        self.user1 = ProfileFactory().user
        self.user2 = ProfileFactory().user

        # create a tutorial
        self.tuto = PublishableContentFactory(type='TUTORIAL')
        self.tuto.authors.add(self.user1)
        UserGalleryFactory(gallery=self.tuto.gallery, user=self.user1, mode='W')
        self.tuto.licence = LicenceFactory()
        self.tuto.subcategory.add(SubCategoryFactory())
        self.tuto.save()
        tuto_draft = self.tuto.load_version()

        # then, publish it !
        version = tuto_draft.current_version
        self.published = publish_content(self.tuto, tuto_draft, is_major_update=True)

        self.tuto.sha_public = version
        self.tuto.sha_draft = version
        self.tuto.public_version = self.published
        self.tuto.save()

        self.assertTrue(self.client.login(username=self.user1.username, password='hostel77'))

    def test_follow_content_at_publication(self):
        """
        When a content is published, authors follow it.
        """
        subscription = ContentReactionAnswerSubscription.objects.get_existing(user=self.user1, content_object=self.tuto)
        self.assertIsNone(subscription)

        # Signal call by the view at the publication.
        signals.new_content.send(sender=self.tuto.__class__, instance=self.tuto, by_email=False)

        subscription = ContentReactionAnswerSubscription.objects.get_existing(user=self.user1, content_object=self.tuto)
        self.assertTrue(subscription.is_active)

    def test_follow_content_from_view(self):
        """
        Allows a user to follow (or not), a content from the view.
        """
        subscription = ContentReactionAnswerSubscription.objects.get_existing(user=self.user1, content_object=self.tuto)
        self.assertIsNone(subscription)

        result = self.client.post(reverse('content:follow', args=[self.tuto.pk]), {'follow': 1})
        self.assertEqual(result.status_code, 302)

        subscription = ContentReactionAnswerSubscription.objects.get_existing(user=self.user1, content_object=self.tuto)
        self.assertTrue(subscription.is_active)

    def test_answer_subscription(self):
        """
        When a user post on a publishable content, a subscription is created for this user.
        """
        subscription = ContentReactionAnswerSubscription.objects.get_existing(user=self.user1, content_object=self.tuto)
        self.assertIsNone(subscription)

        result = self.client.post(reverse("content:add-reaction") + u'?pk={}'.format(self.tuto.pk), {
            'text': u'message',
            'last_note': '0'
        }, follow=True)
        self.assertEqual(result.status_code, 200)

        subscription = ContentReactionAnswerSubscription.objects.get_existing(user=self.user1, content_object=self.tuto)
        self.assertTrue(subscription.is_active)

    def test_notification_read(self):
        """
        When we have a notification a reaction, this notification is marked as read
        when we display it at the user.
        """
        ContentReactionFactory(related_content=self.tuto, author=self.user1, position=1)
        last_note = ContentReactionFactory(related_content=self.tuto, author=self.user2, position=2)
        self.tuto.last_note = last_note
        self.tuto.save()

        notification = Notification.objects.get(subscription__user=self.user1)
        self.assertFalse(notification.is_read)

        result = self.client.get(reverse('tutorial:view', args=[self.tuto.pk, self.tuto.slug]), follow=False)
        self.assertEqual(result.status_code, 200)

        notification = Notification.objects.get(subscription__user=self.user1)
        self.assertTrue(notification.is_read)


class NotificationPrivateTopicTest(TestCase):
    def setUp(self):
        self.user1 = ProfileFactory().user
        self.user2 = ProfileFactory().user
        self.user3 = ProfileFactory().user

        self.assertTrue(self.client.login(username=self.user1.username, password='hostel77'))

    def test_creation_private_topic(self):
        """
        When we create a topic, the author follow it.
        """
        topic = send_mp(author=self.user1, users=[], title="Testing", subtitle="", text="", leave=False)

        subscriptions = PrivateTopicAnswerSubscription.objects.get_subscriptions(topic)
        self.assertEqual(1, len(subscriptions))
        self.assertEqual(self.user1, subscriptions[0].user)
        self.assertTrue(subscriptions[0].by_email)
        self.assertIsNone(subscriptions[0].last_notification)

    def test_generate_a_notification_for_all_participants(self):
        """
        When we create a topic, all participants have a notification to the last message.
        """
        subscriptions = PrivateTopicAnswerSubscription.objects.filter(user=self.user2)
        self.assertEqual(0, len(subscriptions))

        subscriptions = PrivateTopicAnswerSubscription.objects.filter(user=self.user3)
        self.assertEqual(0, len(subscriptions))

        topic = send_mp(author=self.user1,
                        users=[self.user2, self.user3],
                        title="Testing", subtitle="", text="", leave=False)

        subscriptions = PrivateTopicAnswerSubscription.objects.filter(user=self.user2)
        self.assertEqual(1, len(subscriptions))
        self.assertEqual(topic, subscriptions.first().content_object)

        subscriptions = PrivateTopicAnswerSubscription.objects.filter(user=self.user3)
        self.assertEqual(1, len(subscriptions))
        self.assertEqual(topic, subscriptions.first().content_object)

        notification = Notification.objects.get_unread_notifications_of(self.user2).first()
        self.assertIsNotNone(notification)
        self.assertEqual(topic.last_message, notification.content_object)

        notification = Notification.objects.get_unread_notifications_of(self.user3).first()
        self.assertIsNotNone(notification)
        self.assertEqual(topic.last_message, notification.content_object)

    def test_mark_read_a_notification(self):
        """
        When we mark as read a private topic, we mark as read its notification.
        """
        topic = send_mp(author=self.user1,
                        users=[self.user2, self.user3],
                        title="Testing", subtitle="", text="", leave=False)

        notifications = Notification.objects.get_unread_notifications_of(self.user2)
        self.assertEqual(1, len(notifications))
        self.assertIsNotNone(notifications.first())
        self.assertEqual(topic.last_message, notifications.first().content_object)

        mark_read(topic, self.user2)

        notifications = Notification.objects.get_unread_notifications_of(self.user2)
        self.assertEqual(0, len(notifications))

    def test_generate_a_notification_after_new_post(self):
        """
        When a user post on a private topic, we generate a notification for all participants.
        """
        topic = send_mp(author=self.user1,
                        users=[self.user2, self.user3],
                        title="Testing", subtitle="", text="", leave=False)

        notifications = Notification.objects.get_unread_notifications_of(self.user2)
        self.assertEqual(1, len(notifications))
        self.assertIsNotNone(notifications.first())
        self.assertEqual(topic.last_message, notifications.first().content_object)

        mark_read(topic, self.user2)

        notifications = Notification.objects.get_unread_notifications_of(self.user2)
        self.assertEqual(0, len(notifications))

        send_message_mp(self.user3, topic, "")

        notifications = Notification.objects.get_unread_notifications_of(self.user2)
        self.assertEqual(1, len(notifications))
        self.assertIsNotNone(notifications.first())
        self.assertEqual(topic.last_message, notifications.first().content_object)

    def test_generate_a_notification_when_add_a_participant(self):
        """
        When we add a user in a private topic, we generate a notification for this user at the last message.
        """
        topic = send_mp(author=self.user1,
                        users=[self.user2],
                        title="Testing", subtitle="", text="", leave=False)

        subscriptions = PrivateTopicAnswerSubscription.objects.filter(user=self.user3)
        self.assertEqual(0, len(subscriptions))

        topic.participants.add(self.user3)
        topic.save()

        subscriptions = PrivateTopicAnswerSubscription.objects.filter(user=self.user3)
        self.assertEqual(1, len(subscriptions))

        notifications = Notification.objects.get_unread_notifications_of(self.user3)
        self.assertEqual(1, len(notifications))
        self.assertIsNotNone(notifications.filter())
        self.assertEqual(topic.last_message, notifications.first().content_object)

    def test_remove_notifications_when_a_user_leave_private_topic(self):
        """
        When a user leave a private topic, we mark read the current notification if exist.
        """
        topic = send_mp(author=self.user1,
                        users=[self.user2],
                        title="Testing", subtitle="", text="", leave=False)

        notifications = Notification.objects.get_unread_notifications_of(self.user2)
        self.assertEqual(1, len(notifications))
        self.assertIsNotNone(notifications.first())
        self.assertEqual(topic.last_message, notifications.first().content_object)

        self.assertIsNotNone(PrivateTopicAnswerSubscription.objects.get_existing(self.user2, topic, is_active=True))

        send_message_mp(self.user2, topic, "Test")
        topic.participants.remove(self.user2)
        topic.save()

        self.assertEqual(0, len(Notification.objects.get_unread_notifications_of(self.user2)))
        self.assertIsNotNone(PrivateTopicAnswerSubscription.objects.get_existing(self.user2, topic, is_active=False))

        self.assertEqual(1, len(Notification.objects.get_unread_notifications_of(self.user1)))

        response = self.client.post(reverse('mp-delete', args=[topic.pk, topic.slug]), follow=True)
        self.assertEqual(200, response.status_code)
        self.assertEqual(0, len(Notification.objects.get_unread_notifications_of(self.user1)))

    def test_send_an_email_when_we_specify_it(self):
        """
        When we ask at the back-end than we want send an email at the creation of a topic, we send it.
        """
        settings.EMAIL_BACKEND = 'django.core.mail.backends.locmem.EmailBackend'
        self.assertEquals(0, len(mail.outbox))

        topic = send_mp(author=self.user1, users=[self.user2],
                        title="Testing", subtitle="", text="",
                        send_by_mail=True, leave=False)

        self.assertEquals(1, len(mail.outbox))

        self.user1.profile.email_for_answer = True
        self.user1.profile.save()

        send_message_mp(self.user2, topic, "", send_by_mail=True)

        self.assertEquals(2, len(mail.outbox))

        self.user1.profile.email_for_answer = False
        self.user1.profile.save()

        send_message_mp(self.user2, topic, "", send_by_mail=True)

        self.assertEquals(2, len(mail.outbox))


class NotificationTest(TestCase):
    def setUp(self):
        self.user1 = ProfileFactory().user
        self.user2 = ProfileFactory().user

        self.assertTrue(self.client.login(username=self.user1.username, password='hostel77'))

    def test_reuse_old_notification(self):
        """
        When there is already a notification marked read for a given content, we reuse it.
        """
        topic = send_mp(author=self.user1, users=[self.user2], title="Testing", subtitle="", text="", leave=False)
        send_message_mp(self.user2, topic, "", send_by_mail=True)

        notifications = Notification.objects.get_unread_notifications_of(self.user1)
        self.assertEqual(1, len(notifications))
        self.assertIsNotNone(notifications.first())
        self.assertEqual(topic.last_message, notifications.first().content_object)

        mark_read(topic, self.user1)

        send_message_mp(self.user2, topic, "", send_by_mail=True)

        notifications = Notification.objects.filter(subscription__user=self.user1)
        self.assertEqual(1, len(notifications))
        self.assertIsNotNone(notifications.first())

    def test_mark_all_notifications_as_read_when_toggle_follow(self):
        """
        When a user unsubscribe to a content, we mark as read all notifications about this content.
        """
        category = CategoryFactory(position=1)
        forum = ForumFactory(category=category, position_in_category=1)
        topic = TopicFactory(forum=forum, author=self.user1)
        PostFactory(topic=topic, author=self.user1, position=1)
        PostFactory(topic=topic, author=self.user2, position=2)

        notifications = Notification.objects.get_unread_notifications_of(self.user1)
        self.assertEqual(1, len(notifications))
        self.assertIsNotNone(notifications.first())
        self.assertEqual(topic.last_message, notifications.first().content_object)

        TopicAnswerSubscription.objects.toggle_follow(topic, self.user1)

        self.assertEqual(0, len(Notification.objects.get_unread_notifications_of(self.user1)))<|MERGE_RESOLUTION|>--- conflicted
+++ resolved
@@ -216,42 +216,6 @@
         notifications = Notification.objects.filter(object_id=topic.last_message.pk, is_read=True).all()
         self.assertEqual(1, len(notifications))
 
-<<<<<<< HEAD
-    def test_notifications_on_a_forum_subscribed(self):
-        """
-        When a user subscribes to a forum, he receive a notification for each topic created.
-        """
-        # Subscribe.
-        NewTopicSubscription.objects.toggle_follow(self.forum11, self.user1)
-
-        topic = TopicFactory(forum=self.forum11, author=self.user2)
-        notifications = Notification.objects.filter(object_id=topic.pk, is_read=False).all()
-        self.assertEqual(1, len(notifications))
-
-        # Unsubscribe.
-        NewTopicSubscription.objects.toggle_follow(self.forum11, self.user1)
-
-        topic = TopicFactory(forum=self.forum11, author=self.user2)
-        notifications = Notification.objects.filter(object_id=topic.pk, is_read=False).all()
-        self.assertEqual(0, len(notifications))
-
-    def test_mark_read_a_topic_of_a_forum_subscribed(self):
-        """
-        When a user have a notification on a topic, the notification should be marked as read.
-        """
-        NewTopicSubscription.objects.toggle_follow(self.forum11, self.user1)
-
-        topic = TopicFactory(forum=self.forum11, author=self.user2)
-        PostFactory(topic=topic, author=self.user2, position=1)
-        notifications = Notification.objects.filter(object_id=topic.pk, is_read=False).all()
-        self.assertEqual(1, len(notifications))
-
-        response = self.client.get(reverse('topic-posts-list', args=[topic.pk, topic.slug()]))
-        self.assertEqual(response.status_code, 200)
-
-        notifications = Notification.objects.filter(object_id=topic.pk, is_read=False).all()
-        self.assertEqual(0, len(notifications))
-=======
     def test_topics_followed_by_a_user(self):
         """
         Check that we retrieve well topics followed by a user.
@@ -304,7 +268,41 @@
 
         # Check that the pubdate is well updated.
         self.assertTrue(old_notification.pubdate < new_notification.pubdate)
->>>>>>> 10ea5241
+
+    def test_notifications_on_a_forum_subscribed(self):
+        """
+        When a user subscribes to a forum, he receive a notification for each topic created.
+        """
+        # Subscribe.
+        NewTopicSubscription.objects.toggle_follow(self.forum11, self.user1)
+
+        topic = TopicFactory(forum=self.forum11, author=self.user2)
+        notifications = Notification.objects.filter(object_id=topic.pk, is_read=False).all()
+        self.assertEqual(1, len(notifications))
+
+        # Unsubscribe.
+        NewTopicSubscription.objects.toggle_follow(self.forum11, self.user1)
+
+        topic = TopicFactory(forum=self.forum11, author=self.user2)
+        notifications = Notification.objects.filter(object_id=topic.pk, is_read=False).all()
+        self.assertEqual(0, len(notifications))
+
+    def test_mark_read_a_topic_of_a_forum_subscribed(self):
+        """
+        When a user have a notification on a topic, the notification should be marked as read.
+        """
+        NewTopicSubscription.objects.toggle_follow(self.forum11, self.user1)
+
+        topic = TopicFactory(forum=self.forum11, author=self.user2)
+        PostFactory(topic=topic, author=self.user2, position=1)
+        notifications = Notification.objects.filter(object_id=topic.pk, is_read=False).all()
+        self.assertEqual(1, len(notifications))
+
+        response = self.client.get(reverse('topic-posts-list', args=[topic.pk, topic.slug()]))
+        self.assertEqual(response.status_code, 200)
+
+        notifications = Notification.objects.filter(object_id=topic.pk, is_read=False).all()
+        self.assertEqual(0, len(notifications))
 
 
 class NotificationPublishableContentTest(TestCase):
