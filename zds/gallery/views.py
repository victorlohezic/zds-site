<<<<<<< HEAD
# coding: utf-8

# The max size in bytes

from datetime import datetime
from django.conf import settings
from django.http import Http404
from django.views.decorators.http import require_POST

from django.contrib.auth.decorators import login_required
from django.contrib.auth.models import User
from django.core.exceptions import PermissionDenied
from django.core.urlresolvers import reverse
from django.shortcuts import redirect, get_object_or_404

from zds.gallery.forms import ImageForm, GalleryForm, UserGalleryForm
from zds.gallery.models import UserGallery, Image, Gallery
from zds.member.decorator import can_read_now, can_write_and_read_now
from zds.utils import render_template, slugify


@can_read_now
@login_required
def gallery_list(request):
    '''
    Display the gallery list with all their images
    '''
    galleries = UserGallery.objects.all().filter(user=request.user)

    return render_template('gallery/gallery/list.html', {
        'galleries': galleries
    })

@can_read_now
@login_required
def gallery_details(request, gal_pk, gal_slug):
    '''
    Gallery details
    '''

    gal = get_object_or_404(Gallery, pk=gal_pk)
    try:
        gal_mode = UserGallery.objects.get(gallery=gal, user=request.user)
    except:
        raise PermissionDenied
    images = gal.get_images()
    form = UserGalleryForm()

    return render_template('gallery/gallery/details.html', {
        'gallery': gal,
        'gallery_mode': gal_mode,
        'images': images,
        'form': form
    })

@can_write_and_read_now
@login_required
def new_gallery(request):
    '''
    Creates a new gallery
    '''
    if request.method == 'POST':
        form = GalleryForm(request.POST)
        if form.is_valid():
            data = form.data
            # Creating the gallery
            gal = Gallery()
            gal.title = data['title']
            gal.subtitle = data['subtitle']
            gal.slug = slugify(data['title'])
            gal.pubdate = datetime.now()
            gal.save()

            # Attach user
            userg = UserGallery()
            userg.gallery = gal
            userg.mode = 'W'
            userg.user = request.user
            userg.save()

            return redirect(gal.get_absolute_url())

        else:
            return render_template('gallery/gallery/new.html', {
                'form': form
            })
    else:
        form = GalleryForm()
        return render_template('gallery/gallery/new.html', {
            'form': form
        })

@can_write_and_read_now
@require_POST
@login_required
def modify_gallery(request):
    '''Modify gallery instance'''

    # Global actions

    if 'delete_multi' in request.POST:
        l = request.POST.getlist('items')

        perms = UserGallery.objects\
                .filter(gallery__pk__in=l, user=request.user, mode='W')\
                .count()

        # Check that the user has the RW right on each gallery
        if perms < len(l):
            raise PermissionDenied

        # Delete all the permissions on all the selected galleries
        UserGallery.objects.filter(gallery__pk__in=l).delete()
        # Delete all the images of the gallery (autodelete of file)
        Image.objects.filter(gallery__pk__in=l).delete()
        # Finally delete the selected galleries
        Gallery.objects.filter(pk__in=l).delete()

        return redirect(reverse('zds.gallery.views.gallery_list'))

    # Gallery-specific actions

    elif 'adduser' in request.POST:
        try:
            gal_pk = request.POST['gallery']
        except KeyError:
            raise Http404

        gallery = get_object_or_404(Gallery, pk = gal_pk)
        
        # Disallow actions to read-only members
        try:
            gal_mode = UserGallery.objects.get(gallery=gallery, user=request.user)
            if gal_mode.mode != 'W':
                raise PermissionDenied
        except:
            raise PermissionDenied
        
        form = UserGalleryForm(request.POST)
        
        if form.is_valid():
            user = get_object_or_404(User, username = request.POST['user'])
    
            # If a user is already in a user gallery, we don't add him.
            galleries = UserGallery.objects.filter(gallery = gallery, user = user).all()
            if galleries.count() > 0:
                return redirect(gallery.get_absolute_url())
    
            
            
            ug = UserGallery()
            ug.user = user
            ug.gallery = gallery
            ug.mode = request.POST['mode']
            ug.save()
        else:
            return render_template('gallery/gallery/details.html', {
                    'gallery': gallery,
                    'gallery_mode': gal_mode,
                    'images': gallery.get_images(),
                    'form': form
                })

    return redirect(gallery.get_absolute_url())

@can_write_and_read_now
@login_required
def del_image(request, gal_pk):
    gal = get_object_or_404(Gallery, pk=gal_pk)
    if request.method == 'POST':
        liste = request.POST.getlist('items')
        Image.objects.filter(pk__in=liste).delete()
        return redirect(gal.get_absolute_url())
    return redirect(gal.get_absolute_url())

@can_write_and_read_now
@login_required
def edit_image(request, gal_pk, img_pk):
    '''
    Creates a new image
    '''
    gal = get_object_or_404(Gallery, pk=gal_pk)
    img = get_object_or_404(Image, pk=img_pk)

    if request.method == 'POST':
        form = ImageForm(request.POST, request.FILES)
        if form.is_valid()\
            and request.FILES['physical'].size < settings.IMAGE_MAX_SIZE:
            img.title = request.POST['title']
            img.legend = request.POST['legend']
            img.physical = request.FILES['physical']
            img.slug = slugify(request.FILES['physical'])
            img.update = datetime.now()

            img.save()

            # Redirect to the document list after POST
            return redirect(gal.get_absolute_url())
    else:
        form = ImageForm(initial = {
                'title': img.title,
                'legend': img.legend,
                'physical': img.physical,
            })
    
    return render_template('gallery/image/edit.html', {
        'form': form,
        'gallery': gal,
        'image': img
    })

@can_write_and_read_now
@login_required
def modify_image(request):
    # We only handle secured POST actions
    if request.method != 'POST':
        raise Http404

    try:
        gal_pk = request.POST['gallery']
    except KeyError:
        raise Http404

    gal = get_object_or_404(Gallery, pk=gal_pk)
    try:
        gal_mode = UserGallery.objects.get(gallery=gal, user=request.user)
        # Only allow RW users to modify images
        if gal_mode.mode != 'W':
            raise PermissionDenied
    except:
        raise PermissionDenied

    if 'delete' in request.POST:
        img = get_object_or_404(Image, pk=request.POST['image'])
        img.delete()

    elif 'delete_multi' in request.POST:
        l = request.POST.getlist('items')
        Image.objects.filter(pk__in=l).delete()

    return redirect(gal.get_absolute_url())

@can_write_and_read_now
@login_required
def new_image(request, gal_pk):
    '''Creates a new image'''
    gal = get_object_or_404(Gallery, pk=gal_pk)

    if request.method == 'POST':
        form = ImageForm(request.POST, request.FILES)
        if form.is_valid() \
            and request.FILES['physical'].size < settings.IMAGE_MAX_SIZE:
            img = Image()
            img.physical = request.FILES['physical']
            img.gallery = gal
            img.title = request.POST['title']
            img.slug = slugify(request.FILES['physical'])
            img.legend = request.POST['legend']
            img.pubdate = datetime.now()

            img.save()

            # Redirect to the document list after POST
            return redirect(gal.get_absolute_url())
        else:
            return render_template('gallery/image/new.html', {
            'form': form,
            'gallery': gal
            })
    else:
        form = ImageForm()  # A empty, unbound form
        return render_template('gallery/image/new.html', {
            'form': form,
            'gallery': gal
        })
=======
# coding: utf-8

# The max size in bytes

from datetime import datetime
from django.conf import settings
from django.http import Http404
from django.views.decorators.http import require_POST

from django.contrib.auth.decorators import login_required
from django.contrib.auth.models import User
from django.core.exceptions import PermissionDenied
from django.core.urlresolvers import reverse
from django.shortcuts import redirect, get_object_or_404

from zds.gallery.forms import ImageForm, GalleryForm, UserGalleryForm
from zds.gallery.models import UserGallery, Image, Gallery
from zds.member.decorator import can_read_now, can_write_and_read_now
from zds.utils import render_template, slugify


@can_read_now
@login_required
def gallery_list(request):
    """Display the gallery list with all their images."""
    galleries = UserGallery.objects.all().filter(user=request.user)

    return render_template('gallery/gallery_list.html', {
        'galleries': galleries
    })


@can_read_now
@login_required
def gallery_details(request, gal_pk, gal_slug):
    """Gallery details."""

    gal = get_object_or_404(Gallery, pk=gal_pk)
    try:
        gal_mode = UserGallery.objects.get(gallery=gal, user=request.user)
    except:
        raise PermissionDenied
    images = gal.get_images()
    form = UserGalleryForm()

    return render_template('gallery/gallery_details.html', {
        'gallery': gal,
        'gallery_mode': gal_mode,
        'images': images,
        'form': form
    })


@can_write_and_read_now
@login_required
def new_gallery(request):
    """Creates a new gallery."""
    if request.method == 'POST':
        form = GalleryForm(request.POST)
        if form.is_valid():
            data = form.data
            # Creating the gallery
            gal = Gallery()
            gal.title = data['title']
            gal.subtitle = data['subtitle']
            gal.slug = slugify(data['title'])
            gal.pubdate = datetime.now()
            gal.save()

            # Attach user
            userg = UserGallery()
            userg.gallery = gal
            userg.mode = 'W'
            userg.user = request.user
            userg.save()

            return redirect(gal.get_absolute_url())

        else:
            return render_template('gallery/new_gallery.html', {
                'form': form
            })
    else:
        form = GalleryForm()
        return render_template('gallery/new_gallery.html', {
            'form': form
        })


@can_write_and_read_now
@require_POST
@login_required
def modify_gallery(request):
    """Modify gallery instance."""

    # Global actions

    if 'delete_multi' in request.POST:
        l = request.POST.getlist('items')

        perms = UserGallery.objects\
            .filter(gallery__pk__in=l, user=request.user, mode='W')\
            .count()

        # Check that the user has the RW right on each gallery
        if perms < len(l):
            raise PermissionDenied

        # Delete all the permissions on all the selected galleries
        UserGallery.objects.filter(gallery__pk__in=l).delete()
        # Delete all the images of the gallery (autodelete of file)
        Image.objects.filter(gallery__pk__in=l).delete()
        # Finally delete the selected galleries
        Gallery.objects.filter(pk__in=l).delete()

        return redirect(reverse('zds.gallery.views.gallery_list'))

    # Gallery-specific actions

    elif 'adduser' in request.POST:
        try:
            gal_pk = request.POST['gallery']
        except KeyError:
            raise Http404

        gallery = get_object_or_404(Gallery, pk=gal_pk)

        # Disallow actions to read-only members
        try:
            gal_mode = UserGallery.objects.get(
                gallery=gallery,
                user=request.user)
            if gal_mode.mode != 'W':
                raise PermissionDenied
        except:
            raise PermissionDenied

        form = UserGalleryForm(request.POST)

        if form.is_valid():
            user = get_object_or_404(User, username=request.POST['user'])

            # If a user is already in a user gallery, we don't add him.
            galleries = UserGallery.objects.filter(
                gallery=gallery,
                user=user).all()
            if galleries.count() > 0:
                return redirect(gallery.get_absolute_url())

            ug = UserGallery()
            ug.user = user
            ug.gallery = gallery
            ug.mode = request.POST['mode']
            ug.save()
        else:
            return render_template('gallery/gallery_details.html', {
                'gallery': gallery,
                'gallery_mode': gal_mode,
                'images': gallery.get_images(),
                'form': form
            })

    return redirect(gallery.get_absolute_url())


@can_write_and_read_now
@login_required
def del_image(request, gal_pk):
    gal = get_object_or_404(Gallery, pk=gal_pk)
    if request.method == 'POST':
        liste = request.POST.getlist('items')
        Image.objects.filter(pk__in=liste).delete()
        return redirect(gal.get_absolute_url())
    return redirect(gal.get_absolute_url())


@can_write_and_read_now
@login_required
def edit_image(request, gal_pk, img_pk):
    """Creates a new image."""
    gal = get_object_or_404(Gallery, pk=gal_pk)
    img = get_object_or_404(Image, pk=img_pk)

    if request.method == 'POST':
        form = ImageForm(request.POST, request.FILES)
        if form.is_valid()\
                and request.FILES['physical'].size < settings.IMAGE_MAX_SIZE:
            img.title = request.POST['title']
            img.legend = request.POST['legend']
            img.physical = request.FILES['physical']
            img.slug = slugify(request.FILES['physical'])
            img.update = datetime.now()

            img.save()

            # Redirect to the document list after POST
            return redirect(gal.get_absolute_url())
    else:
        form = ImageForm(initial={
            'title': img.title,
            'legend': img.legend,
            'physical': img.physical,
        })

    return render_template('gallery/edit_image.html', {
        'form': form,
        'gallery': gal,
        'image': img
    })


@can_write_and_read_now
@login_required
def modify_image(request):
    # We only handle secured POST actions
    if request.method != 'POST':
        raise Http404

    try:
        gal_pk = request.POST['gallery']
    except KeyError:
        raise Http404

    gal = get_object_or_404(Gallery, pk=gal_pk)
    try:
        gal_mode = UserGallery.objects.get(gallery=gal, user=request.user)
        # Only allow RW users to modify images
        if gal_mode.mode != 'W':
            raise PermissionDenied
    except:
        raise PermissionDenied

    if 'delete' in request.POST:
        img = get_object_or_404(Image, pk=request.POST['image'])
        img.delete()

    elif 'delete_multi' in request.POST:
        l = request.POST.getlist('items')
        Image.objects.filter(pk__in=l).delete()

    return redirect(gal.get_absolute_url())


@can_write_and_read_now
@login_required
def new_image(request, gal_pk):
    """Creates a new image."""
    gal = get_object_or_404(Gallery, pk=gal_pk)

    if request.method == 'POST':
        form = ImageForm(request.POST, request.FILES)
        if form.is_valid() \
                and request.FILES['physical'].size < settings.IMAGE_MAX_SIZE:
            img = Image()
            img.physical = request.FILES['physical']
            img.gallery = gal
            img.title = request.POST['title']
            img.slug = slugify(request.FILES['physical'])
            img.legend = request.POST['legend']
            img.pubdate = datetime.now()

            img.save()

            # Redirect to the document list after POST
            return redirect(gal.get_absolute_url())
        else:
            return render_template('gallery/new_image.html', {
                'form': form,
                'gallery': gal
            })
    else:
        form = ImageForm()  # A empty, unbound form
        return render_template('gallery/new_image.html', {
            'form': form,
            'gallery': gal
        })
>>>>>>> a60516f4
<|MERGE_RESOLUTION|>--- conflicted
+++ resolved
@@ -1,4 +1,3 @@
-<<<<<<< HEAD
 # coding: utf-8
 
 # The max size in bytes
@@ -23,21 +22,18 @@
 @can_read_now
 @login_required
 def gallery_list(request):
-    '''
-    Display the gallery list with all their images
-    '''
+    """Display the gallery list with all their images."""
     galleries = UserGallery.objects.all().filter(user=request.user)
 
     return render_template('gallery/gallery/list.html', {
         'galleries': galleries
     })
 
+
 @can_read_now
 @login_required
 def gallery_details(request, gal_pk, gal_slug):
-    '''
-    Gallery details
-    '''
+    """Gallery details."""
 
     gal = get_object_or_404(Gallery, pk=gal_pk)
     try:
@@ -54,12 +50,11 @@
         'form': form
     })
 
+
 @can_write_and_read_now
 @login_required
 def new_gallery(request):
-    '''
-    Creates a new gallery
-    '''
+    """Creates a new gallery."""
     if request.method == 'POST':
         form = GalleryForm(request.POST)
         if form.is_valid():
@@ -91,278 +86,6 @@
             'form': form
         })
 
-@can_write_and_read_now
-@require_POST
-@login_required
-def modify_gallery(request):
-    '''Modify gallery instance'''
-
-    # Global actions
-
-    if 'delete_multi' in request.POST:
-        l = request.POST.getlist('items')
-
-        perms = UserGallery.objects\
-                .filter(gallery__pk__in=l, user=request.user, mode='W')\
-                .count()
-
-        # Check that the user has the RW right on each gallery
-        if perms < len(l):
-            raise PermissionDenied
-
-        # Delete all the permissions on all the selected galleries
-        UserGallery.objects.filter(gallery__pk__in=l).delete()
-        # Delete all the images of the gallery (autodelete of file)
-        Image.objects.filter(gallery__pk__in=l).delete()
-        # Finally delete the selected galleries
-        Gallery.objects.filter(pk__in=l).delete()
-
-        return redirect(reverse('zds.gallery.views.gallery_list'))
-
-    # Gallery-specific actions
-
-    elif 'adduser' in request.POST:
-        try:
-            gal_pk = request.POST['gallery']
-        except KeyError:
-            raise Http404
-
-        gallery = get_object_or_404(Gallery, pk = gal_pk)
-        
-        # Disallow actions to read-only members
-        try:
-            gal_mode = UserGallery.objects.get(gallery=gallery, user=request.user)
-            if gal_mode.mode != 'W':
-                raise PermissionDenied
-        except:
-            raise PermissionDenied
-        
-        form = UserGalleryForm(request.POST)
-        
-        if form.is_valid():
-            user = get_object_or_404(User, username = request.POST['user'])
-    
-            # If a user is already in a user gallery, we don't add him.
-            galleries = UserGallery.objects.filter(gallery = gallery, user = user).all()
-            if galleries.count() > 0:
-                return redirect(gallery.get_absolute_url())
-    
-            
-            
-            ug = UserGallery()
-            ug.user = user
-            ug.gallery = gallery
-            ug.mode = request.POST['mode']
-            ug.save()
-        else:
-            return render_template('gallery/gallery/details.html', {
-                    'gallery': gallery,
-                    'gallery_mode': gal_mode,
-                    'images': gallery.get_images(),
-                    'form': form
-                })
-
-    return redirect(gallery.get_absolute_url())
-
-@can_write_and_read_now
-@login_required
-def del_image(request, gal_pk):
-    gal = get_object_or_404(Gallery, pk=gal_pk)
-    if request.method == 'POST':
-        liste = request.POST.getlist('items')
-        Image.objects.filter(pk__in=liste).delete()
-        return redirect(gal.get_absolute_url())
-    return redirect(gal.get_absolute_url())
-
-@can_write_and_read_now
-@login_required
-def edit_image(request, gal_pk, img_pk):
-    '''
-    Creates a new image
-    '''
-    gal = get_object_or_404(Gallery, pk=gal_pk)
-    img = get_object_or_404(Image, pk=img_pk)
-
-    if request.method == 'POST':
-        form = ImageForm(request.POST, request.FILES)
-        if form.is_valid()\
-            and request.FILES['physical'].size < settings.IMAGE_MAX_SIZE:
-            img.title = request.POST['title']
-            img.legend = request.POST['legend']
-            img.physical = request.FILES['physical']
-            img.slug = slugify(request.FILES['physical'])
-            img.update = datetime.now()
-
-            img.save()
-
-            # Redirect to the document list after POST
-            return redirect(gal.get_absolute_url())
-    else:
-        form = ImageForm(initial = {
-                'title': img.title,
-                'legend': img.legend,
-                'physical': img.physical,
-            })
-    
-    return render_template('gallery/image/edit.html', {
-        'form': form,
-        'gallery': gal,
-        'image': img
-    })
-
-@can_write_and_read_now
-@login_required
-def modify_image(request):
-    # We only handle secured POST actions
-    if request.method != 'POST':
-        raise Http404
-
-    try:
-        gal_pk = request.POST['gallery']
-    except KeyError:
-        raise Http404
-
-    gal = get_object_or_404(Gallery, pk=gal_pk)
-    try:
-        gal_mode = UserGallery.objects.get(gallery=gal, user=request.user)
-        # Only allow RW users to modify images
-        if gal_mode.mode != 'W':
-            raise PermissionDenied
-    except:
-        raise PermissionDenied
-
-    if 'delete' in request.POST:
-        img = get_object_or_404(Image, pk=request.POST['image'])
-        img.delete()
-
-    elif 'delete_multi' in request.POST:
-        l = request.POST.getlist('items')
-        Image.objects.filter(pk__in=l).delete()
-
-    return redirect(gal.get_absolute_url())
-
-@can_write_and_read_now
-@login_required
-def new_image(request, gal_pk):
-    '''Creates a new image'''
-    gal = get_object_or_404(Gallery, pk=gal_pk)
-
-    if request.method == 'POST':
-        form = ImageForm(request.POST, request.FILES)
-        if form.is_valid() \
-            and request.FILES['physical'].size < settings.IMAGE_MAX_SIZE:
-            img = Image()
-            img.physical = request.FILES['physical']
-            img.gallery = gal
-            img.title = request.POST['title']
-            img.slug = slugify(request.FILES['physical'])
-            img.legend = request.POST['legend']
-            img.pubdate = datetime.now()
-
-            img.save()
-
-            # Redirect to the document list after POST
-            return redirect(gal.get_absolute_url())
-        else:
-            return render_template('gallery/image/new.html', {
-            'form': form,
-            'gallery': gal
-            })
-    else:
-        form = ImageForm()  # A empty, unbound form
-        return render_template('gallery/image/new.html', {
-            'form': form,
-            'gallery': gal
-        })
-=======
-# coding: utf-8
-
-# The max size in bytes
-
-from datetime import datetime
-from django.conf import settings
-from django.http import Http404
-from django.views.decorators.http import require_POST
-
-from django.contrib.auth.decorators import login_required
-from django.contrib.auth.models import User
-from django.core.exceptions import PermissionDenied
-from django.core.urlresolvers import reverse
-from django.shortcuts import redirect, get_object_or_404
-
-from zds.gallery.forms import ImageForm, GalleryForm, UserGalleryForm
-from zds.gallery.models import UserGallery, Image, Gallery
-from zds.member.decorator import can_read_now, can_write_and_read_now
-from zds.utils import render_template, slugify
-
-
-@can_read_now
-@login_required
-def gallery_list(request):
-    """Display the gallery list with all their images."""
-    galleries = UserGallery.objects.all().filter(user=request.user)
-
-    return render_template('gallery/gallery_list.html', {
-        'galleries': galleries
-    })
-
-
-@can_read_now
-@login_required
-def gallery_details(request, gal_pk, gal_slug):
-    """Gallery details."""
-
-    gal = get_object_or_404(Gallery, pk=gal_pk)
-    try:
-        gal_mode = UserGallery.objects.get(gallery=gal, user=request.user)
-    except:
-        raise PermissionDenied
-    images = gal.get_images()
-    form = UserGalleryForm()
-
-    return render_template('gallery/gallery_details.html', {
-        'gallery': gal,
-        'gallery_mode': gal_mode,
-        'images': images,
-        'form': form
-    })
-
-
-@can_write_and_read_now
-@login_required
-def new_gallery(request):
-    """Creates a new gallery."""
-    if request.method == 'POST':
-        form = GalleryForm(request.POST)
-        if form.is_valid():
-            data = form.data
-            # Creating the gallery
-            gal = Gallery()
-            gal.title = data['title']
-            gal.subtitle = data['subtitle']
-            gal.slug = slugify(data['title'])
-            gal.pubdate = datetime.now()
-            gal.save()
-
-            # Attach user
-            userg = UserGallery()
-            userg.gallery = gal
-            userg.mode = 'W'
-            userg.user = request.user
-            userg.save()
-
-            return redirect(gal.get_absolute_url())
-
-        else:
-            return render_template('gallery/new_gallery.html', {
-                'form': form
-            })
-    else:
-        form = GalleryForm()
-        return render_template('gallery/new_gallery.html', {
-            'form': form
-        })
-
 
 @can_write_and_read_now
 @require_POST
@@ -430,7 +153,7 @@
             ug.mode = request.POST['mode']
             ug.save()
         else:
-            return render_template('gallery/gallery_details.html', {
+            return render_template('gallery/gallery/details.html', {
                 'gallery': gallery,
                 'gallery_mode': gal_mode,
                 'images': gallery.get_images(),
@@ -479,7 +202,7 @@
             'physical': img.physical,
         })
 
-    return render_template('gallery/edit_image.html', {
+    return render_template('gallery/image/edit.html', {
         'form': form,
         'gallery': gal,
         'image': img
@@ -541,14 +264,13 @@
             # Redirect to the document list after POST
             return redirect(gal.get_absolute_url())
         else:
-            return render_template('gallery/new_image.html', {
+            return render_template('gallery/image/new.html', {
                 'form': form,
                 'gallery': gal
             })
     else:
         form = ImageForm()  # A empty, unbound form
-        return render_template('gallery/new_image.html', {
+        return render_template('gallery/image/new.html', {
             'form': form,
             'gallery': gal
-        })
->>>>>>> a60516f4
+        })