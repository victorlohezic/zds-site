# SOME DESCRIPTIVE TITLE.
# Copyright (C) YEAR THE PACKAGE'S COPYRIGHT HOLDER
# This file is distributed under the same license as the PACKAGE package.
# FIRST AUTHOR <EMAIL@ADDRESS>, YEAR.
#
#, fuzzy
msgid ""
msgstr ""
"Project-Id-Version: PACKAGE VERSION\n"
"Report-Msgid-Bugs-To: \n"
<<<<<<< HEAD
"POT-Creation-Date: 2014-11-29 13:50+0100\n"
=======
"POT-Creation-Date: 2014-12-01 16:34+0100\n"
>>>>>>> 33dabe75
"PO-Revision-Date: YEAR-MO-DA HO:MI+ZONE\n"
"Last-Translator: FULL NAME <EMAIL@ADDRESS>\n"
"Language-Team: LANGUAGE <LL@li.org>\n"
"Language: \n"
"MIME-Version: 1.0\n"
"Content-Type: text/plain; charset=UTF-8\n"
"Content-Transfer-Encoding: 8bit\n"

#: templates/403.html:6 templates/403.html.py:12 templates/403.html.py:18
msgid "Erreur 403"
msgstr ""

#: templates/403.html:31
msgid "Vous n'avez pas les droits suffisants pour accéder à cette page"
msgstr ""

#: templates/404.html:6 templates/404.html.py:12 templates/404.html.py:18
msgid "Erreur 404"
msgstr ""

#: templates/404.html:31
msgid "Il semblerait que ce que vous cherchiez ne se trouve plus ici"
msgstr ""

#: templates/500.html:6 templates/500.html.py:12 templates/500.html.py:18
msgid "Erreur 500"
msgstr ""

#: templates/500.html:31
#, python-format
msgid ""
"\n"
"        Si vous voyez cette page, c'est que vous avez trouvé un bug. Merci\n"
"        de rapporter cette erreur en expliquant comment vous avez procédé\n"
"        pour tomber sur cette page en créant un sujet sur\n"
"        <a href=\"%(url_forum)s\">le forum Bugs et Suggestions.</a>Merci de "
"votre aide\n"
"        "
msgstr ""

#: templates/500.html:39
#, python-format
msgid ""
"\n"
"        Si vous êtes curieux, voici une <a href=\"%(url_bugtracker)s\">liste "
"des sujets ouverts à ce propos</a> sur le bug tracker public de "
"l'association\n"
"        "
msgstr ""

#: templates/base.html:122
msgid "Aller au menu"
msgstr ""

#: templates/base.html:125
msgid "Aller au contenu"
msgstr ""

#: templates/base.html:128
msgid "Aller à la recherche"
msgstr ""

#: templates/base.html:134
msgid ""
"Ce site utilise Google Analytics. En poursuivant votre navigation sur ce "
"site, vous nous autorisez à déposer des cookies à des fins de mesure "
"d'audience. Pour s'opposer à ce dépôt vous pouvez cliquer"
msgstr ""

#: templates/base.html:136
msgid "ici"
msgstr ""

#: templates/base.html:137
msgid "En savoir plus"
msgstr ""

#: templates/base.html:138 templates/base.html.py:474 templates/home.html:72
msgid "OK"
msgstr ""

#: templates/base.html:174 templates/member/profile.html:295
#: templates/tutorial/base.html:7 templates/tutorial/base.html.py:13
#: templates/tutorial/base.html:24 templates/tutorial/base_online.html:8
#: templates/tutorial/base_online.html:24 templates/tutorial/index.html:42
#: templates/tutorial/extract/new.html:7
msgid "Tutoriels"
msgstr ""

#: templates/base.html:178 templates/tutorial/index.html:10
#: templates/tutorial/index.html.py:31 templates/tutorial/index.html:44
msgid "Tous les tutoriels"
msgstr ""

#: templates/base.html:205 templates/article/base.html:6
#: templates/article/base.html.py:12 templates/article/base.html:20
#: templates/article/base_content.html:6
#: templates/article/base_content.html:12
#: templates/article/base_content.html:20 templates/article/index.html:40
#: templates/article/member/edit.html:10 templates/article/member/edit.html:19
#: templates/article/member/history.html:18
#: templates/article/member/index.html:6 templates/article/member/new.html:9
#: templates/article/member/view.html:12 templates/article/member/view.html:21
msgid "Articles"
msgstr ""

#: templates/base.html:210 templates/forum/base.html:11
#: templates/forum/base.html.py:17 templates/forum/base.html:25
#: templates/member/profile.html:393
msgid "Forums"
msgstr ""

#: templates/base.html:214
msgid "Tous les forums"
msgstr ""

#: templates/base.html:235
msgid "Tags les plus utilisés"
msgstr ""

#: templates/base.html:264 templates/base.html.py:268
msgid "Messagerie privée"
msgstr ""

#: templates/base.html:290
msgid "Aucun nouveau message"
msgstr ""

#: templates/base.html:295
msgid "Tous les messages"
msgstr ""

#: templates/base.html:309 templates/base.html.py:313
msgid "Notifications"
msgstr ""

#: templates/base.html:331
msgid "Aucune notification"
msgstr ""

#: templates/base.html:336
msgid "Toutes les notifications"
msgstr ""

#: templates/base.html:347
msgid "Alertes"
msgstr ""

#: templates/base.html:354
msgid "Alertes Modération"
msgstr ""

#: templates/base.html:366
msgid "Aucune alerte"
msgstr ""

#: templates/base.html:371
msgid "Toutes les alertes"
msgstr ""

#: templates/base.html:382 templates/member/settings/account.html:13
msgid "Mon Compte"
msgstr ""

#: templates/base.html:392 templates/base.html.py:393
#: templates/member/settings/account.html:7
#: templates/member/settings/account.html:19
#: templates/member/settings/base.html:29
msgid "Mon compte"
msgstr ""

#: templates/base.html:409 templates/member/settings/base.html:28
#: templates/member/settings/profile.html:7
#: templates/member/settings/profile.html:13
#: templates/member/settings/profile.html:19
msgid "Mon profil"
msgstr ""

#: templates/base.html:412 templates/tutorial/base.html:20
#: templates/tutorial/member/index.html:7
#: templates/tutorial/member/index.html:22
#: templates/tutorial/member/index.html:47
msgid "Mes tutoriels"
msgstr ""

#: templates/base.html:415 templates/article/member/edit.html:17
#: templates/article/member/history.html:16
#: templates/article/member/index.html:12 templates/article/member/new.html:15
#: templates/article/member/view.html:19
msgid "Mes articles"
msgstr ""

#: templates/base.html:418
msgid "Galeries d'images"
msgstr ""

#: templates/base.html:421 templates/member/profile.html:195
#: templates/member/settings/base.html:6
#: templates/member/settings/base.html:12
#: templates/member/settings/base.html:18
msgid "Paramètres"
msgstr ""

#: templates/base.html:426 templates/tutorial/validation/index.html:28
msgid "Validation des tutoriels"
msgstr ""

#: templates/base.html:432 templates/article/validation/index.html:51
msgid "Validation des articles"
msgstr ""

#: templates/base.html:441
msgid "Déconnexion"
msgstr ""

#: templates/base.html:450 templates/member/login.html:7
#: templates/member/login.html.py:19 templates/member/login.html:59
msgid "Connexion"
msgstr ""

#: templates/base.html:451 templates/member/register/index.html:7
#: templates/member/register/index.html:13
#: templates/member/register/index.html:17
#: templates/member/register/token_already_used.html:18
#: templates/member/register/token_failed.html:18
#: templates/member/register/token_success.html:16
msgid "Inscription"
msgstr ""

#: templates/base.html:464
msgid "Accueil"
msgstr ""

#: templates/base.html:494
msgid "Masquer l'alerte"
msgstr ""

#: templates/base.html:532 templates/article/member/history.html:94
#: templates/tutorial/tutorial/history.html:50
msgid "Version"
msgstr ""

#: templates/base.html:536 templates/pages/index.html:25
msgid "CGU"
msgstr ""

#: templates/base.html:537 templates/pages/about.html:6
#: templates/pages/about.html.py:12 templates/pages/about.html:18
#: templates/pages/index.html:26
msgid "À propos"
msgstr ""

#: templates/base.html:539 templates/pages/association.html:6
#: templates/pages/association.html:12 templates/pages/association.html:18
#: templates/pages/contact.html:31 templates/pages/index.html:28
msgid "L'association"
msgstr ""

#: templates/base.html:542 templates/pages/index.html:30
msgid "Adhérer"
msgstr ""

#: templates/base.html:544 templates/pages/contact.html:6
#: templates/pages/contact.html.py:12 templates/pages/contact.html:18
#: templates/pages/index.html:31
msgid "Contact"
msgstr ""

#: templates/home.html:42
#, python-format
msgid ""
"\n"
"                        %(site_name)s est un site de <strong>partage de "
"connaissances</strong> sur lequel vous trouverez des <a href="
"\"%(url_tutorials)s\">tutoriels de tous niveaux</a>, des <a "
"href='%(url_articles)s'>articles</a> et des <a href='%(url_forums)s'>forums "
"d'entraide</a> animés par et pour la communauté. Les sujets abordés sont, "
"pour l'instant, l'informatique et les sciences, mais nous n'attendons que "
"vous pour élargir les domaines présentés !\n"
"                    "
msgstr ""

#: templates/home.html:47
msgid ""
"\n"
"                        Tous les membres peuvent écrire et <strong>publier "
"des tutoriels et articles sur le site</strong>. Pour assurer la qualité et "
"la pédagogie du contenu, l'équipe du site valide chaque cours avant "
"publication.\n"
"                    "
msgstr ""

#: templates/home.html:53
#, python-format
msgid ""
"\n"
"                        Tout cela est <strong>entièrement gratuit et garanti "
"sans publicité</strong>, le site est géré et financé par une <a href="
"\"%(url_association)s\">association</a> à but non lucratif.\n"
"                    "
msgstr ""

#: templates/home.html:68
msgid "Tu cherches quelque chose"
msgstr ""

#: templates/home.html:71
msgid "Lancer la recherche"
msgstr ""

#: templates/home.html:83 templates/member/profile.html:123
#: templates/member/profile.html.py:270
msgid "Derniers articles"
msgstr ""

#: templates/home.html:112 templates/article/view.html:128
#: templates/article/includes/article_item.part.html:38
msgid "Aucune réaction"
msgstr ""

#: templates/home.html:114 templates/article/view.html:126
msgid "réaction"
msgstr ""

#: templates/home.html:129 templates/member/profile.html:115
#: templates/member/profile.html.py:263
msgid "Derniers tutoriels"
msgstr ""

#: templates/home.html:144
msgid "Catégories de tutoriels"
msgstr ""

#: templates/home.html:146 templates/article/validation/index.html:76
#: templates/tutorial/validation/index.html:65
msgid "Catégories"
msgstr ""

#: templates/home.html:146
msgid "de tutoriels"
msgstr ""

#: templates/article/find.html:10 templates/article/find.html.py:16
msgid "Articles rédigés par"
msgstr ""

#: templates/article/find.html:32
msgid "Articles rédigés"
msgstr ""

#: templates/article/find.html:35
msgid "Liste des articles rédigés par"
msgstr ""

#: templates/article/index.html:9 templates/article/index.html.py:29
#: templates/article/index.html:42
msgid "Tous les articles"
msgstr ""

#: templates/article/index.html:17
msgid "Articles de la communauté à propos de"
msgstr ""

#: templates/article/index.html:17
msgid ""
"Vous pourrez également découvrir de nouvelles notions en parcourant les "
"autres catégories"
msgstr ""

#: templates/article/index.html:19
msgid ""
"Les articles sont rédigés par la communauté. Ils permettent aussi bien de se "
"tenir informé des dernières innovations du moment que de découvrir de "
"nouvelles notions liées à différents domaines : sciences, informatiques"
msgstr ""

#: templates/article/index.html:58 templates/article/member/index.html:104
msgid "Aucun article disponible"
msgstr ""

#: templates/article/view.html:85
msgid "Publié "
msgstr ""

#: templates/article/view.html:92 templates/article/member/history.html:75
#: templates/article/member/view.html:85
#: templates/article/validation/history.html:46
msgid "Contributeur"
msgstr ""

#: templates/article/view.html:188
#: templates/article/includes/sidebar_actions.part.html:104
#: templates/article/member/history.html:106
#: templates/article/validation/history.html:15
#: templates/article/validation/index.html:14
#: templates/tutorial/tutorial/history.html:61
#: templates/tutorial/tutorial/view.html:346
#: templates/tutorial/validation/history.html:15
#: templates/tutorial/validation/index.html:8
#: templates/tutorial/validation/index.html:19
msgid "Validation"
msgstr ""

#: templates/article/view.html:192 templates/article/view.html.py:224
msgid "Version hors ligne"
msgstr ""

#: templates/article/view.html:196
#: templates/article/includes/sidebar_actions.part.html:203
#: templates/tutorial/tutorial/view.html:382
#: templates/tutorial/tutorial/view_online.html:186
msgid "Dépublier"
msgstr ""

#: templates/article/view.html:199
#: templates/article/includes/sidebar_actions.part.html:206
msgid ""
"\n"
"                                <strong>Attention !</strong> Vous allez "
"dépublier un article actuellement <strong>en ligne</strong>.\n"
"                            "
msgstr ""

#: templates/article/view.html:204
#: templates/article/includes/sidebar_actions.part.html:27
#: templates/article/includes/sidebar_actions.part.html:93
#: templates/article/includes/sidebar_actions.part.html:166
#: templates/article/includes/sidebar_actions.part.html:177
<<<<<<< HEAD
#: templates/article/includes/sidebar_actions.part.html:193
#: templates/article/includes/sidebar_actions.part.html:211
#: templates/article/includes/sidebar_actions.part.html:243
=======
#: templates/article/includes/sidebar_actions.part.html:195
#: templates/article/includes/sidebar_actions.part.html:227
>>>>>>> 33dabe75
#: templates/gallery/gallery/list.html:89 templates/member/profile.html:176
#: templates/member/profile.html.py:456 templates/member/profile.html:471
#: templates/member/profile.html.py:489 templates/member/profile.html:510
#: templates/member/profile.html.py:525 templates/member/profile.html:541
#: templates/misc/message.part.html:66 templates/misc/message.part.html:129
#: templates/misc/validation.part.html:40 templates/mp/index.html:104
#: templates/mp/topic/index.html:126 templates/tutorial/chapter/view.html:168
#: templates/tutorial/includes/chapter.part.html:46
#: templates/tutorial/part/view.html:196
#: templates/tutorial/tutorial/history.html:110
#: templates/tutorial/tutorial/history.html:129
#: templates/tutorial/tutorial/view.html:186
#: templates/tutorial/tutorial/view.html:250
#: templates/tutorial/tutorial/view.html:279
#: templates/tutorial/tutorial/view.html:305
#: templates/tutorial/tutorial/view.html:391
#: templates/tutorial/tutorial/view.html:442
#: templates/tutorial/tutorial/view.html:472
#: templates/tutorial/tutorial/view_online.html:194 zds/tutorial/forms.py:509
msgid "Confirmer"
msgstr ""

#: templates/article/view.html:213
#: templates/article/includes/sidebar_actions.part.html:108
#: templates/article/validation/history.html:29
#: templates/tutorial/validation/history.html:9
#: templates/tutorial/validation/history.html:28
msgid "Historique de validation"
msgstr ""

#: templates/article/view.html:220
#: templates/article/includes/sidebar_actions.part.html:16
msgid "Gestion"
msgstr ""

#: templates/article/view.html:232
#: templates/article/includes/sidebar_actions.part.html:259
#: templates/tutorial/base.html:59
msgid "Télécharger"
msgstr ""

#: templates/article/view.html:238
#: templates/article/includes/sidebar_actions.part.html:263
#: templates/tutorial/base.html:96
msgid "Archive"
msgstr ""

#: templates/article/includes/article_item.part.html:44
#: templates/article/member/index.html:21
#: templates/article/member/index.html:36
#: templates/article/member/index.html:49
#: templates/article/member/index.html:73 templates/member/profile.html:317
#: templates/member/profile.html.py:334 templates/member/profile.html:364
#: templates/member/profile.html.py:377
#: templates/tutorial/member/index.html:11
#: templates/tutorial/member/index.html:31
#: templates/tutorial/member/index.html:51
#: templates/tutorial/member/index.html:122 zds/tutorial/views.py:490
msgid "En validation"
msgstr ""

#: templates/article/includes/article_item.part.html:46
#: templates/article/member/history.html:110
msgid "Brouillon"
msgstr ""

#: templates/article/includes/sidebar_actions.part.html:7
#: templates/article/member/edit.html:26 templates/article/member/edit.html:33
#: templates/misc/message.part.html:77
#: templates/tutorial/includes/chapter.part.html:90
#: templates/tutorial/tutorial/view.html:163
msgid "Éditer"
msgstr ""

#: templates/article/includes/sidebar_actions.part.html:11
#: templates/tutorial/tutorial/view.html:167
msgid "Version brouillon"
msgstr ""

#: templates/article/includes/sidebar_actions.part.html:20
#: templates/article/member/view.html:94
#: templates/tutorial/includes/tags_authors.part.html:39
#: templates/tutorial/tutorial/view.html:179
msgid "Ajouter un auteur"
msgstr ""

#: templates/article/includes/sidebar_actions.part.html:32
#: templates/tutorial/tutorial/view.html:192
msgid "Gérer les auteurs"
msgstr ""

#: templates/article/includes/sidebar_actions.part.html:36
#: templates/article/member/history.html:96 templates/pages/alerts.html:29
#: templates/tutorial/includes/tags_authors.part.html:28
#: templates/tutorial/tutorial/history.html:52
#: templates/tutorial/tutorial/view.html:197
msgid "Auteur"
msgstr ""

#: templates/article/includes/sidebar_actions.part.html:37
#: templates/forum/base.html:54 templates/gallery/gallery/details.html:123
#: templates/gallery/gallery/list.html:76 templates/gallery/image/edit.html:68
#: templates/gallery/image/new.html:35 templates/member/profile.html:161
#: templates/member/profile.html.py:210 templates/member/profile.html:211
#: templates/mp/index.html:91 templates/mp/post/edit.html:53
#: templates/mp/topic/index.html:95 templates/tutorial/base.html:48
#: templates/tutorial/tutorial/import.html:64
#: templates/tutorial/tutorial/view.html:198
msgid "Actions"
msgstr ""

<<<<<<< HEAD
#: templates/article/includes/sidebar_actions.part.html:46
#: templates/article/includes/sidebar_actions.part.html:227
#: templates/article/includes/sidebar_actions.part.html:231
=======
#: templates/article/includes/sidebar_actions.part.html:44
#: templates/article/includes/sidebar_actions.part.html:211
#: templates/article/includes/sidebar_actions.part.html:215
>>>>>>> 33dabe75
#: templates/member/profile.html:169
#: templates/tutorial/includes/chapter.part.html:36
#: templates/tutorial/tutorial/view.html:207
msgid "Supprimer"
msgstr ""

#: templates/article/includes/sidebar_actions.part.html:49
#: templates/tutorial/tutorial/view.html:210
msgid "Vous êtes seul"
msgstr ""

#: templates/article/includes/sidebar_actions.part.html:62
msgid "Voir <span class=\"wide\">la version</span> en ligne</a>"
msgstr ""

#: templates/article/includes/sidebar_actions.part.html:66
#: templates/tutorial/tutorial/view.html:313
msgid "Historique des versions"
msgstr ""

#: templates/article/includes/sidebar_actions.part.html:72
#: templates/tutorial/tutorial/view.html:320
msgid "Demander la validation"
msgstr ""

#: templates/article/includes/sidebar_actions.part.html:78
#: templates/tutorial/tutorial/view.html:327
msgid "Mettre à jour la version en validation"
msgstr ""

#: templates/article/includes/sidebar_actions.part.html:83
#: templates/tutorial/tutorial/view.html:332
msgid "En attente de validation"
msgstr ""

#: templates/article/includes/sidebar_actions.part.html:115
#: templates/tutorial/tutorial/view.html:357
msgid "Envoyer un MP"
msgstr ""

#: templates/article/includes/sidebar_actions.part.html:117
#: templates/tutorial/tutorial/view.html:359
msgid "aux auteurs"
msgstr ""

#: templates/article/includes/sidebar_actions.part.html:119
msgid "à l'auteur"
msgstr ""

#: templates/article/includes/sidebar_actions.part.html:126
#: templates/tutorial/tutorial/view.html:368
msgid "Désactiver JSFiddle"
msgstr ""

#: templates/article/includes/sidebar_actions.part.html:130
#: templates/tutorial/tutorial/view.html:372
msgid "Activer JSFiddle"
msgstr ""

#: templates/article/includes/sidebar_actions.part.html:144
#: templates/misc/validation.part.html:14
#: templates/tutorial/tutorial/view.html:403
msgid "Réserver"
msgstr ""

#: templates/article/includes/sidebar_actions.part.html:154
#: templates/misc/validation.part.html:29
#: templates/tutorial/tutorial/view.html:413
msgid "Annuler la réservation"
msgstr ""

#: templates/article/includes/sidebar_actions.part.html:159
#: zds/tutorial/forms.py:552
msgid "Publier"
msgstr ""

#: templates/article/includes/sidebar_actions.part.html:170
#: templates/tutorial/tutorial/view.html:424 zds/tutorial/forms.py:581
msgid "Rejeter"
msgstr ""

#: templates/article/includes/sidebar_actions.part.html:183
#, python-format
msgid ""
"\n"
"                                    Réservé par <strong>"
"%(validation.validator.username)s</strong>, le retirer\n"
"                                "
msgstr ""

#: templates/article/includes/sidebar_actions.part.html:190
msgid "La validation de cet article est actuellement réservé par"
msgstr ""

#: templates/article/includes/sidebar_actions.part.html:190
#: templates/tutorial/tutorial/view.html:439
msgid "Êtes-vous certains de vouloir le retirer"
msgstr ""

#: templates/article/includes/sidebar_actions.part.html:234
#, python-format
msgid ""
"\n"
"                                Vous vous apprêtez à supprimer "
"<strong>définitivement</strong> l'article \"<em>%(article_title)s</em>\".\n"
"                            "
msgstr ""

#: templates/article/includes/sidebar_actions.part.html:249
#: templates/tutorial/tutorial/view.html:479
msgid "Impossible, car publié"
msgstr ""

#: templates/article/includes/sidebar_base.html:6
#: templates/article/member/index.html:60 templates/article/member/new.html:21
#: templates/article/member/new.html:27 templates/article/member/new.html:33
msgid "Nouvel article"
msgstr ""

#: templates/article/includes/sidebar_base.html:10
#: templates/forum/includes/feed.part.html:3 templates/tutorial/index.html:92
msgid "Flux"
msgstr ""

#: templates/article/includes/sidebar_base.html:14
msgid "Nouveaux articles (RSS)"
msgstr ""

#: templates/article/includes/sidebar_base.html:19
msgid "Nouveaux articles (ATOM)"
msgstr ""

#: templates/article/member/edit.html:39
msgid "Éditer l'article"
msgstr ""

#: templates/article/member/edit.html:53
msgid ""
"\n"
"            <strong>Cet article est actuellement en ligne !</strong> "
"Veuillez être particulièrement prudent au niveau des changements que vous "
"apportez à celui-ci.\n"
"            Vous pouvez modifier la forme de celui-ci, mais évitez d'en "
"modifier le fond !\n"
"            "
msgstr ""

#: templates/article/member/history.html:9
#: templates/article/member/history.html:42
#: templates/tutorial/tutorial/history.html:9
#: templates/tutorial/tutorial/history.html:26
msgid "Historique de"
msgstr ""

#: templates/article/member/history.html:26
#: templates/tutorial/tutorial/history.html:16
msgid "Historique des modifications"
msgstr ""

#: templates/article/member/history.html:68
#: templates/article/member/view.html:77
msgid "Publié"
msgstr ""

#: templates/article/member/history.html:92
msgid "Visbilité"
msgstr ""

#: templates/article/member/history.html:93 templates/pages/alerts.html:30
#: templates/tutorial/tutorial/history.html:49
msgid "Date"
msgstr ""

#: templates/article/member/history.html:95
#: templates/tutorial/tutorial/history.html:51
msgid "Diff"
msgstr ""

#: templates/article/member/history.html:104
msgid "Publique"
msgstr ""

#: templates/article/member/history.html:108
#: templates/tutorial/tutorial/history.html:64
msgid "Beta"
msgstr ""

#: templates/article/member/history.html:131
#: templates/tutorial/tutorial/history.html:88
msgid "Inconnu"
msgstr ""

#: templates/article/member/index.html:19
#: templates/article/member/index.html:34
#: templates/article/member/index.html:47
#: templates/article/member/index.html:68
#: templates/tutorial/member/index.html:9
#: templates/tutorial/member/index.html:29
#: templates/tutorial/member/index.html:49
#: templates/tutorial/member/index.html:117
msgid "Publiés"
msgstr ""

#: templates/article/member/index.html:23
#: templates/article/member/index.html:38
#: templates/article/member/index.html:51
#: templates/article/member/index.html:78
#: templates/tutorial/member/index.html:15
#: templates/tutorial/member/index.html:35
#: templates/tutorial/member/index.html:55
#: templates/tutorial/member/index.html:132
msgid "Brouillons"
msgstr ""

#: templates/article/member/index.html:25
msgid "Tous mes articles"
msgstr ""

#: templates/article/member/index.html:32
#: templates/article/member/index.html:45
msgid "Mes Articles"
msgstr ""

#: templates/article/member/index.html:64
#: templates/article/validation/index.html:22
#: templates/forum/category/forum.html:107
#: templates/tutorial/member/index.html:113
#: templates/tutorial/validation/index.html:109
msgid "Filtres"
msgstr ""

#: templates/article/member/index.html:84
#: templates/article/validation/index.html:37
#: templates/forum/category/forum.html:135
#: templates/tutorial/member/index.html:139
#: templates/tutorial/validation/index.html:124
msgid "Annuler le filtre"
msgstr ""

#: templates/article/member/view.html:105
msgid "Cet article est en attente d'un validateur"
msgstr ""

#: templates/article/member/view.html:109
msgid "L'article est en cours de validation par"
msgstr ""

#: templates/article/member/view.html:116
#: templates/tutorial/tutorial/view.html:64
msgid "Le message suivant a été laissé à destination des validateurs"
msgstr ""

#: templates/article/member/view.html:128
#: templates/article/member/view.html:134
msgid "Une autre version de cet article"
msgstr ""

#: templates/article/member/view.html:129
#: templates/tutorial/tutorial/view.html:77
msgid "est en attente d'un validateur"
msgstr ""

#: templates/article/member/view.html:135
#: templates/tutorial/tutorial/view.html:83
msgid "est en cours de validation par"
msgstr ""

#: templates/article/reaction/edit.html:8
#: templates/article/reaction/edit.html:15
msgid "Éditer une réponse"
msgstr ""

#: templates/article/reaction/edit.html:21
msgid "Éditer une réponse à l'article"
msgstr ""

#: templates/article/reaction/new.html:8
#: templates/article/reaction/new.html:15
#: templates/article/reaction/new.html:21
msgid "Répondre à l'article"
msgstr ""

#: templates/article/reaction/new.html:29
msgid ""
"\n"
"                <strong>Au moins un nouveau message a été posté</strong> "
"dans la discussion\n"
"            pendant que vous rédigiez le votre.\n"
"            "
msgstr ""

#: templates/article/validation/history.html:9
msgid "Historique de validation de l'article"
msgstr ""

#: templates/article/validation/history.html:17
#: templates/tutorial/tutorial/diff.html:16
#: templates/tutorial/validation/history.html:17
msgid "Historique"
msgstr ""

#: templates/article/validation/history.html:60
#: templates/article/validation/index.html:63
#: templates/tutorial/validation/history.html:40
msgid "Proposé"
msgstr ""

#: templates/article/validation/history.html:61
#: templates/article/validation/index.html:64
#: templates/tutorial/validation/history.html:41
#: templates/tutorial/validation/index.html:53
msgid "Statut"
msgstr ""

#: templates/article/validation/history.html:72
#: templates/tutorial/validation/history.html:52
msgid "Message laissé à la validation"
msgstr ""

#: templates/article/validation/history.html:93
#: templates/tutorial/validation/index.html:97
msgid "Aucun tutoriel soumis en validation"
msgstr ""

#: templates/article/validation/index.html:8
msgid "Liste des articles soumis en validation"
msgstr ""

#: templates/article/validation/index.html:15
msgid "Liste des articles"
msgstr ""

#: templates/article/validation/index.html:26
#: templates/tutorial/validation/index.html:113
msgid "En cours de validation"
msgstr ""

#: templates/article/validation/index.html:31
#: templates/tutorial/validation/index.html:118
msgid "En attente de validateur"
msgstr ""

#: templates/article/validation/index.html:61
#: templates/tutorial/validation/index.html:50 zds/article/forms.py:19
#: zds/forum/forms.py:19 zds/gallery/forms.py:19 zds/gallery/forms.py:110
#: zds/mp/forms.py:25 zds/tutorial/forms.py:20
msgid "Titre"
msgstr ""

#: templates/article/validation/index.html:62
#: templates/tutorial/validation/index.html:51
msgid "Auteur(s)"
msgstr ""

#: templates/article/validation/index.html:85
#: templates/tutorial/member/index.html:81
#: templates/tutorial/validation/index.html:74
msgid "Aucune catégorie"
msgstr ""

#: templates/article/validation/index.html:108
msgid "Aucun article soumis en validation"
msgstr ""

#: templates/email/assoc/subscribe.html:8
msgid "Bonjour, membres du CA"
msgstr ""

#: templates/email/assoc/subscribe.html:12
#, python-format
msgid ""
"\n"
"        Le membre %(username)s souhaiterait adhérer à %(asso_name)s.\n"
"        "
msgstr ""

#: templates/email/assoc/subscribe.html:17
#: templates/email/assoc/subscribe.txt:8
msgid "Identité"
msgstr ""

#: templates/email/assoc/subscribe.html:18
#: templates/email/assoc/subscribe.txt:9 zds/member/forms.py:98
#: zds/pages/forms.py:23
msgid "Adresse courriel"
msgstr ""

#: templates/email/assoc/subscribe.html:19
#: templates/email/assoc/subscribe.txt:10 zds/pages/forms.py:28
msgid "Date de naissance"
msgstr ""

#: templates/email/assoc/subscribe.html:20
#: templates/email/assoc/subscribe.txt:11 zds/pages/forms.py:33
msgid "Adresse"
msgstr ""

#: templates/email/assoc/subscribe.html:23
#: templates/email/assoc/subscribe.txt:13
msgid "Raison de cette demande"
msgstr ""

#: templates/email/assoc/subscribe.html:29
msgid "Cliquez ici pour voir son profil sur le site"
msgstr ""

#: templates/email/assoc/subscribe.html:32
#: templates/email/forgot_password/confirm.html:23
#: templates/email/mp/new.html:17 templates/email/notification/new.html:17
msgid "Cordialement"
msgstr ""

#: templates/email/assoc/subscribe.txt:2
msgid "Bonjour, membres du CA !"
msgstr ""

#: templates/email/assoc/subscribe.txt:4
#, python-format
msgid ""
"\n"
"Le membre %(username)s demande à adhérer à %(asso_name)s !\n"
msgstr ""

#: templates/email/assoc/subscribe.txt:16
msgid "Lien du profil sur le site"
msgstr ""

#: templates/email/assoc/subscribe.txt:18
msgid "Cordialement,"
msgstr ""

#: templates/email/forgot_password/confirm.html:7
#: templates/email/forgot_password/confirm.txt:2 templates/email/mp/new.html:7
#: templates/email/mp/new.txt:2 templates/email/notification/new.html:7
#: templates/email/notification/new.txt:2
#: templates/email/register/confirm.html:7
#: templates/email/register/confirm.txt:2
msgid "Bonjour"
msgstr ""

#: templates/email/forgot_password/confirm.html:10
#: templates/email/forgot_password/confirm.txt:4
msgid ""
"Vous recevez ce message parce qu'une réinitialisation du mot de passe de "
"votre compte utilisateur a été demandée sur"
msgstr ""

#: templates/email/forgot_password/confirm.html:14
msgid "ATTENTION"
msgstr ""

#: templates/email/forgot_password/confirm.html:16
msgid ""
"Si vous n'avez pas demandé une réinitialisation du mot de passe, IGNOREZ et "
"EFFACEZ ce courriel immédiatement ! Continuez uniquement si vous souhaitez "
"que votre mot de passe soit réinitialisé !"
msgstr ""

#: templates/email/forgot_password/confirm.html:19
msgid ""
"Cliquez ou recopiez simplement le lien et complétez le reste du formulaire"
msgstr ""

#: templates/email/forgot_password/confirm.html:25
#: templates/email/mp/new.html:19 templates/email/notification/new.html:19
msgid "L'équipe"
msgstr ""

#: templates/email/mp/new.html:10 templates/email/mp/new.txt:4
msgid "vous a envoyé un message privé sur"
msgstr ""

#: templates/email/mp/new.html:13 templates/email/notification/new.html:13
msgid "Pour le lire"
msgstr ""

#: templates/email/mp/new.html:13 templates/email/notification/new.html:13
msgid "cliquez ici"
msgstr ""

#: templates/email/mp/new.txt:6 templates/email/notification/new.txt:6
msgid "Pour le lire, cliquez ou recopiez l'url suivante"
msgstr ""

#: templates/email/notification/new.html:10
#: templates/email/notification/new.txt:4
msgid "a répondu au sujet"
msgstr ""

#: templates/email/notification/new.html:10
#: templates/email/notification/new.txt:4
msgid "que vous suivez sur"
msgstr ""

#: templates/email/register/confirm.html:11
#, python-format
msgid ""
"\n"
"        Vous vous &ecirc;tes inscrit sur <a href=\"%(site_url)s\">"
"%(site_name)s</a> et nous vous en remercions.\n"
"        En &eacute;tant membre de notre communaut&eacute;, vous aurez la "
"possibilit&eacute; de r&eacute;diger des tutoriels et des articles\n"
"        que vous pourrez ensuite publier et ainsi de rendre vos "
"connaissances accessibles au plus grand nombre.\n"
"        Vous pourrez &eacute;galement &eacute;changer avec les autres "
"membres sur nos forums !\n"
"        <br />\n"
"        Il ne vous reste plus qu'&agrave; activer votre profil ! Pour ce "
"faire, visitez le lien ci-dessous :\n"
"        <br />\n"
"        <a href=\"%(url)s\">%(url)s</a>\n"
"        <br />\n"
"        <br />\n"
"        A tr&egrave;s bient&ocirc;t !\n"
"        <br />\n"
"        L'&eacute;quipe %(site_name)s\n"
"        "
msgstr ""

#: templates/email/register/confirm.txt:4
#, python-format
msgid ""
"\n"
"Vous vous êtes inscrit sur %(site_name)s et nous vous en remercions. En "
"étant membre de notre communauté, vous aurez la possibilité de rédiger des "
"tutoriels et des articles que vous pourrez ensuite publier et ainsi rendre "
"votre savoir accessible au plus grand nombre. Vous pourrez également "
"échanger avec les autres membres sur nos forums !\n"
"\n"
"Il ne vous reste plus qu'à activer votre profil ! Pour ce faire, visitez le "
"lien ci-dessous :\n"
"\n"
"%(url)s\n"
"\n"
"A très bientôt !\n"
"L'équipe %(site_name)s\n"
msgstr ""

#: templates/forum/base.html:66 templates/forum/topic/followed.html:6
#: templates/forum/topic/followed.html:12
#: templates/forum/topic/followed.html:18
msgid "Sujets suivis"
msgstr ""

#: templates/forum/base.html:83
msgid "Ne plus suivre"
msgstr ""

#: templates/forum/base.html:119 templates/mp/index.html:36
msgid "Non-lu"
msgstr ""

#: templates/forum/base.html:131
#: templates/forum/includes/topic_row.part.html:69 templates/mp/index.html:63
msgid "Dernière réponse"
msgstr ""

#: templates/forum/base.html:133
#: templates/forum/includes/topic_row.part.html:78
#: templates/member/profile.html:82 templates/misc/message.part.html:182
#: templates/misc/message.part.html:194 templates/mp/index.html:72
msgid "par"
msgstr ""

#: templates/forum/base.html:138
#: templates/forum/includes/topic_row.part.html:82 templates/mp/index.html:76
msgid "Aucune réponse"
msgstr ""

#: templates/forum/base.html:151
msgid "Aucun sujet suivi"
msgstr ""

#: templates/forum/index.html:6 templates/forum/index.html.py:18
#: templates/forum/index.html:24
msgid "Liste des forums"
msgstr ""

#: templates/forum/index.html:12
msgid ""
"Les forums vous permettent de venir poser vos questions aux autres membres "
"mais aussi de vous entraîner ou tout simplement de discuter"
msgstr ""

#: templates/forum/index.html:31
msgid ""
"\n"
"        Les forums vous permettent de venir poser vos questions aux autres \n"
"        membres mais aussi de s'entrainer ou <strong>tout simplement de "
"discuter</strong>.\n"
"        Cela fonctionne également dans l'autre sens : vous pouvez ici aider "
"les autres et \n"
"        proposer des exercices au reste de la communauté.\n"
"        "
msgstr ""

#: templates/forum/category/forum.html:8
#: templates/forum/category/forum.html:38
#: templates/forum/category/forum.html:51
#: templates/forum/category/forum.html:113
msgid "Sujets résolus"
msgstr ""

#: templates/forum/category/forum.html:10
#: templates/forum/category/forum.html:40
#: templates/forum/category/forum.html:53
msgid "Sujets non-résolus"
msgstr ""

#: templates/forum/category/forum.html:12
#: templates/forum/category/forum.html:42
#: templates/forum/category/forum.html:55
#: templates/forum/category/forum.html:127
msgid "Sujets sans réponse"
msgstr ""

#: templates/forum/category/forum.html:69 templates/forum/topic/index.html:127
#: templates/forum/topic/new.html:9 templates/forum/topic/new.html.py:15
#: templates/forum/topic/new.html:31
msgid "Nouveau sujet"
msgstr ""

#: templates/forum/category/forum.html:96
msgid "Aucun sujet trouvé"
msgstr ""

#: templates/forum/category/forum.html:120
msgid "Sujets non résolus"
msgstr ""

#: templates/forum/find/post.html:10 templates/forum/find/post.html.py:16
msgid "Messages postés par"
msgstr ""

#: templates/forum/find/post.html:25 templates/member/profile.html:403
msgid "Messages postés"
msgstr ""

#: templates/forum/find/post.html:26 templates/forum/find/topic.html:25
#: templates/search/search.html:11 templates/search/search.html.py:17
#: templates/search/search.html:23 templates/search/search.html.py:29
#: templates/tutorial/member/beta.html:20
#: templates/tutorial/member/online.html:19
msgid "Recherche"
msgstr ""

#: templates/forum/find/post.html:39 templates/forum/find/topic.html:37
msgid "Sujet"
msgstr ""

#: templates/forum/find/post.html:40 templates/forum/find/topic.html:38
msgid "Quand"
msgstr ""

#: templates/forum/find/post.html:41 templates/forum/find/topic.html:39
#: templates/tutorial/includes/chapter.part.html:66
#: templates/tutorial/includes/chapter.part.html:75
msgid "Extrait"
msgstr ""

#: templates/forum/find/post.html:66
msgid "Aucun message n'a été posté par"
msgstr ""

#: templates/forum/find/topic.html:9 templates/forum/find/topic.html.py:15
msgid "Sujets crées par"
msgstr ""

#: templates/forum/find/topic.html:24
msgid "Sujets crées"
msgstr ""

#: templates/forum/find/topic.html:63
msgid "Aucun sujet n'a été créé par"
msgstr ""

#: templates/forum/find/topic_by_tag.html:8
#: templates/forum/find/topic_by_tag.html:14
#: templates/forum/find/topic_by_tag.html:20
msgid "Tag"
msgstr ""

#: templates/forum/includes/feed.part.html:5
msgid "Nouveaux messages (RSS)"
msgstr ""

#: templates/forum/includes/feed.part.html:6
msgid "Nouveaux messages (ATOM)"
msgstr ""

#: templates/forum/includes/feed.part.html:7
msgid "Nouveaux sujets (RSS)"
msgstr ""

#: templates/forum/includes/feed.part.html:8
msgid "Nouveaux sujets (ATOM)"
msgstr ""

#: templates/forum/includes/forums.part.html:42
msgid "Aucun sujet"
msgstr ""

#: templates/forum/includes/topic_row.part.html:14
msgid "Epinglé"
msgstr ""

#: templates/forum/includes/topic_row.part.html:17
#: templates/forum/topic/index.html:12
msgid "Résolu"
msgstr ""

#: templates/forum/includes/topic_row.part.html:20
msgid "Fermé"
msgstr ""

#: templates/forum/includes/topic_row.part.html:41
msgid "Par"
msgstr ""

#: templates/forum/includes/topic_row.part.html:60 templates/mp/index.html:55
msgid "réponse"
msgstr ""

#: templates/forum/post/edit.html:9 templates/forum/post/edit.html.py:18
#: templates/forum/post/edit.html:24 templates/mp/post/edit.html:8
#: templates/mp/post/edit.html.py:15 templates/mp/post/edit.html:21
msgid "Éditer un message"
msgstr ""

#: templates/forum/post/new.html:10 templates/forum/post/new.html.py:16
#: templates/forum/post/new.html:25
msgid "Répondre au sujet"
msgstr ""

#: templates/forum/topic/index.html:68
msgid "L'auteur de ce sujet a trouvé une solution à son problème"
msgstr ""

#: templates/forum/topic/index.html:145
msgid "Marquer comme non résolu"
msgstr ""

#: templates/forum/topic/index.html:147
msgid "Marquer comme résolu"
msgstr ""

#: templates/forum/topic/index.html:164
msgid "Ne plus suivre ce sujet"
msgstr ""

#: templates/forum/topic/index.html:166
msgid "Suivre ce sujet"
msgstr ""

#: templates/forum/topic/index.html:181
msgid "Ne plus être notifié par courriel"
msgstr ""

#: templates/forum/topic/index.html:183
msgid "Être notifié par courriel"
msgstr ""

#: templates/forum/topic/index.html:195 templates/member/profile.html:420
#: templates/member/profile.html.py:421
msgid "Modération"
msgstr ""

#: templates/forum/topic/index.html:207
msgid "Ouvrir le sujet"
msgstr ""

#: templates/forum/topic/index.html:209
msgid "Fermer le sujet"
msgstr ""

#: templates/forum/topic/index.html:225
msgid "Enlever du post-it"
msgstr ""

#: templates/forum/topic/index.html:227
msgid "Marquer en post-it"
msgstr ""

#: templates/forum/topic/index.html:234
msgid "Déplacer le sujet"
msgstr ""

#: templates/gallery/base.html:7 templates/gallery/base.html.py:13
msgid "Galeries"
msgstr ""

#: templates/gallery/base.html:21 templates/gallery/gallery/list.html:66
msgid "Créer une galerie"
msgstr ""

#: templates/gallery/gallery/details.html:35
msgid "Galerie partagée avec"
msgstr ""

#: templates/gallery/gallery/details.html:40
msgid "Lecture"
msgstr ""

#: templates/gallery/gallery/details.html:42
msgid "Écriture"
msgstr ""

#: templates/gallery/gallery/details.html:52
msgid "Ajouter un utilisateur"
msgstr ""

#: templates/gallery/gallery/details.html:67
#: templates/gallery/gallery/details.html:98
msgid "Supprimer la sélection"
msgstr ""

#: templates/gallery/gallery/details.html:71
#: templates/gallery/gallery/details.html:102
msgid "Vue grille"
msgstr ""

#: templates/gallery/gallery/details.html:106
#: templates/gallery/gallery/list.html:51
msgid "Aucune image"
msgstr ""

#: templates/gallery/gallery/details.html:109
#, python-format
msgid ""
"\n"
"                        Vous pouvez <a href=\"%(new_img_url)s\">ajouter une "
"image</a> à cette galerie dès à présent !\n"
"                    "
msgstr ""

#: templates/gallery/gallery/details.html:127
#: templates/gallery/image/edit.html:72 templates/gallery/image/new.html:39
msgid "Ajouter une image"
msgstr ""

#: templates/gallery/gallery/details.html:132
#: templates/gallery/image/edit.html:77 templates/gallery/image/new.html:44
msgid "Importer une archive"
msgstr ""

#: templates/gallery/gallery/list.html:6
#: templates/gallery/gallery/list.html:12
#: templates/gallery/gallery/list.html:18
msgid "Liste des galeries"
msgstr ""

#: templates/gallery/gallery/list.html:53
msgid "1 image"
msgstr ""

#: templates/gallery/gallery/list.html:55
msgid "images"
msgstr ""

#: templates/gallery/gallery/list.html:65
msgid "Vous n'avez pas encore de galerie"
msgstr ""

#: templates/gallery/gallery/list.html:80
msgid "Supprimer les galeries sélectionnées"
msgstr ""

#: templates/gallery/gallery/list.html:85
msgid ""
"Attention, vous vous appretez à supprimer toutes les galeries sélectionnées"
msgstr ""

#: templates/gallery/gallery/new.html:8 templates/gallery/gallery/new.html:14
#: templates/gallery/gallery/new.html:20
msgid "Nouvelle galerie"
msgstr ""

#: templates/gallery/image/edit.html:9 templates/gallery/image/edit.html:22
msgid "Éditer une image"
msgstr ""

#: templates/gallery/image/edit.html:16
msgid "Éditer une Image"
msgstr ""

#: templates/gallery/image/edit.html:31
msgid "Image"
msgstr ""

#: templates/gallery/image/edit.html:36 templates/gallery/image/edit.html:52
msgid "Miniature"
msgstr ""

#: templates/gallery/image/edit.html:47
msgid "Code markdown pour insérer cette image"
msgstr ""

#: templates/gallery/image/edit.html:49
msgid "Taille normale"
msgstr ""

#: templates/gallery/image/edit.html:55
msgid "Miniature + lien vers taille noramle"
msgstr ""

#: templates/gallery/image/new.html:8 templates/gallery/image/new.html:15
#: templates/gallery/image/new.html:21
msgid "Nouvelle image"
msgstr ""

#: templates/member/base.html:6 templates/member/base.html.py:12
#: templates/member/base.html:18
msgid "Membres"
msgstr ""

#: templates/member/index.html:6 templates/member/index.html.py:12
#: templates/member/index.html:18
msgid "Liste des membres"
msgstr ""

#: templates/member/index.html:25
msgid ""
"Sur cette page vous pourrez trouver la liste des membres inscrits au site "
"(actuellement"
msgstr ""

#: templates/member/index.html:25
msgid "membres"
msgstr ""

#: templates/member/login.html:13
#: templates/member/register/token_success.html:11
msgid "no-sidebar"
msgstr ""

#: templates/member/login.html:34
#, python-format
msgid ""
"\n"
"                    Si vous n'avez pas de compte, vous pouvez <a href="
"\"%(url_register)s\" >vous inscrire</a>.\n"
"                "
msgstr ""

<<<<<<< HEAD
#: templates/member/login.html:41
msgid "Connexion classique"
msgstr ""

#: templates/member/login.html:45
msgid "Connexion via réseaux sociaux"
=======
#: templates/member/login.html:44
#: templates/member/forgot_password/index.html:7
#: templates/member/forgot_password/index.html:13
#: templates/member/forgot_password/index.html:19
#: templates/member/forgot_password/success.html:6
#: templates/member/forgot_password/success.html:12
#: templates/member/forgot_password/success.html:18
msgid "Mot de passe oublié"
>>>>>>> 33dabe75
msgstr ""

#: templates/member/login.html:48
msgid "Connexion via Facebook"
msgstr ""

#: templates/member/login.html:51
msgid "Connexion via Twitter"
msgstr ""

#: templates/member/login.html:54
msgid "Connexion via Google+"
msgstr ""

#: templates/member/login.html:62 templates/member/register/index.html:64
msgid "Vous êtes déjà connecté"
msgstr ""

#: templates/member/profile.html:30
msgid "Profil de"
msgstr ""

#: templates/member/profile.html:42
msgid "Inscrit"
msgstr ""

#: templates/member/profile.html:45
msgid "Dernière visite sur le site"
msgstr ""

#: templates/member/profile.html:49
msgid "Dernière IP"
msgstr ""

#: templates/member/profile.html:65
msgid "E-mail"
msgstr ""

#: templates/member/profile.html:71
msgid "Site web"
msgstr ""

#: templates/member/profile.html:78
msgid "Remarques sur cet utilisateur"
msgstr ""

#: templates/member/profile.html:85
msgid "Cet utilisateur n'a reçu aucune remarque"
msgstr ""

#: templates/member/profile.html:88
msgid "Ajouter une remarque"
msgstr ""

#: templates/member/profile.html:96 templates/member/profile.html.py:249
msgid "Signature"
msgstr ""

#: templates/member/profile.html:102
msgid "Derniers sujets créés"
msgstr ""

#: templates/member/profile.html:135 templates/member/profile.html.py:277
<<<<<<< HEAD
#: zds/member/forms.py:206
=======
#: zds/member/forms.py:203
>>>>>>> 33dabe75
msgid "Biographie"
msgstr ""

#: templates/member/profile.html:143 templates/member/profile.html.py:291
#: templates/member/profile.html:292
msgid "Activité"
msgstr ""

#: templates/member/profile.html:156 templates/member/profile.html.py:284
msgid "Anciens tutoriels SdZ"
msgstr ""

#: templates/member/profile.html:160 templates/tutorial/export.html:15
#: templates/tutorial/tutorial/import.html:63
msgid "Tutoriel"
msgstr ""

#: templates/member/profile.html:172
#, python-format
msgid ""
"\n"
"                                            Attention ! Vous êtes sur le "
"point de supprimer le tutoriel \"<em>%(tutotitle)s</em>\".\n"
"                                        "
msgstr ""

#: templates/member/profile.html:195
msgid "de mon compte"
msgstr ""

#: templates/member/profile.html:199
msgid "Modifier le profil"
msgstr ""

#: templates/member/profile.html:204
msgid "Promouvoir"
msgstr ""

#: templates/member/profile.html:216
msgid "Envoyer un message privé"
msgstr ""

#: templates/member/profile.html:223
msgid "Attribuer un tuto SdZ"
msgstr ""

#: templates/member/profile.html:227
msgid "Choisissez un tutoriel du SdZ à attribuer au membre"
msgstr ""

#: templates/member/profile.html:238 templates/member/profile.html.py:239
msgid "Accès rapide"
msgstr ""

#: templates/member/profile.html:243
msgid "Informations générales"
msgstr ""

#: templates/member/profile.html:256
msgid "Derniers sujets"
msgstr ""

#: templates/member/profile.html:300 templates/member/profile.html.py:357
msgid "En ligne"
msgstr ""

#: templates/member/profile.html:308
msgid "En version bêta"
msgstr ""

#: templates/member/profile.html:325 templates/member/profile.html.py:342
#: templates/member/profile.html:370 templates/member/profile.html.py:383
msgid "En rédaction"
msgstr ""

#: templates/member/profile.html:397
msgid "Sujets créés"
msgstr ""

#: templates/member/profile.html:413
msgid "Aucune activité"
msgstr ""

#: templates/member/profile.html:423
msgid "Statistiques"
msgstr ""

#: templates/member/profile.html:427
msgid "Messages modérés"
msgstr ""

#: templates/member/profile.html:433
msgid "Alertes actives"
msgstr ""

#: templates/member/profile.html:439
msgid "Sanctions"
msgstr ""

#: templates/member/profile.html:444
msgid "Lecture seule temporaire"
msgstr ""

#: templates/member/profile.html:448
msgid ""
"\n"
"                                    Pour quelle raison souhaitez-vous mettre "
"ce membre en lecture seule <em>temporairement</em> ?\n"
"                                "
msgstr ""

#: templates/member/profile.html:462
msgid "Lecture seule"
msgstr ""

#: templates/member/profile.html:466
msgid "Pour quelle raison souhaitez-vous mettre ce membre en lecture seule"
msgstr ""

#: templates/member/profile.html:478
msgid "Ôter la lecture seule"
msgstr ""

#: templates/member/profile.html:482
msgid ""
"\n"
"                                Pour quelle raison souhaitez-vous "
"<strong>lever la sanction</strong> de ce membre ?\n"
"                                "
msgstr ""

#: templates/member/profile.html:498
msgid "Bannir temporairement"
msgstr ""

#: templates/member/profile.html:502
msgid ""
"\n"
"                                    Pour quelle raison souhaitez-vous bannir "
"ce membre <em>temporairement</em> ?\n"
"                                "
msgstr ""

#: templates/member/profile.html:516
msgid "Bannir définitivement"
msgstr ""

#: templates/member/profile.html:520
msgid "Pour quelle raison souhaitez-vous bannir ce membre"
msgstr ""

#: templates/member/profile.html:532
msgid "Ôter le bannissement"
msgstr ""

#: templates/member/profile.html:536
msgid "Pour quelle raison souhaitez vous lever la sanction de ce membre"
msgstr ""

<<<<<<< HEAD
#: templates/member/forgot_password/index.html:7
#: templates/member/forgot_password/index.html:13
#: templates/member/forgot_password/index.html:19
#: templates/member/forgot_password/success.html:6
#: templates/member/forgot_password/success.html:12
#: templates/member/forgot_password/success.html:18
msgid "Mot de passe oublié"
msgstr ""

=======
>>>>>>> 33dabe75
#: templates/member/forgot_password/index.html:30
msgid ""
"Si vous avez perdu votre mot de passe, vous pouvez utiliser ce formulaire "
"pour le ré-initialiser. Saisissez votre identifiant ou votre adresse de "
"courriel dans le champ ci-dessous"
msgstr ""

#: templates/member/forgot_password/index.html:33
msgid ""
"Une fois le formulaire envoyé, vous recevrez un courriel demandant la "
"validation de cette requête pour s'assurer qu'aucune tentative d'abus n'a eu "
"lieu. Ce courriel contiendra également un lien sur lequel vous devrez "
"cliquer pour avoir plus d'instructions"
msgstr ""

#: templates/member/forgot_password/index.html:37
#: templates/member/new_password/index.html:34
msgid "Vous êtes connecté"
msgstr ""

#: templates/member/forgot_password/success.html:25
msgid ""
"Un courriel contenant de plus amples instructions d'activation a été envoyé. "
"Ce courriel se trouve peut-être dans vos spams"
msgstr ""

#: templates/member/new_password/failed.html:6
#: templates/member/new_password/failed.html:12
msgid "Nouveau mot de passe raté"
msgstr ""

#: templates/member/new_password/failed.html:18
#: templates/member/new_password/index.html:7
#: templates/member/new_password/index.html:13
#: templates/member/new_password/index.html:19
#: templates/member/new_password/success.html:18 zds/member/forms.py:399
msgid "Nouveau mot de passe"
msgstr ""

#: templates/member/new_password/failed.html:25
msgid ""
"Votre mot de passe n'a pas pu être modifié. A partir du moment où vous "
"soumettez votre requête pour réinitialiser votre mot de passe, vous n'avez "
"qu'une heure pour la confirmer"
msgstr ""

#: templates/member/new_password/failed.html:28
msgid "Re-soumettre votre demande de réinitialisation"
msgstr ""

#: templates/member/new_password/index.html:30
msgid "Renseignez votre nouveau mot de passe"
msgstr ""

#: templates/member/new_password/success.html:6
#: templates/member/new_password/success.html:12
msgid "Nouveau mot de passe réussi"
msgstr ""

#: templates/member/new_password/success.html:25
msgid "Votre mot de passe a bien été modifié"
msgstr ""

#: templates/member/new_password/success.html:25
msgid "Vous connectez"
msgstr ""

#: templates/member/register/index.html:31
#, python-format
msgid ""
"\n"
"                <strong>Vous êtes sur le point de vous inscrire sur "
"%(app_name)s</strong>. Si vous\n"
"                possédez déjà un compte, veuillez <a href=\"%(url_login)s"
"\">vous connecter</a>.\n"
"                "
msgstr ""

#: templates/member/register/index.html:41
msgid ""
"Les informations demandées dans le formulaire suivant sont nécessaires afin "
"de poursuivre votre inscription"
msgstr ""

#: templates/member/register/index.html:48
msgid ""
"Vous pouvez également créer un compte en utilisant un des services tiers ci-"
"dessous"
msgstr ""

#: templates/member/register/success.html:6
#: templates/member/register/success.html:12
#: templates/member/register/success.html:18
msgid "Création du compte réussie"
msgstr ""

#: templates/member/register/success.html:25
msgid ""
"Votre compte a été créé avec succès. Vous allez recevoir un courriel "
"contenant un lien d'activation. Veuillez cliquer sur celui-ci avant toute "
"tentative de connexion"
msgstr ""

#: templates/member/register/token_already_used.html:6
#: templates/member/register/token_already_used.html:12
msgid "Compte déjà activé"
msgstr ""

#: templates/member/register/token_already_used.html:19
msgid "Déjà activé"
msgstr ""

#: templates/member/register/token_already_used.html:27
#, python-format
msgid ""
"\n"
"            Votre email a déjà été activé. Si vous avez oublié votre mot de "
"passe, vous pouvez le retrouver <a href=\"%(url_forgot)s\">ici</a>.\n"
"        "
msgstr ""

#: templates/member/register/token_failed.html:6
#: templates/member/register/token_failed.html:12
#: templates/member/register/token_failed.html:19
msgid "Jeton expiré"
msgstr ""

#: templates/member/register/token_failed.html:27
#, python-format
msgid ""
"\n"
"            Désolé, votre de jeton de confirmation a expiré. Vous pouvez "
"cependant le regénerer, pour cela, cliquer sur ce lien suivant: <a href="
"\"%(url_generate)s?token=%(jeton)s\">envoi de jeton</a>.\n"
"        "
msgstr ""

#: templates/member/register/token_success.html:6
#: templates/member/register/token_success.html:23
msgid "Confirmation d'inscription réussie"
msgstr ""

#: templates/member/register/token_success.html:17 zds/member/forms.py:522
msgid "Confirmation"
msgstr ""

#: templates/member/register/token_success.html:26
msgid "Vous avez confirmé votre courriel sur le site"
msgstr ""

#: templates/member/register/token_success.html:29
msgid "Vous pouvez maintenant vous connecter et partager avec tous les membres"
msgstr ""

#: templates/member/register/token_success.html:31
msgid "Mot de passe déjà oublié"
msgstr ""

#: templates/member/settings/base.html:26
msgid "Navigation"
msgstr ""

#: templates/member/settings/base.html:30
#: templates/member/settings/user.html:7
#: templates/member/settings/user.html:13
#: templates/member/settings/user.html:19
msgid "Pseudo et courriel"
msgstr ""

#: templates/member/settings/base.html:31
msgid "Se désinscrire"
msgstr ""

#: templates/member/settings/memberip.html:6
#: templates/member/settings/memberip.html:18
msgid "Membres par IP"
msgstr ""

#: templates/member/settings/memberip.html:12
msgid "IP"
msgstr ""

#: templates/member/settings/memberip.html:25
msgid "Liste des membres dont la dernière IP est"
msgstr ""

#: templates/member/settings/memberip.html:37
#, python-format
msgid " \"le\" %(last_visit)s "
msgstr ""

#: templates/member/settings/promote.html:7
#: templates/member/settings/promote.html:13
#: templates/member/settings/promote.html:19
msgid "Gestion des groupes"
msgstr ""

#: templates/member/settings/unregister.html:6
msgid "Supression de compte"
msgstr ""

#: templates/member/settings/unregister.html:12
#: templates/member/settings/unregister.html:18
msgid "Désinscription"
msgstr ""

#: templates/member/settings/unregister.html:25
#, python-format
msgid ""
"\n"
"         Attention %(username)s, vous êtes sur le point de vous désinscrire "
"de Zeste de Savoir. Voici ce qu'implique cette action <strong>qui ne peut "
"être annulée</strong> :\n"
"        "
msgstr ""

#: templates/member/settings/unregister.html:32
msgid "Toutes vos conversations privées (MP) seront perdues"
msgstr ""

#: templates/member/settings/unregister.html:35
msgid "Tous vos messages de forums seront anonymisés"
msgstr ""

#: templates/member/settings/unregister.html:38
#, python-format
msgid ""
"\n"
"                Votre compte et tout ses détails seront supprimés, cela "
"signifie que l'adresse courriel (%(email)s) sera effacée du système et votre "
"pseudo (%(username)s) sera libéré et utilisable par un autre membre ;\n"
"            "
msgstr ""

#: templates/member/settings/unregister.html:43
msgid ""
"Vos tutoriels et articles non publiés (brouillon, bêta ou en cours de "
"validation) seront supprimés sans possibilité de récuperation (sauf si "
"d'autres auteurs sont présents lors de la rédaction"
msgstr ""

#: templates/member/settings/unregister.html:46
msgid "Vos tutoriels et articles publiés subiront les modifications suivantes"
msgstr ""

#: templates/member/settings/unregister.html:49
msgid ""
"\n"
"                        si vous étiez seul, ils seront placés sous la "
"gouvernance du compte \"Auteur Externe\", sauf demande contraire de votre "
"part à un membre du staff <strong>avant</strong> votre désinscription ;\n"
"                    "
msgstr ""

#: templates/member/settings/unregister.html:54
msgid ""
"si vous étiez plusieurs auteurs, vous quitterez le groupe de rédacteurs. Les "
"autres pourront dès lors continuer sans vous"
msgstr ""

#: templates/member/settings/unregister.html:62
msgid ""
" Si vous souhaitez poursuivre votre désinscription, cliquez sur le bouton "
"<kbd>Me désinscrire</kbd> ci-dessous. Sinon il n'est pas encore trop tard "
msgstr ""

#: templates/member/settings/unregister.html:66
#: templates/member/settings/unregister.html:80
msgid "Me désinscrire"
msgstr ""

#: templates/member/settings/unregister.html:76
msgid "C'est votre dernière chance de rester parmi nous"
msgstr ""

#: templates/misc/badge.part.html:7
msgid "Banni"
msgstr ""

#: templates/misc/badge.part.html:9
msgid "LS"
msgstr ""

#: templates/misc/badge.part.html:11
msgid "Staff"
msgstr ""

#: templates/misc/message.part.html:39
msgid "Auteur du sujet"
msgstr ""

#: templates/misc/message.part.html:50
msgid "Masquer"
msgstr ""

#: templates/misc/message.part.html:56
msgid "Pour quelle raison souhaitez vous masquer ce message"
msgstr ""

#: templates/misc/message.part.html:61
msgid ""
"Attention, en masquant ce message, vous ne pourrez plus l'afficher vous "
"même. Êtes vous certains de vouloir le faire"
msgstr ""

#: templates/misc/message.part.html:86 templates/misc/message.part.html:96
msgid "Signaler"
msgstr ""

#: templates/misc/message.part.html:91
msgid "Pour quelle raison signalez-vous ce message"
msgstr ""

#: templates/misc/message.part.html:93
msgid "Minimum 3 caractères pour signaler"
msgstr ""

#: templates/misc/message.part.html:106
msgid "Citer"
msgstr ""

#: templates/misc/message.part.html:113
msgid "Voir"
msgstr ""

#: templates/misc/message.part.html:118
msgid "Démasquer"
msgstr ""

#: templates/misc/message.part.html:123
#, python-format
msgid ""
"\n"
"                                Ce message a été masqué par <strong>"
"%(editor)s</strong>, êtes vous certains de vouloir le ré-afficher ?\n"
"                                "
msgstr ""

#: templates/misc/message.part.html:152
msgid "Reprise du dernier message de la page précédente"
msgstr ""

#: templates/misc/message.part.html:157
msgid "Cette réponse a aidé l'auteur du sujet"
msgstr ""

#: templates/misc/message.part.html:173
msgid "Masqué par"
msgstr ""

#: templates/misc/message.part.html:180
msgid "Édité"
msgstr ""

#: templates/misc/message.part.html:198
msgid "Résoudre"
msgstr ""

#: templates/misc/message.part.html:204
msgid "Résoudre l'alerte"
msgstr ""

#: templates/misc/message_form.html:7
msgid "Ce sujet est verrouillé"
msgstr ""

#: templates/misc/message_form.html:11
msgid "Vous devez être connecté pour pouvoir poster un message"
msgstr ""

#: templates/misc/message_form.html:17
msgid ""
"Créez un compte en une minute pour profiter pleinement de toutes les "
"fonctionnalités de Zeste de Savoir. Ici, tout est gratuit et sans publicité"
msgstr ""

#: templates/misc/message_form.html:18
msgid "Créer un compte"
msgstr ""

#: templates/misc/message_form.html:23
msgid ""
"Vous venez de poster. Merci de patienter au moins 15 minutes entre deux "
"messages consécutifs afin de limiter le flood"
msgstr ""

#: templates/misc/message_form.html:27
msgid "Vous êtes seul dans cette conversation"
msgstr ""

#: templates/misc/message_form.html:54 zds/utils/forms.py:22
#: zds/utils/forms.py:46
msgid "Aperçu"
msgstr ""

#: templates/misc/message_form.html:62 zds/member/forms.py:497
#: zds/member/forms.py:539 zds/utils/forms.py:18 zds/utils/forms.py:42
msgid "Envoyer"
msgstr ""

#: templates/misc/pagination.part.html:18
msgid "Précédente"
msgstr ""

#: templates/misc/pagination.part.html:40
#: templates/misc/pagination.part.html:53
msgid "Aller à la page"
msgstr ""

#: templates/misc/pagination.part.html:49
msgid "Indiquez la page à laquelle vous souhaitez vous rendre"
msgstr ""

#: templates/misc/pagination.part.html:64
msgid "Suivante"
msgstr ""

#: templates/misc/previsualization.part.html:6
msgid "Prévisualisation de votre message"
msgstr ""

#: templates/misc/validation.part.html:19
msgid "Réservé par"
msgstr ""

#: templates/misc/validation.part.html:34
msgid "Actuellement réservé par"
msgstr ""

#: templates/misc/validation.part.html:35
msgid ""
"\n"
"                    Êtes-vous certains de vouloir <strong>annuler la "
"réservation</strong> ?\n"
"                "
msgstr ""

#: templates/misc/validation.part.html:44
msgid "Accepté"
msgstr ""

#: templates/misc/validation.part.html:48
msgid "Commentaire du validateur"
msgstr ""

#: templates/misc/validation.part.html:57
msgid "Rejeté"
msgstr ""

#: templates/misc/validation.part.html:61
msgid "Motif du rejet"
msgstr ""

#: templates/mp/base.html:7 templates/mp/base.html.py:19
msgid "Messagerie Privée"
msgstr ""

#: templates/mp/base.html:13
msgid "Messagerie"
msgstr ""

#: templates/mp/base.html:25
msgid "active"
msgstr ""

#: templates/mp/base.html:33 templates/mp/post/edit.html:56
msgid "Nouvelle conversation"
msgstr ""

#: templates/mp/index.html:9 templates/mp/index.html.py:15
#: templates/mp/index.html:21
msgid "Liste des conversations"
msgstr ""

#: templates/mp/index.html:42 templates/mp/topic/index.html:36
msgid "Participant"
msgstr ""

#: templates/mp/index.html:95
msgid "Supprimer les conversations sélectionnées"
msgstr ""

#: templates/mp/index.html:100
msgid ""
"Attention, vous vous appretez à supprimer toutes les conversations "
"sélectionnées"
msgstr ""

#: templates/mp/post/edit.html:60 templates/mp/topic/index.html:49
#: templates/mp/topic/index.html.py:100
msgid "Ajouter un membre"
msgstr ""

#: templates/mp/post/edit.html:63
msgid "Vous allez rajouter un nouveau membre dans la conversation privé"
msgstr ""

#: templates/mp/post/edit.html:69 templates/mp/topic/index.html:110
#: zds/gallery/forms.py:93 zds/gallery/forms.py:138
msgid "Ajouter"
msgstr ""

#: templates/mp/post/edit.html:76 zds/mp/forms.py:16
msgid "Participants"
msgstr ""

#: templates/mp/post/new.html:9 templates/mp/post/new.html.py:16
#: templates/mp/post/new.html:22
msgid "Répondre au MP"
msgstr ""

#: templates/mp/post/new.html:36
msgid ""
"\n"
"            <strong>Au moins un nouveau message a été posté</strong> dans la "
"discussion\n"
"            pendant que vous rédigiez le votre.\n"
"            "
msgstr ""

#: templates/mp/topic/index.html:104
msgid "Vous allez rajouter un nouveau membre dans la conversation privée"
msgstr ""

#: templates/mp/topic/index.html:117
msgid "Quitter la conversation"
msgstr ""

#: templates/mp/topic/index.html:121
msgid ""
"Attention, vous vous apprêtez à quitter définitivement cette conversation"
msgstr ""

#: templates/mp/topic/new.html:8 templates/mp/topic/new.html.py:14
#: templates/mp/topic/new.html:20
msgid "Nouvelle conversation privée"
msgstr ""

#: templates/pages/about.html:25
#, python-format
msgid ""
"\n"
"            Si vous vous intéressez à tout cela, vous devriez songer à <a "
"href=\"%(repository)s\">contribuer au développement du site</a> !\n"
"        "
msgstr ""

#: templates/pages/about.html:33
msgid "Droits"
msgstr ""

#: templates/pages/about.html:36
#, python-format
msgid ""
"\n"
"                            %(site_name)s est un site donc le code source "
"est sous licence <a href=\"%(src_url_license)s\">%(src_code)s</a>, et "
"provient en partie de <a href=\"%(provider_url)s\">%(provider_name)s</a>.\n"
"                        "
msgstr ""

#: templates/pages/about.html:43
#, python-format
msgid ""
"\n"
"                            <a href=\"#\">Le logo de %(site_name)s</a> a été "
"créé par %(author_logo)s et est sous\n"
"                            <a rel=\"license\" href=\"%(url_license)s\">\n"
"                            <img alt=\"%(logo_title)s\" src=\"%(url_image)s"
"\">\n"
"                    \t    %(logo_desc)s\n"
"                            </a>\n"
"                        "
msgstr ""

#: templates/pages/about.html:57
msgid "Système / Back-end"
msgstr ""

#: templates/pages/about.html:59
msgid "Le Back-end est propulsé par les outils suivants"
msgstr ""

#: templates/pages/about.html:62
msgid "Site"
msgstr ""

#: templates/pages/about.html:74
msgid "Base de données"
msgstr ""

#: templates/pages/about.html:81
msgid "Front-end"
msgstr ""

#: templates/pages/about.html:83
msgid "Le front-end utilise les outils suivants"
msgstr ""

#: templates/pages/about.html:86
msgid "Feuilles de style"
msgstr ""

#: templates/pages/alerts.html:8 templates/pages/alerts.html.py:14
#: templates/pages/alerts.html:20
msgid "Liste des alertes en cours"
msgstr ""

#: templates/pages/alerts.html:28
msgid "Type"
msgstr ""

#: templates/pages/alerts.html:31
msgid "Message"
msgstr ""

#: templates/pages/alerts.html:32
msgid "Sur un message de"
msgstr ""

#: templates/pages/alerts.html:41
#, python-format
msgid " posté le %(timing)s "
msgstr ""

#: templates/pages/assoc_subscribe.html:7
#: templates/pages/assoc_subscribe.html:13
#: templates/pages/assoc_subscribe.html:19
msgid "Adhérer à l'association"
msgstr ""

#: templates/pages/assoc_subscribe.html:25
msgid "Pourquoi adhérer"
msgstr ""

#: templates/pages/assoc_subscribe.html:27
#, python-format
msgid ""
"\n"
"            Adhérer à l'association %(asso_name)s permet de nous soutenir de "
"manière concrète et d'officialiser votre engagement.\n"
"        "
msgstr ""

#: templates/pages/assoc_subscribe.html:32
#, python-format
msgid ""
"\n"
"            D'autre part, le financement des activités de l'association, "
"dont bien sûr le site, est intégralement assuré par\n"
"            les cotisations des membres : adhérer vous permet ainsi "
"d'assurer la pérennité du site. La cotisation, pour\n"
"            l'année 2014, est de <strong>%(asso_fee)s</strong> (le montant "
"sera révisé tous les ans). Si pour une raison quelconque\n"
"            vous ne pouvez pas payer cette cotisation, faites-en nous part, "
"nous pouvons accorder des dérogations\n"
"            exceptionnelles.\n"
"        "
msgstr ""

#: templates/pages/assoc_subscribe.html:41
msgid "Notez que l'adhésion est subordonnée au paiement de cette cotisation"
msgstr ""

#: templates/pages/assoc_subscribe.html:44
msgid ""
"Adhérer permet bien entendu de participer à l'Assemblée Générale annuelle de "
"l'association, qui élit le Conseil d'Administration. Si vous avez des idées "
"pour faire avancer l'association et donc le site, c'est le moment"
msgstr ""

#: templates/pages/assoc_subscribe.html:47
msgid ""
"\n"
"            Une précision importante : <strong>adhérer à l'association ne "
"vous apporte rien sur le site</strong>. L'adhésion\n"
"            n'est là que pour soutenir le projet, et ne donne droit à aucun "
"pouvoir ou badge supplémentaires. Elle ne donne\n"
"            même pas accès à un forum secret, puisque le forum de "
"l'association est public !\n"
"        "
msgstr ""

#: templates/pages/assoc_subscribe.html:54
msgid ""
"Enfin, toutes les fonctionnalités du site sont disponibles à tous : aucune "
"n'est conditionnée à l'adhésion à l'association"
msgstr ""

#: templates/pages/assoc_subscribe.html:57
msgid "Formulaire d'adhésion"
msgstr ""

#: templates/pages/association.html:24
msgid "Présentation de l'association"
msgstr ""

#: templates/pages/association.html:26
#, python-format
msgid ""
"\n"
"            %(asso_name)s est une association loi 1901 (association à but "
"non lucratif) et joue le rôle de structure\n"
"            légale du site %(site_url)s, dont le but est de promouvoir le "
"partage de connaissances à travers des\n"
"            ressources pédagogiques gratuites et de préférence sous licence "
"libre.\n"
"            <a href=\"http://www.journal-officiel.gouv.fr/publications/assoc/"
"pdf/2014/0016/JOAFE_PDF_Unitaire_20140016_01712.pdf\">\n"
"                Parue au Journal officiel le 19 avril 2014</a>, "
"l'association a tenu sa première assemblée générale le 15 mars\n"
"            2014, au cours de laquelle ont été élus le bureau et le conseil "
"d'administration en présence des <strong>quatorze</strong> membres "
"fondateurs.\n"
"        "
msgstr ""

#: templates/pages/association.html:36
msgid ""
"Ces membres fondateurs sont tous des anciens membres très actifs du feu "
"siteduzero, un site de diffusion de connaissances et d'entraide. À la suite "
"du changement de politique de ce dernier, ils ont décidé de recréer une "
"plateforme sur laquelle ils pourraient à nouveau s'entraider et partager "
"convenablement leurs connaissances et surtout retrouver l'esprit "
"communautaire qu'ils aimaient tant"
msgstr ""

#: templates/pages/association.html:39
#, python-format
msgid ""
"\n"
"            Voilà l'histoire de %(asso_name)s.\n"
"        "
msgstr ""

#: templates/pages/association.html:44
msgid "L'association et le site"
msgstr ""

#: templates/pages/association.html:46
msgid ""
"\n"
"            <strong>Adhérer à l'association ne vous apporte rien sur le "
"site</strong>. L'adhésion n'est là que pour soutenir\n"
"            le projet, et ne donne droit à aucun pouvoir ou badge "
"supplémentaire. Elle ne donne même pas accès à un forum\n"
"            secret, puisque le forum de l'association est public !\n"
"        "
msgstr ""

#: templates/pages/association.html:53
msgid ""
"De même, toutes les fonctionnalités du site sont disponibles à tous : aucune "
"n'est conditionné à l'adhésion à l'association"
msgstr ""

#: templates/pages/association.html:56
msgid "Notez que vous devez être inscrit pour pouvoir adhérer"
msgstr ""

#: templates/pages/base.html:6 templates/pages/index.html:6
#: templates/pages/index.html.py:18
msgid "Pages"
msgstr ""

#: templates/pages/contact.html:24
msgid "L'équipe de communication"
msgstr ""

#: templates/pages/contact.html:26
#, python-format
msgid ""
"\n"
"            Vous pouvez à tout moment joindre l'équipe de communication de "
"%(site_name)s par courriel via <a href=\"%(email_contact)s?Subject=Contact "
"communication\" target=\"_top\">%(email_contact)s</a>\n"
"        "
msgstr ""

#: templates/pages/contact.html:33
#, python-format
msgid ""
"\n"
"                Vous pouvez joindre l'association par courriel via <a href="
"\"mailto:%(email_association)s?Subject=Contact association\" target=\"_top\">"
"%(email_association)s</a>\n"
"            "
msgstr ""

#: templates/pages/contact.html:39
msgid "Le staff"
msgstr ""

#: templates/pages/contact.html:41
#, python-format
msgid ""
"\n"
"            Le staff est constitué de certains membres du site dont le but "
"est de contrôler le contenu publié sur %(site_name)s. Ils sont en charge de "
"la modération des messages sur les forums et commentaires, ainsi que de la "
"validation et publication d'articles et/ou de tutoriels de %(site_name)s.\n"
"            Les membres faisant partie du Staff sont les suivants :\n"
"        "
msgstr ""

#: templates/pages/contact.html:56
msgid "L'équipe technique"
msgstr ""

#: templates/pages/contact.html:58
#, python-format
msgid ""
"\n"
"            L'équipe technique est constituée de certains membres du site "
"dont le but est d'une part de s'assurer que le site reste toujours "
"disponible en ligne, et d'autre part de corriger les bogues rencontrés sur "
"le site.\n"
"            Des administrateurs systèmes, jusqu'aux designeurs, en passant "
"par les développeurs back-end et intégrateurs front-end, ils s'occupent "
"aussi de la maintenance du <a href=\"%(repository)s\">dépôt officiel du "
"projet</a>. Les membres faisant partie de l'équipe technique sont les "
"suivants :\n"
"        "
msgstr ""

#: templates/pages/cookies.html:6 templates/pages/cookies.html.py:12
#: templates/pages/cookies.html:18
msgid "À propos des cookies"
msgstr ""

#: templates/pages/cookies.html:24
msgid "Qu'est-ce qu'un cookie"
msgstr ""

#: templates/pages/cookies.html:26
msgid ""
"\n"
"            Un <strong>cookie</strong> (aussi appelé <strong>témoin de "
"connexion</strong> ou <strong>témoin</strong> au Québec) est un petit bout "
"de texte envoyé par le serveur web au navigateur, et renvoyé à l'identique "
"par le navigateur au serveur.\n"
"        "
msgstr ""

#: templates/pages/cookies.html:30
msgid ""
"Les cookies ne sont ni des logiciels espions ni des virus, puisqu'ils ne "
"sont en réalité que de simples fichiers textes et ne peuvent en aucun cas "
"être exécutés"
msgstr ""

#: templates/pages/cookies.html:32
#, python-format
msgid ""
"\n"
"            Pour plus de détails sur ce qu'est un cookie, voyez <a href="
"\"http://www.cnil.fr/vos-droits/vos-traces/les-cookies/\">le site de la "
"CNIL</a> ou <a href=\"http://fr.wikipedia.org/wiki/Cookie_%%28informatique"
"%%29\">Wikipédia</a>.\n"
"        "
msgstr ""

#: templates/pages/cookies.html:37
msgid "À quoi servent les cookies"
msgstr ""

#: templates/pages/cookies.html:38
msgid ""
"Les cookies se répartissent en deux grands types : les impératifs techniques "
"et la mesure d'audience"
msgstr ""

#: templates/pages/cookies.html:39
msgid ""
"<strong>En aucun cas</strong> les cookies servent à recueillir des "
"renseignements personnels, transmettre des données sensibles ou transmettre "
"des données personnelles à des tiers."
msgstr ""

#: templates/pages/cookies.html:41 templates/pages/cookies.html.py:63
msgid "Cookies techniques"
msgstr ""

#: templates/pages/cookies.html:42
msgid ""
"Certaines fonctionnalités du site nécessitent des cookies pour pouvoir être "
"opérationnelles. L'exemple typique est la connexion aux parties privées de"
msgstr ""

#: templates/pages/cookies.html:43
msgid "La liste complète des cookies techniques utilisés sur"
msgstr ""

#: templates/pages/cookies.html:43
msgid "et leur utilité est détaillée un peu plus bas"
msgstr ""

#: templates/pages/cookies.html:44
#, python-format
msgid ""
"Ces cookies, purement techniques, <strong>sont indispensables au "
"fonctionnement de %(site_name)s</strong>. Si vous les refusez, les éléments "
"qui en dépendent ne fonctionneront tout simplement pas !"
msgstr ""

#: templates/pages/cookies.html:46 templates/pages/cookies.html.py:73
msgid "Cookies d'analyse d'audience"
msgstr ""

#: templates/pages/cookies.html:47
#, python-format
msgid ""
" %(site_name)s analyse son audience. Que signifie ce terme barbare ? Tout "
"simplement que nous étudions la manière dont le site est utilisé :"
msgstr ""

#: templates/pages/cookies.html:49
msgid "Quelles fonctionnalités sont utilisées"
msgstr ""

#: templates/pages/cookies.html:50
msgid "quelle fréquence"
msgstr ""

#: templates/pages/cookies.html:51
msgid "D'où viennent nos utilisateurs ? (oui, c'est de vous dont je parle"
msgstr ""

#: templates/pages/cookies.html:52
msgid "Comment naviguent-ils dans le site"
msgstr ""

#: templates/pages/cookies.html:53
msgid "Etc"
msgstr ""

#: templates/pages/cookies.html:55
msgid "quoi cela peut-il bien servir"
msgstr ""

#: templates/pages/cookies.html:55
msgid "allez-vous me demander avec sagacit"
msgstr ""

#: templates/pages/cookies.html:56
msgid ""
"Tout simplement à <strong>améliorer l'expérience utilisateur du site</"
"strong>. Les développeurs, aussi ingénieux soient-ils, ne peuvent "
"<em>jamais</em> deviner l'utilisation <em>réelle</em> qui sera faite du "
"site. Telle ou telle fonctionnalité qui leur paraîtra mineure sera en fait "
"utilisée par une grande majorité, ou telle autre qui leur paraissait "
"cruciale sera ignorée. "
msgstr ""

#: templates/pages/cookies.html:57
msgid ""
"Le seul moyen <em>fiable</em> de savoir ce qui est réellement utilisé - et "
"donc ce qu'il faut travailler - est d'analyser l'audience réelle. "
msgstr ""

#: templates/pages/cookies.html:58
msgid ""
"Ceci implique de suivre les utilisateurs à travers le site, ce qui se fait "
"grâce à un cookie dédié;"
msgstr ""

#: templates/pages/cookies.html:59
msgid ""
"C'est cette analyse qui peut être désactivée, puisqu'elle n'est pas "
"strictement indispensable au bon fonctionnement du site"
msgstr ""

#: templates/pages/cookies.html:61
msgid "Les cookies sur ce site"
msgstr ""

#: templates/pages/cookies.html:62
#, python-format
msgid ""
" Pour être tout à fait précis, %(site_name)s utilise les cookies suivants :"
msgstr ""

#: templates/pages/cookies.html:66
#, python-format
msgid ""
" Ce cookie est un identifiant unique qui permet de faire le lien entre votre "
"session de navigation et les différentes pages que vous visitez. Il permet "
"en particulier de vous connecter à %(site_name)s. Il ne contient qu'une "
"chaîne de caractères aléatoires."
msgstr ""

#: templates/pages/cookies.html:68
msgid ""
"Ce cookie contient une chaîne de caractères aléatoires qui permet de se "
"prémunir des attaques <a href=\"http://fr.wikipedia.org/wiki/Cross-"
"Site_Request_Forgery\">CSRF</a>. Composant indispensable de la sécurité du "
"site, vous ne pourrez rien poster sans ce cookie. "
msgstr ""

#: templates/pages/cookies.html:70
msgid ""
"Ce cookie indique si vous acceptez l'analyse d'audience. Il peut prendre les "
"valeurs <tt>true</tt> (analyse acceptée) ou <tt>false</tt> (analyse refusée)."
msgstr ""

#: templates/pages/cookies.html:76
msgid ""
"Ces cookies sont les cookies d'analyse d'audience de <a href=\"http://www."
"google.fr/intl/fr/analytics/\">Google Analytics</a>. Leur présence et leur "
"contenu exact est géré par Google Analytics."
msgstr ""

#: templates/pages/cookies.html:79
msgid "Comment refuser les cookies tiers"
msgstr ""

#: templates/pages/cookies.html:80
msgid "Refus pur et simple des cookies tiers dans le navigateur"
msgstr ""

#: templates/pages/cookies.html:81
msgid ""
" Vous pouvez bloquer purement et simplement les cookies <strong>tiers</"
"strong> dans votre navigateur, en suivant la procédure décrite <a href="
"\"http://www.cnil.fr/vos-droits/vos-traces/les-cookies/conseils-aux-"
"internautes\">sur le site de la CNIL dans le Conseil 1</a>."
msgstr ""

#: templates/pages/cookies.html:82
#, python-format
msgid ""
"Cette man&oelig;uvre n'empêchera pas %(site_name)s de fonctionner, puisque "
"les cookies techniques ne sont pas des cookies tiers."
msgstr ""

#: templates/pages/cookies.html:83
msgid ""
"Toutefois, devant le manque de finesse de contrôle d'une telle solution, "
"vous pourriez préférer utiliser une solution présentée au paragraphe suivant"
msgstr ""

#: templates/pages/cookies.html:85
msgid "Utilisation d'un logiciel 'anti-espions' "
msgstr ""

#: templates/pages/cookies.html:86
msgid ""
"Il existe différents logiciels <em>\"anti-espions\"</em>, qui empêchent "
"l'installation des cookies d'analyse d'audience, et bien d'autres encore."
msgstr ""

#: templates/pages/cookies.html:87
msgid ""
"La CNIL <a href=\"http://www.cnil.fr/vos-droits/vos-traces/les-cookies/"
"conseils-aux-internautes\">indique quelles solutions sont disponibles avec "
"votre navigateur</a>, dans son Conseil 2."
msgstr ""

#: templates/pages/cookies.html:89
msgid "Licence de cette page"
msgstr ""

#: templates/pages/cookies.html:93
#, python-format
msgid ""
"\n"
"            <a rel=\"license\" href=\"http://creativecommons.org/licenses/"
"by/4.0/\"><img alt=\"%(cook_title)s\" style=\"border-width:0\" src="
"\"%(cook_img)s\" /></a>\n"
"            <span xmlns:dct=\"http://purl.org/dc/terms/\" href=\"http://purl."
"org/dc/dcmitype/Text\" property=\"dct:title\" rel=\"dct:type\">À propos des "
"cookies</span> de <a href=\"%(cook_url)s\">%(site_name)s</a> est mis à "
"disposition selon les termes de la <a rel=\"license\" href=\"%(url_license)s"
"\">%(cook_descr)s</a>.\n"
"            "
msgstr ""

#: templates/pages/cookies.html:100
#, python-format
msgid ""
"\n"
"            <a rel=\"license\" href=\"http://creativecommons.org/licenses/"
"by/4.0/\"><img alt=\"Licence Creative Commons\" style=\"border-width:0\" src="
"\"https://i.creativecommons.org/l/by/4.0/80x15.png\" /></a>\n"
"            <span xmlns:dct=\"http://purl.org/dc/terms/\" href=\"http://purl."
"org/dc/dcmitype/Text\" property=\"dct:title\" rel=\"dct:type\">À propos des "
"cookies</span> de <a xmlns:cc=\"http://creativecommons.org/ns#\" href="
"\"%(cook_url)s\" property=\"cc:attributionName\" rel=\"cc:attributionURL"
"\">Zeste de Savoir</a> est mis à disposition selon les termes de la <a rel="
"\"license\" href=\"http://creativecommons.org/licenses/by/4.0/\">licence "
"Creative Commons Attribution 4.0 International</a>.\n"
"            "
msgstr ""

#: templates/pages/cookies.html:106
msgid ""
"N'oubliez pas d'adapter les cookies réellement utilisés à votre cas si vous "
"reprenez cette page"
msgstr ""

#: templates/pages/cookies.html:110
msgid "Une recette de cookies"
msgstr ""

#: templates/pages/cookies.html:111
msgid ""
"Puisque vous avez réussi à trouver cette page et que vous avez eu le courage "
"de lire jusqu'ici, vous avez bien droit à une récompense : une recette de "
"cookies"
msgstr ""

#: templates/pages/cookies.html:112
msgid "Ingrédients"
msgstr ""

#: templates/pages/cookies.html:113
msgid "Pour 30 cookies environ (parce que c'est bon, on va en faire plein"
msgstr ""

#: templates/pages/cookies.html:115
msgid "500 g de farine"
msgstr ""

#: templates/pages/cookies.html:116
msgid "250 g de beurre"
msgstr ""

#: templates/pages/cookies.html:117
msgid "300 g de chocolat à pâtisser"
msgstr ""

#: templates/pages/cookies.html:118
msgid "200 g de cassonade, ou à défaut de sucre roux"
msgstr ""

#: templates/pages/cookies.html:119
msgid "2&oelig;ufs"
msgstr ""

#: templates/pages/cookies.html:120
msgid "2 sachets de sucre vanillé"
msgstr ""

#: templates/pages/cookies.html:121
msgid "1 pincée de sel"
msgstr ""

#: templates/pages/cookies.html:122
msgid "1 sachet de levure"
msgstr ""

#: templates/pages/cookies.html:124
msgid "Préparation : 10 minutes"
msgstr ""

#: templates/pages/cookies.html:125
msgid "Cuisson : 10 minutes"
msgstr ""

#: templates/pages/cookies.html:126
msgid "Préparation"
msgstr ""

#: templates/pages/cookies.html:127
msgid ""
"Avec un grand couteau bien aiguisé, découpez le chocolat en petits morceaux"
msgstr ""

#: templates/pages/cookies.html:128
msgid ""
"Dans un grand saladier, mélangez la farine, la cassonade, le sucre vanillé, "
"la levure et le sel"
msgstr ""

#: templates/pages/cookies.html:129
msgid ""
"Faites fondre le beurre, ajoutez-y les &oelig;ufs. Incorporez le tout à la "
"préparation"
msgstr ""

#: templates/pages/cookies.html:130
msgid "Ajoutez les morceaux de chocolat et mélangez avec soin"
msgstr ""

#: templates/pages/cookies.html:131
msgid "Cuisson"
msgstr ""

#: templates/pages/cookies.html:132
msgid ""
"Préchauffez votre four à 220°C / thermostat 7-8, grille en position basse"
msgstr ""

#: templates/pages/cookies.html:133
msgid ""
"Façonnez des cookies d'environ 10 cm de côté sur la plaque recouverte de "
"papier sulfurisé. Attention, espacez-les parce qu'ils s'étalent à la cuisson"
msgstr ""

#: templates/pages/cookies.html:134
msgid ""
"Enfournez-les environ 10 minutes, ils sont cuits lorsqu'ils prennent une "
"belle couleur dorée"
msgstr ""

#: templates/pages/cookies.html:135
msgid "Conseils divers"
msgstr ""

#: templates/pages/cookies.html:136
msgid ""
"Si vous avez la flemme de découper le chocolat, vous pouvez utiliser des "
"pépites de chocolat mais en général c'est moins bon. Surtout pas de chocolat "
"à déguster : ces chocolats manquent de sucre pour la patisserie"
msgstr ""

#: templates/pages/cookies.html:137
msgid ""
"La cuisson parfaite se joue à quelques secondes près (sérieusement), alors "
"surveillez-les bien ! Un SMS de trop, et vous obtenez des cookies en béton. "
"Ce qui serait dommage"
msgstr ""

#: templates/pages/cookies.html:138
msgid ""
" On peut faire des cookies à beaucoup de parfums, mais le <em>must</em> "
"reste le cookie au chocolat\" "
msgstr ""

#: templates/pages/index.html:12
msgid "Liste des pages"
msgstr ""

#: templates/pages/index.html:25
msgid "Conditions générales d utilisation"
msgstr ""

#: templates/pages/index.html:32
msgid "Les cookies"
msgstr ""

#: templates/search/search.html:36
msgid "Résultats"
msgstr ""

#: templates/search/search.html:43
msgid "Filtrer les résultats"
msgstr ""

#: templates/search/search.html:53
msgid "Rechercher"
msgstr ""

#: templates/search/search.html:151
msgid "Aucun résultat trouvé"
msgstr ""

#: templates/tutorial/base.html:66
msgid "Markdown"
msgstr ""

#: templates/tutorial/base.html:74
msgid "HTML"
msgstr ""

#: templates/tutorial/base.html:81
msgid "PDF"
msgstr ""

#: templates/tutorial/base.html:88
msgid "EPUB"
msgstr ""

#: templates/tutorial/export.html:17
msgid "étendu"
msgstr ""

#: templates/tutorial/export.html:19
msgid "rédigé par"
msgstr ""

#: templates/tutorial/export.html:23
msgid "et"
msgstr ""

#: templates/tutorial/export.html:49
msgid "Aucune introduction"
msgstr ""

#: templates/tutorial/export.html:63 templates/tutorial/part/view.html:155
#: templates/tutorial/part/view.html:170
#: templates/tutorial/tutorial/view_online.html:85
msgid "Partie"
msgstr ""

#: templates/tutorial/export.html:70 templates/tutorial/part/view.html:85
#: templates/tutorial/tutorial/view.html:130
#: templates/tutorial/tutorial/view_online.html:92
msgid "Il n'y a actuellement aucune partie dans ce tutoriel"
msgstr ""

#: templates/tutorial/export.html:80
msgid "Aucune conclusion"
msgstr ""

#: templates/tutorial/index.html:18
msgid "Découvrez tous nos tutoriels sur"
msgstr ""

#: templates/tutorial/index.html:18
msgid ""
"Vous pourrez également découvrir divers sujets tous plus intéressants les "
"uns que les autres"
msgstr ""

#: templates/tutorial/index.html:59 templates/tutorial/member/beta.html:40
#: templates/tutorial/member/index.html:92
#: templates/tutorial/member/online.html:39
msgid "Aucun tutoriel disponible"
msgstr ""

#: templates/tutorial/index.html:72 templates/tutorial/member/index.html:102
#: templates/tutorial/tutorial/new.html:7
#: templates/tutorial/tutorial/new.html:13
msgid "Nouveau tutoriel"
msgstr ""

#: templates/tutorial/index.html:75
msgid " Catégories <span class=\"wide\">de tutoriels</span> "
msgstr ""

#: templates/tutorial/index.html:96
msgid "Nouveaux tutoriels (RSS)"
msgstr ""

#: templates/tutorial/index.html:101
msgid "Nouveaux tutoriels (ATOM)"
msgstr ""

#: templates/tutorial/chapter/edit.html:8
#: templates/tutorial/chapter/edit.html:21
#: templates/tutorial/chapter/edit.html:31
#: templates/tutorial/chapter/view.html:68
msgid "Éditer le chapitre"
msgstr ""

#: templates/tutorial/chapter/edit.html:46
#: templates/tutorial/extract/edit.html:34
#: templates/tutorial/part/edit.html:41
#: templates/tutorial/tutorial/edit.html:36
msgid "Une nouvelle version a été postée avant que vous ne validiez"
msgstr ""

#: templates/tutorial/chapter/new.html:8
#: templates/tutorial/chapter/new.html:13
#: templates/tutorial/chapter/new.html:21
msgid "Nouveau chapitre"
msgstr ""

#: templates/tutorial/chapter/view.html:40
msgid "Cette version du tutoriel est en <strong>BÊTA</strong> !"
msgstr ""

#: templates/tutorial/chapter/view.html:63
#: templates/tutorial/extract/new.html:20
#: templates/tutorial/tutorial/view.html:158
msgid "Ajouter un extrait"
msgstr ""

#: templates/tutorial/chapter/view.html:80
msgid ""
"\n"
"                        Déplacer <span class=\"wide\">le chapitre</span>\n"
"                    "
msgstr ""

#: templates/tutorial/chapter/view.html:87
#: templates/tutorial/chapter/view.html:137
#: templates/tutorial/includes/chapter.part.html:50
#: templates/tutorial/includes/chapter.part.html:53
#: templates/tutorial/includes/chapter.part.html:85
#: templates/tutorial/part/view.html:130 templates/tutorial/part/view.html:180
msgid "Déplacer"
msgstr ""

#: templates/tutorial/chapter/view.html:92
#: templates/tutorial/includes/chapter.part.html:55
#: templates/tutorial/part/view.html:135
msgid "Monter"
msgstr ""

#: templates/tutorial/chapter/view.html:98
#: templates/tutorial/includes/chapter.part.html:59
#: templates/tutorial/part/view.html:141
msgid "Descendre"
msgstr ""

#: templates/tutorial/chapter/view.html:102
#: templates/tutorial/includes/chapter.part.html:62
#: templates/tutorial/part/view.html:145
msgid "Déplacer avant"
msgstr ""

#: templates/tutorial/chapter/view.html:112
#: templates/tutorial/chapter/view.html:127
#: templates/tutorial/includes/part_export.part.html:23
msgid "Chapitre"
msgstr ""

#: templates/tutorial/chapter/view.html:117
#: templates/tutorial/includes/chapter.part.html:71
#: templates/tutorial/part/view.html:160
msgid "Déplacer après"
msgstr ""

#: templates/tutorial/chapter/view.html:152
#: templates/tutorial/tutorial/view.html:457
msgid "Suppression"
msgstr ""

#: templates/tutorial/chapter/view.html:156
msgid "Supprimer le chapitre"
msgstr ""

#: templates/tutorial/chapter/view.html:160
#, python-format
msgid ""
"\n"
"                                    Attention, vous vous apprêtez à "
"supprimer définitivement le chapitre <em>%(chapter_title)s</em>.\n"
"                                "
msgstr ""

#: templates/tutorial/chapter/view_online.html:85
#: templates/tutorial/part/view_online.html:66
#: templates/tutorial/tutorial/view_online.html:172
msgid "Admin<span class=\"wide\">istration</span>"
msgstr ""

#: templates/tutorial/chapter/view_online.html:87
#: templates/tutorial/part/view_online.html:70
#: templates/tutorial/tutorial/view_online.html:176
msgid "Version hors-ligne"
msgstr ""

#: templates/tutorial/comment/edit.html:8
#: templates/tutorial/comment/edit.html:15
msgid "Éditer un commentaire"
msgstr ""

#: templates/tutorial/comment/edit.html:21
msgid "Éditer le commentaire du tutoriel"
msgstr ""

#: templates/tutorial/comment/new.html:9
#: templates/tutorial/comment/new.html:16
msgid "Commenter le tutoriel"
msgstr ""

#: templates/tutorial/comment/new.html:22
msgid "Ajouter un commentaire au tutoriel"
msgstr ""

#: templates/tutorial/comment/new.html:36
msgid ""
"\n"
"            <strong>Au moins un nouveau message a été posté</strong> dans la "
"discussion pendant que vous rédigiez le votre.\n"
"            "
msgstr ""

#: templates/tutorial/extract/edit.html:7
#: templates/tutorial/extract/edit.html:20
#: templates/tutorial/extract/edit.html:26
msgid "Éditer l'extrait"
msgstr ""

#: templates/tutorial/extract/new.html:7
#: templates/tutorial/extract/new.html:26
msgid "Nouvel extrait"
msgstr ""

#: templates/tutorial/includes/chapter.part.html:12
#: templates/tutorial/part/view.html:50
#: templates/tutorial/tutorial/view.html:108
msgid "Il n'y a pas d'introduction"
msgstr ""

#: templates/tutorial/includes/chapter.part.html:21
msgid "Il n'y a aucun extrait"
msgstr ""

#: templates/tutorial/includes/chapter.part.html:39
#, python-format
msgid ""
"\n"
"                        Êtes-vous certain de vouloir supprimer "
"<strong>définitivement</strong> l'extrait <em>%(extract_title)s</em> ?\n"
"                        "
msgstr ""

#: templates/tutorial/includes/chapter.part.html:99
msgid "Cet extrait est vide"
msgstr ""

#: templates/tutorial/includes/chapter.part.html:111
#: templates/tutorial/part/view.html:97
#: templates/tutorial/tutorial/view.html:142
msgid "Il n'y a pas de conclusion"
msgstr ""

#: templates/tutorial/includes/part_export.part.html:11
msgid "Pas d'introduction"
msgstr ""

#: templates/tutorial/includes/part_export.part.html:16
msgid "Il n'y a aucun chapitre dans cette partie"
msgstr ""

#: templates/tutorial/includes/part_export.part.html:41
msgid "Pas de conclusion"
msgstr ""

#: templates/tutorial/includes/summary.part.html:9
msgid "Sommaire"
msgstr ""

#: templates/tutorial/includes/summary.part.html:29
msgid "Aucun extrait actuellement"
msgstr ""

#: templates/tutorial/includes/summary.part.html:87
msgid "Aucune partie actuellement"
msgstr ""

#: templates/tutorial/includes/tags_authors.part.html:18
msgid "Dernière mise à jour"
msgstr ""

#: templates/tutorial/member/beta.html:10
#: templates/tutorial/member/beta.html:26
#: templates/tutorial/member/online.html:46
msgid "Tutoriels en bêta par"
msgstr ""

#: templates/tutorial/member/beta.html:19
msgid "Tutoriels en bêta"
msgstr ""

#: templates/tutorial/member/beta.html:47
msgid "Tutoriels en ligne par"
msgstr ""

#: templates/tutorial/member/index.html:13
#: templates/tutorial/member/index.html:33
#: templates/tutorial/member/index.html:53
#: templates/tutorial/member/index.html:127
#: templates/tutorial/tutorial/history.html:134
msgid "En bêta"
msgstr ""

#: templates/tutorial/member/index.html:37
msgid "Tous mes tutoriels"
msgstr ""

#: templates/tutorial/member/index.html:83
msgid "Créé"
msgstr ""

#: templates/tutorial/member/index.html:105
#: templates/tutorial/tutorial/import.html:77 zds/gallery/forms.py:169
msgid "Importer"
msgstr ""

#: templates/tutorial/member/online.html:9
#: templates/tutorial/member/online.html:25
msgid "Tutoriels publiés par"
msgstr ""

#: templates/tutorial/member/online.html:18
msgid "Tutoriels publiés"
msgstr ""

#: templates/tutorial/part/edit.html:8 templates/tutorial/part/edit.html:16
msgid "Éditer une partie"
msgstr ""

#: templates/tutorial/part/edit.html:26 templates/tutorial/part/view.html:110
msgid "Éditer la partie"
msgstr ""

#: templates/tutorial/part/new.html:7 templates/tutorial/part/new.html:14
#: templates/tutorial/part/new.html:22
msgid "Nouvelle partie"
msgstr ""

#: templates/tutorial/part/view.html:35
msgid ""
"\n"
"                Cette version du tutoriel est en <strong>BÊTA</strong> !\n"
"                "
msgstr ""

#: templates/tutorial/part/view.html:107
msgid "Ajouter un chapitre"
msgstr ""

#: templates/tutorial/part/view.html:122
msgid ""
"\n"
"                    Déplacer <span class=\"wide\">la partie</span>\n"
"                    "
msgstr ""

#: templates/tutorial/part/view.html:185
msgid "Supprimer la partie"
msgstr ""

#: templates/tutorial/part/view.html:190
msgid "Attention, vous vous apprêtez à supprimer définitivement la partie"
msgstr ""

#: templates/tutorial/tutorial/diff.html:41
msgid "Nouveaux Fichiers"
msgstr ""

#: templates/tutorial/tutorial/diff.html:51
msgid "Fichiers Modifiés"
msgstr ""

#: templates/tutorial/tutorial/edit.html:7
#: templates/tutorial/tutorial/edit.html:17
#: templates/tutorial/tutorial/edit.html:28
msgid "Éditer le tutoriel"
msgstr ""

#: templates/tutorial/tutorial/history.html:48
msgid "Etat"
msgstr ""

#: templates/tutorial/tutorial/history.html:53
msgid "Bêta"
msgstr ""

#: templates/tutorial/tutorial/history.html:67
msgid "Draft"
msgstr ""

#: templates/tutorial/tutorial/history.html:96
msgid "Activer"
msgstr ""

#: templates/tutorial/tutorial/history.html:104
#, python-format
msgid ""
"\n"
"                                            Êtes-vous certain de vouloir "
"<strong>activer</strong> la bêta sur le tutoriel\n"
"                                            \"<em>%(tutorial_title)s</em>\" "
"dans sa version du %(date_version)s ?\n"
"                                        "
msgstr ""

#: templates/tutorial/tutorial/history.html:115 zds/gallery/forms.py:206
msgid "Mettre à jour"
msgstr ""

#: templates/tutorial/tutorial/history.html:123
#, python-format
msgid ""
"\n"
"                                            Êtes-vous certain de vouloir "
"<strong>mettre à jour</strong> la bêta du tutoriel\n"
"                                            \"<em>%(tutorial_title)s</em>\" "
"dans sa version du %(date_version)s ?\n"
"                                        "
msgstr ""

#: templates/tutorial/tutorial/import.html:7
#: templates/tutorial/tutorial/import.html:13
#: templates/tutorial/tutorial/import.html:20
msgid "Importer un tutoriel"
msgstr ""

#: templates/tutorial/tutorial/import.html:27
msgid "Envoi d'une archive"
msgstr ""

#: templates/tutorial/tutorial/import.html:29
#, python-format
msgid ""
"\n"
"        Vous avez commencé a rédiger votre tutoriel sur l'éditeur en ligne "
"de %(site_name)s, vous avez téléchargé l'archive correspondate et vous avez "
"fait des modifications sur les fichiers en hors-ligne, et vous souhaitez "
"maintenant importer ces modifications sur le site ? Faites une archive zip "
"(seul format supporté actuellement) du répertoire dans lequel se trouve les "
"fichiers de votre tutoriel et renseignez les deux champs ci-dessous, puis "
"cliquez sur importer.\n"
"        "
msgstr ""

#: templates/tutorial/tutorial/import.html:35
msgid "Envoi de fichiers .tuto"
msgstr ""

#: templates/tutorial/tutorial/import.html:37
msgid ""
"\n"
"        Vous êtes l'auteur d'un cours sur le SdZ ? Nous l'avons récupéré "
"pour vous ! Il est disponible en hors-ligne et n'attend plus que votre "
"accord pour être publié. Il vous suffit d'en faire la demande à un membre du "
"Staff via le forum ou directement par MP.\n"
"        "
msgstr ""

#: templates/tutorial/tutorial/import.html:43
msgid ""
"\n"
"        <strong>Attention</strong>, le fichier attendu n'est pas un .tuto du "
"Site du Zéro, mais un format intermédiaire qui contient du Markdown et non "
"du zCode. Contactez un membre du Staff pour demander la conversion de votre "
"fichier.\n"
"        "
msgstr ""

#: templates/tutorial/tutorial/import.html:48
msgid ""
"\n"
"            Le fichier zip est celui qui contient les ressources de votre "
"tutoriel. Il est également issu du convertisseur Markdown > zCode.\n"
"        "
msgstr ""

#: templates/tutorial/tutorial/import.html:56
msgid "Récupérer un tutoriel du Site du Zéro"
msgstr ""

#: templates/tutorial/tutorial/import.html:58
msgid ""
"Ci-dessous se trouve la liste des tutoriels que vous aviez rédigé sur le "
"Site du Zéro et que nous avons récupéré. Vous pouvez les importer pour "
"continuer leur rédaction et les soumettre à la validation. Si vous pensez "
"qu'il en manque un, vous pouvez contacter un membre du Staff"
msgstr ""

#: templates/tutorial/tutorial/new.html:20
msgid "Nouveau Tutoriel"
msgstr ""

#: templates/tutorial/tutorial/view.html:53
msgid "Ce tutoriel est en attente d'un validateur"
msgstr ""

#: templates/tutorial/tutorial/view.html:57
msgid "Le tutoriel est en cours de validation par"
msgstr ""

#: templates/tutorial/tutorial/view.html:76
#: templates/tutorial/tutorial/view.html:82
msgid "Une autre version de ce tutoriel"
msgstr ""

#: templates/tutorial/tutorial/view.html:94
msgid ""
"\n"
"                    Cette version du tutoriel est en <strong>\"BÊTA\"</"
"strong> !\n"
"                "
msgstr ""

#: templates/tutorial/tutorial/view.html:154
msgid "Ajouter une partie"
msgstr ""

#: templates/tutorial/tutorial/view.html:226
msgid ""
"\n"
"                        Voir <span class=\"wide\">la version</span> en "
"ligne\n"
"                    "
msgstr ""

#: templates/tutorial/tutorial/view.html:236
msgid "Mettre cette version en bêta"
msgstr ""

#: templates/tutorial/tutorial/view.html:244
#, python-format
msgid ""
"\n"
"                        Êtes-vous certain de vouloir <strong>activer</"
"strong> la bêta du tutoriel\n"
"                        \"<em>%(tutorial_title)s</em>\" dans la version que "
"vous voyez actuellement ?\n"
"                        "
msgstr ""

#: templates/tutorial/tutorial/view.html:258
msgid ""
"\n"
"                            Voir <span class=\"wide\">la version</span> en "
"bêta\n"
"                        "
msgstr ""

#: templates/tutorial/tutorial/view.html:265
msgid "Mettre à jour la bêta avec cette version"
msgstr ""

#: templates/tutorial/tutorial/view.html:273
#, python-format
msgid ""
"\n"
"                            Êtes-vous certain de vouloir <strong>mettre à "
"jour</strong> la bêta du tutoriel\n"
"                            \"<em>%(tutorial_title)s</em>\" dans la version "
"que vous voyez actuellement ?\n"
"                            "
msgstr ""

#: templates/tutorial/tutorial/view.html:286
msgid "Cette version est déjà en bêta"
msgstr ""

#: templates/tutorial/tutorial/view.html:292
msgid "Désactiver la bêta"
msgstr ""

#: templates/tutorial/tutorial/view.html:300
#, python-format
msgid ""
"\n"
"                            Êtes-vous certain de vouloir <strong>désactiver</"
"strong> la bêta du tutoriel \"<em>%(tutorial_title)s</em>\" ?\n"
"                        "
msgstr ""

#: templates/tutorial/tutorial/view.html:350
#: templates/tutorial/tutorial/view_online.html:181
msgid "Historique validation"
msgstr ""

#: templates/tutorial/tutorial/view.html:361
msgid "l'auteur"
msgstr ""

#: templates/tutorial/tutorial/view.html:386
#, python-format
msgid ""
"\n"
"                                    Êtes-vous certains de vouloir "
"<strong>dépublier</strong> le tutoriel \"<em>%(tutorial_title)s</em>\"\n"
"                                "
msgstr ""

#: templates/tutorial/tutorial/view.html:418
msgid "Valider et publier"
msgstr ""

#: templates/tutorial/tutorial/view.html:432
#, python-format
msgid ""
"\n"
"                                        Réservé par <strong>"
"%(validator_name)s</strong>, le retirer\n"
"                                    "
msgstr ""

#: templates/tutorial/tutorial/view.html:439
msgid "La validation de ce tutoriel est actuellement réservé par"
msgstr ""

#: templates/tutorial/tutorial/view.html:462
msgid "Supprimer le tutoriel"
msgstr ""

#: templates/tutorial/tutorial/view.html:467
#, python-format
msgid ""
"\n"
"                                    Attention, vous vous apprêtez à "
"<strong>supprimer définitivement</strong> le tutoriel \"<em>"
"%(tutorial_title)s</em>\".\n"
"                                "
msgstr ""

#: templates/tutorial/tutorial/view_online.html:112
msgid "commentaire"
msgstr ""

#: templates/tutorial/tutorial/view_online.html:114
msgid "Aucun commentaire"
msgstr ""

#: templates/tutorial/tutorial/view_online.html:191
msgid "Êtes-vous certains de vouloir dépublier le tutoriel"
msgstr ""

#: templates/tutorial/validation/history.html:73
msgid "Ce tutoriel n'a jamais été soumis en validation"
msgstr ""

#: templates/tutorial/validation/index.html:10
#: templates/tutorial/validation/index.html:30
msgid "Reservés"
msgstr ""

#: templates/tutorial/validation/index.html:12
#: templates/tutorial/validation/index.html:32
msgid "Non-reservés"
msgstr ""

#: templates/tutorial/validation/index.html:52
msgid "Propos"
msgstr ""

#: zds/settings.py:52
msgid "Français"
msgstr ""

#: zds/settings.py:53
msgid "Anglais"
msgstr ""

#: zds/article/forms.py:29 zds/tutorial/forms.py:46
msgid "Description"
msgstr ""

#: zds/article/forms.py:39 zds/tutorial/forms.py:310
msgid "Texte"
msgstr ""

#: zds/article/forms.py:42 zds/article/forms.py:126 zds/forum/forms.py:39
#: zds/forum/forms.py:106 zds/mp/forms.py:45 zds/mp/forms.py:102
#: zds/tutorial/forms.py:62 zds/tutorial/forms.py:72 zds/tutorial/forms.py:147
#: zds/tutorial/forms.py:157 zds/tutorial/forms.py:210
#: zds/tutorial/forms.py:220 zds/tutorial/forms.py:314
#: zds/tutorial/forms.py:423
msgid "Votre message au format Markdown."
msgstr ""

#: zds/article/forms.py:49
msgid "Selectionnez une image"
msgstr ""

#: zds/article/forms.py:54
msgid ""
"Sous catégories de votre article. Si aucune catégorie ne convient n'hésitez "
"pas à en demander une nouvelle lors de la validation !"
msgstr ""

#: zds/article/forms.py:61 zds/tutorial/forms.py:95
msgid "Licence de votre publication"
msgstr ""

#: zds/article/forms.py:68 zds/tutorial/forms.py:102 zds/tutorial/forms.py:163
#: zds/tutorial/forms.py:226 zds/tutorial/forms.py:276
#: zds/tutorial/forms.py:320
msgid "Message de suivi"
msgstr ""

#: zds/article/forms.py:73 zds/tutorial/forms.py:107 zds/tutorial/forms.py:168
#: zds/tutorial/forms.py:231 zds/tutorial/forms.py:281
#: zds/tutorial/forms.py:325
msgid "Un résumé de vos ajouts et modifications"
msgstr ""

#: zds/article/forms.py:148 zds/forum/forms.py:125 zds/tutorial/forms.py:445
msgid ""
"Vous venez de poster. Merci de patienter au moins 15 minutes entre deux "
"messages consécutifs afin de limiter le flood."
msgstr ""

#: zds/article/forms.py:155
msgid "Cet article est verrouillé."
msgstr ""

#: zds/article/forms.py:166 zds/forum/forms.py:144 zds/tutorial/forms.py:463
msgid "Vous devez écrire une réponse !"
msgstr ""

#: zds/article/forms.py:172 zds/forum/forms.py:95 zds/forum/forms.py:150
#: zds/tutorial/forms.py:469
#, python-brace-format
msgid "Ce message est trop long, il ne doit pas dépasser {0} caractères"
msgstr ""

#: zds/article/forms.py:196 zds/forum/forms.py:174 zds/member/forms.py:601
#: zds/pages/forms.py:66 zds/tutorial/forms.py:187 zds/tutorial/forms.py:251
#: zds/tutorial/forms.py:301 zds/tutorial/forms.py:605
msgid "Valider"
msgstr ""

#: zds/forum/forms.py:23
msgid "[Tag 1][Tag 2] Titre de mon sujet"
msgstr ""

#: zds/forum/forms.py:30 zds/gallery/forms.py:24 zds/mp/forms.py:35
msgid "Sous-titre"
msgstr ""

#: zds/forum/forms.py:67 zds/gallery/forms.py:51 zds/mp/forms.py:88
msgid "Le champ titre ne peut être vide"
msgstr ""

#: zds/forum/forms.py:73
msgid "Le titre ne peux pas contenir uniquement des tags"
msgstr ""

#: zds/forum/forms.py:80
msgid "Un tag ne peut être vide"
msgstr ""

#: zds/forum/forms.py:85
#, python-brace-format
msgid "Un tag doit faire moins de {0} caractères"
msgstr ""

#: zds/forum/forms.py:89 zds/mp/forms.py:92 zds/mp/forms.py:134
msgid "Le champ text ne peut être vide"
msgstr ""

#: zds/forum/forms.py:133
msgid "Ce topic est verrouillé."
msgstr ""

#: zds/forum/forms.py:159
msgid "Forum"
msgstr ""

<<<<<<< HEAD
=======
#: zds/forum/forms.py:174 zds/member/forms.py:598 zds/pages/forms.py:66
#: zds/tutorial/forms.py:187 zds/tutorial/forms.py:251
#: zds/tutorial/forms.py:301
msgid "Valider"
msgstr ""

>>>>>>> 33dabe75
#: zds/gallery/forms.py:40
msgid "Créer"
msgstr ""

#: zds/gallery/forms.py:65
msgid "Nom de l'utilisateur"
msgstr ""

#: zds/gallery/forms.py:103 zds/member/forms.py:509
msgid "Ce nom d'utilisateur n'existe pas"
msgstr ""

#: zds/gallery/forms.py:116
msgid "Légende"
msgstr ""

#: zds/gallery/forms.py:122
msgid "Sélectionnez votre image"
msgstr ""

#: zds/gallery/forms.py:124
#, python-brace-format
msgid "Taille maximum : {0} Ko"
msgstr ""

#: zds/gallery/forms.py:149
#, python-brace-format
msgid "Votre image est trop lourde, la limite autorisée est de {0} Ko"
msgstr ""

#: zds/gallery/forms.py:156
msgid "Sélectionnez l'archive contenant les images à charger"
msgstr ""

#: zds/gallery/forms.py:183
msgid "Le champ n'accepte que les fichiers zip"
msgstr ""

#: zds/gallery/forms.py:225
msgid "Utiliser comme avatar"
msgstr ""

#: zds/gallery/views.py:113
msgid ""
"La galerie '{}' ne peut pas être supprimée car elle est liée à un tutoriel "
"existant."
msgstr ""

#: zds/gallery/views.py:208 zds/gallery/views.py:364
msgid ""
"Votre image est beaucoup trop lourde, réduisez sa taille à moins de {} <abbr "
"title=\"kibioctet\">Kio</abbr> avant de l'envoyer."
msgstr ""

#: zds/member/forms.py:30
msgid "Ancien Tutoriel"
msgstr ""

#: zds/member/forms.py:46
msgid "Attribuer"
msgstr ""

#: zds/member/forms.py:53 zds/member/forms.py:104 zds/member/forms.py:483
msgid "Nom d'utilisateur"
msgstr ""

#: zds/member/forms.py:64 zds/member/forms.py:110 zds/member/forms.py:516
msgid "Mot de passe"
msgstr ""

#: zds/member/forms.py:72
msgid "Se souvenir de moi"
msgstr ""

#: zds/member/forms.py:89
msgid "Se connecter"
msgstr ""

#: zds/member/forms.py:118
msgid "Confirmation du mot de passe"
msgstr ""

#: zds/member/forms.py:137
msgid "Valider mon inscription"
msgstr ""

#: zds/member/forms.py:148 zds/member/forms.py:551
msgid "Les mots de passe sont différents"
msgstr ""

#: zds/member/forms.py:163
msgid "Le nom d'utilisateur ne peut-être vide"
msgstr ""

#: zds/member/forms.py:166 zds/member/forms.py:371
msgid "Ce nom d'utilisateur est déjà utilisé"
msgstr ""

#: zds/member/forms.py:170 zds/member/forms.py:377
msgid "Le nom d'utilisateur ne peut contenir de virgules"
msgstr ""

#: zds/member/forms.py:173 zds/member/forms.py:373
msgid "Le nom d'utilisateur ne peut commencer/finir par des espaces"
msgstr ""

#: zds/member/forms.py:178
msgid "Le mot de passe doit être différent du pseudo"
msgstr ""

#: zds/member/forms.py:192
msgid "Utilisez un autre fournisseur d'adresses courriel."
msgstr ""

#: zds/member/forms.py:198 zds/member/forms.py:383
msgid "Votre adresse courriel est déjà utilisée"
msgstr ""

#: zds/member/forms.py:210
msgid "Votre biographie au format Markdown."
msgstr ""

#: zds/member/forms.py:221
msgid ""
"Lien vers votre site internet personnel (ne pas oublier le http:// ou "
"https:// devant)."
msgstr ""

#: zds/member/forms.py:233
msgid "Lien vers un avatar externe (laissez vide pour utiliser Gravatar)."
msgstr ""

#: zds/member/forms.py:245
msgid "Elle apparaitra dans les messages de forums. "
msgstr ""

#: zds/member/forms.py:262 zds/member/forms.py:315 zds/member/forms.py:356
#: zds/member/forms.py:432
msgid "Enregistrer"
msgstr ""

#: zds/member/forms.py:272
msgid "Afficher mon adresse courriel publiquement"
msgstr ""

#: zds/member/forms.py:273
msgid "Afficher les signatures"
msgstr ""

#: zds/member/forms.py:274
msgid "Cochez pour dérouler les menus au survol"
msgstr ""

#: zds/member/forms.py:275
msgid "Recevez un courriel lorsque vous recevez une réponse à un message privé"
msgstr ""

#: zds/member/forms.py:323
msgid "Nouveau pseudo"
msgstr ""

#: zds/member/forms.py:329 zds/member/forms.py:340
msgid "Ne mettez rien pour conserver l'ancien"
msgstr ""

#: zds/member/forms.py:335
msgid "Nouvelle adresse courriel"
msgstr ""

#: zds/member/forms.py:343
msgid "Veuillez entrer une adresse email valide."
msgstr ""

#: zds/member/forms.py:389
msgid "Utilisez un autre fournisseur d'adresses mail."
msgstr ""

#: zds/member/forms.py:406
msgid "Mot de passe actuel"
msgstr ""

#: zds/member/forms.py:413
msgid "Confirmer le nouveau mot de passe"
msgstr ""

#: zds/member/forms.py:451
msgid "Mot de passe incorrect."
msgstr ""

#: zds/member/forms.py:457
msgid "Les mots de passe sont différents."
msgstr ""

#: zds/member/forms.py:469 zds/member/forms.py:563
msgid "Le mot de passe doit être différent de votre pseudo"
msgstr ""

#: zds/member/forms.py:576
msgid "Groupe de l'utilisateur"
msgstr ""

#: zds/member/forms.py:582
msgid "Super-user"
msgstr ""

#: zds/member/forms.py:587
msgid "Compte actif"
msgstr ""

#: zds/member/views.py:112
msgid "# Le tutoriel présenté par ce topic n'existe plus."
msgstr ""

#: zds/member/views.py:198
msgid "Messages postés par période"
msgstr ""

#: zds/member/views.py:282
msgid "Lecture Seule"
msgstr ""

#: zds/member/views.py:284
msgid ""
"Vous ne pouvez plus poster dans les forums, ni dans les commentaires "
"d'articles et de tutoriels."
msgstr ""

#: zds/member/views.py:287
msgid "Lecture Seule Temporaire"
msgstr ""

#: zds/member/views.py:293
#, python-brace-format
msgid ""
"Vous ne pouvez plus poster dans les forums, ni dans les commentaires "
"d'articles et de tutoriels pendant {0} jours."
msgstr ""

#: zds/member/views.py:297
msgid "Ban Temporaire"
msgstr ""

#: zds/member/views.py:303
msgid "Vous ne pouvez plus vous connecter sur {} pendant {} jours."
msgstr ""

#: zds/member/views.py:309
msgid "Ban définitif"
msgstr ""

#: zds/member/views.py:312
msgid "vous ne pouvez plus vous connecter sur {}."
msgstr ""

#: zds/member/views.py:316
msgid "Autorisation d'écrire"
msgstr ""

#: zds/member/views.py:319
msgid ""
"Vous pouvez désormais poster sur les forums, dans les commentaires "
"d'articles et tutoriels."
msgstr ""

#: zds/member/views.py:322
msgid "Autorisation de se connecter"
msgstr ""

#: zds/member/views.py:325
msgid "vous pouvez désormais vous connecter sur le site."
msgstr ""

#: zds/member/views.py:332
#, python-brace-format
msgid ""
"Bonjour **{0}**,\n"
"\n"
"**Bonne Nouvelle**, la sanction qui pesait sur vous a été levée par **{1}"
"**.\n"
"\n"
"Ce qui signifie que {2}\n"
"\n"
"Le motif de votre sanction est :\n"
"\n"
"> {3}\n"
"\n"
"Cordialement, L'équipe {4}."
msgstr ""

#: zds/member/views.py:345
#, python-brace-format
msgid ""
"Bonjour **{0}**,\n"
"\n"
"Vous avez été santionné par **{1}**.\n"
"\n"
"La sanction est de type *{2}*, ce qui signifie que {3}\n"
"\n"
"Le motif de votre sanction est :\n"
"\n"
"> {4}\n"
"\n"
"Cordialement, L'équipe {5}."
msgstr ""

#: zds/member/views.py:362
msgid "Sanction"
msgstr ""

#: zds/member/views.py:456 zds/member/views.py:505
msgid "Le profil a correctement été mis à jour."
msgstr ""

#: zds/member/views.py:502 zds/member/views.py:539 zds/member/views.py:563
msgid "Une erreur est survenue."
msgstr ""

#: zds/member/views.py:541
msgid "L'avatar a correctement été mis à jour."
msgstr ""

#: zds/member/views.py:559
msgid "Le mot de passe a bien été modifié."
msgstr ""

#: zds/member/views.py:633
msgid ""
"Vous n'êtes pas autorisé à vous connecter sur le site, vous avez été banni "
"par un modérateur."
msgstr ""

#: zds/member/views.py:638
msgid ""
"Vous n'avez pas encore activé votre compte, vous devez le faire pour pouvoir "
"vous connecter sur le site. Regardez dans vos mails : {}."
msgstr ""

#: zds/member/views.py:644
msgid "Les identifiants fournis ne sont pas valides."
msgstr ""

#: zds/member/views.py:700 zds/member/views.py:879
msgid "{} - Confirmation d'inscription"
msgstr ""

#: zds/member/views.py:741
msgid "{} - Mot de passe oublié"
msgstr ""

#: zds/member/views.py:814
#, python-brace-format
msgid ""
"Bonjour **{0}**,\n"
"\n"
"Ton compte a été activé, et tu es donc officiellement membre de la "
"communauté de {4}.\n"
"\n"
"{4} est une communauté dont le but est de diffuser des connaissances au plus "
"grand nombre.\n"
"\n"
"Sur ce site, tu trouveras un ensemble de [tutoriels]({1}) dans plusieurs "
"domaines et plus particulièrement autour de l'informatique et des sciences. "
"Tu y retrouveras aussi des [articles]({2}) traitant de sujets d'actualité ou "
"non, qui, tout comme les tutoriels, sont écrits par des [membres]({3}) de la "
"communauté. Pendant tes lectures et ton apprentissage, si jamais tu as des "
"questions à poser, tu retrouveras sur les [forums]({4}) des personnes prêtes "
"à te filer un coup de main et ainsi t'éviter de passer plusieurs heures sur "
"un problème.\n"
"\n"
"L'ensemble du contenu disponible sur le site est et sera toujours gratuit, "
"car la communauté de {4} est attachée aux valeurs du libre partage et désire "
"apporter le savoir à tout le monde quels que soient ses moyens.\n"
"\n"
"En espérant que tu te plairas ici, je te laisse maintenant faire un petit "
"tour.\n"
"\n"
"Clem'"
msgstr ""

#: zds/member/views.py:849
msgid "Bienvenue sur {}"
msgstr ""

#: zds/member/views.py:850
msgid "Le manuel du nouveau membre"
msgstr ""

#: zds/member/views.py:940
#, python-brace-format
msgid "Le tutoriel a bien été lié au membre {0}."
msgstr ""

#: zds/member/views.py:972
#, python-brace-format
msgid "Le tutoriel a bien été retiré au membre {0}."
msgstr ""

#: zds/member/views.py:1000
#, python-brace-format
msgid "{0} appartient maintenant au groupe {1}."
msgstr ""

#: zds/member/views.py:1005
#, python-brace-format
msgid "{0} n'appartient maintenant plus au groupe {1}."
msgstr ""

#: zds/member/views.py:1018
#, python-brace-format
msgid "{0} n'appartient (plus ?) à aucun groupe."
msgstr ""

#: zds/member/views.py:1024
#, python-brace-format
msgid "{0} est maintenant super-utilisateur."
msgstr ""

#: zds/member/views.py:1028
msgid "Un super-utilisateur ne peux pas se retirer des super-utilisateurs."
msgstr ""

#: zds/member/views.py:1032
#, python-brace-format
msgid "{0} n'est maintenant plus super-utilisateur."
msgstr ""

#: zds/member/views.py:1037
#, python-brace-format
msgid "{0} est maintenant activé."
msgstr ""

#: zds/member/views.py:1041
#, python-brace-format
msgid "{0} est désactivé."
msgstr ""

#: zds/member/views.py:1048
#, python-brace-format
msgid ""
"Bonjour {0},\n"
"\n"
"Un administrateur vient de modifier les groupes auxquels vous appartenez.  \n"
msgstr ""

#: zds/member/views.py:1052
msgid ""
"Voici la liste des groupes dont vous faites dorénavant partie :\n"
"\n"
msgstr ""

#: zds/member/views.py:1056
msgid "* Vous ne faites partie d'aucun groupe"
msgstr ""

#: zds/member/views.py:1059
msgid ""
"Vous avez aussi rejoint le rang des super utilisateurs. N'oubliez pas, un "
"grand pouvoir entraine de grandes responsabiltiés !"
msgstr ""

#: zds/member/views.py:1064
msgid "Modification des groupes"
msgstr ""

#: zds/mp/forms.py:19
msgid "Les participants doivent être séparés par une virgule."
msgstr ""

#: zds/mp/forms.py:74
msgid "Le champ participants ne peut être vide"
msgstr ""

#: zds/mp/forms.py:81
msgid "Un des participants saisi est introuvable"
msgstr ""

#: zds/mp/forms.py:84
msgid "Vous ne pouvez pas vous écrire à vous-même !"
msgstr ""

#: zds/mp/forms.py:123
msgid "Vous êtes seul dans cette conversation, vous ne pouvez plus y écrire."
msgstr ""

#: zds/mp/views.py:188
msgid "Vous êtes déjà auteur du message"
msgstr ""

#: zds/mp/views.py:482
msgid "Vous avez quitté la conversation avec succès."
msgstr ""

#: zds/mp/views.py:503
msgid "Le membre que vous essayez d'ajouter à la conversation y est déjà."
msgstr ""

#: zds/mp/views.py:511
msgid "Le membre a bien été ajouté à la conversation."
msgstr ""

#: zds/mp/views.py:514
msgid "Le membre que vous avez essayé d'ajouter n'existe pas."
msgstr ""

#: zds/pages/forms.py:12
msgid "Qui êtes vous ?"
msgstr ""

#: zds/pages/forms.py:17
msgid "M/Mme Prénom Nom"
msgstr ""

#: zds/pages/forms.py:37
msgid "Votre adresse complète (rue, code postal, ville, pays...)"
msgstr ""

#: zds/pages/forms.py:43
msgid "Pourquoi voulez-vous adhérer à l'association ?"
msgstr ""

#: zds/pages/forms.py:48
msgid "Décrivez ici la raison de votre demande d'adhésion à l'association."
msgstr ""

#: zds/pages/forms.py:76
msgid "Ce message est trop long, il ne doit pas dépasser 3000 caractères"
msgstr ""

#: zds/pages/views.py:95
msgid "Votre demande d'adhésion a bien été envoyée et va être étudiée."
msgstr ""

#: zds/tutorial/forms.py:36
msgid "Le champ Titre ne peut être vide"
msgstr ""

#: zds/tutorial/forms.py:52
msgid "Sélectionnez le logo du tutoriel (max. {} Ko)"
msgstr ""

#: zds/tutorial/forms.py:58 zds/tutorial/forms.py:143
#: zds/tutorial/forms.py:206
msgid "Introduction"
msgstr ""

#: zds/tutorial/forms.py:68 zds/tutorial/forms.py:153
#: zds/tutorial/forms.py:216
msgid "Conclusion"
msgstr ""

#: zds/tutorial/forms.py:83
msgid ""
"Sous catégories de votre tutoriel. Si aucune catégorie ne convient n'hésitez "
"pas à en demander une nouvelle lors de la validation !"
msgstr ""

#: zds/tutorial/forms.py:190 zds/tutorial/forms.py:254
msgid "Ajouter et continuer"
msgstr ""

#: zds/tutorial/forms.py:200
#, python-brace-format
msgid "Selectionnez le logo du tutoriel (max. {0} Ko)"
msgstr ""

#: zds/tutorial/forms.py:267
msgid "Sélectionnez une image"
msgstr ""

#: zds/tutorial/forms.py:293
msgid "Contenu"
msgstr ""

#: zds/tutorial/forms.py:346
msgid "Sélectionnez le tutoriel à importer"
msgstr ""

#: zds/tutorial/forms.py:350
msgid "Fichier zip contenant les images du tutoriel"
msgstr ""

#: zds/tutorial/forms.py:362
msgid "Importer le .tuto"
msgstr ""

#: zds/tutorial/forms.py:377
msgid "Le fichier doit être au format .tuto"
msgstr ""

#: zds/tutorial/forms.py:384
msgid "Le fichier doit être au format .zip"
msgstr ""

#: zds/tutorial/forms.py:391
msgid "Sélectionnez l'archive de votre tutoriel"
msgstr ""

#: zds/tutorial/forms.py:396
msgid "Tutoriel vers lequel vous souhaitez importer votre archive"
msgstr ""

#: zds/tutorial/forms.py:411
msgid "Importer l'archive"
msgstr ""

#: zds/tutorial/forms.py:452
msgid "Ce tutoriel est verrouillé."
msgstr ""

#: zds/tutorial/forms.py:484
msgid "Commentaire pour votre demande."
msgstr ""

#: zds/tutorial/forms.py:494 zds/tutorial/forms.py:537
msgid "URL de la version originale"
msgstr ""

#: zds/tutorial/forms.py:522
msgid "Commentaire de publication."
msgstr ""

#: zds/tutorial/forms.py:528
msgid "Version majeure ?"
msgstr ""

#: zds/tutorial/forms.py:565
msgid "Commentaire de rejet."
msgstr ""

#: zds/tutorial/views.py:188
msgid "Le tutoriel n'est plus sous réserve."
msgstr ""

#: zds/tutorial/views.py:196
#, python-brace-format
msgid "Le tutoriel a bien été                       réservé par {0}."
msgstr ""

#: zds/tutorial/views.py:298
msgid "Le tutoriel a bien été refusé."
msgstr ""

#: zds/tutorial/views.py:302
#, python-brace-format
msgid ""
"Désolé, le zeste **{0}** n'a malheureusement pas passé l’étape de "
"validation. Mais ne désespère pas, certaines corrections peuvent surement "
"être faite pour l’améliorer et repasser la validation plus tard. Voici le "
"message que [{1}]({2}), ton validateur t'a laissé:\n"
"\n"
"`{3}`\n"
"\n"
"N'hésite pas a lui envoyer un petit message pour discuter de la décision ou "
"demander plus de détail si tout cela te semble injuste ou manque de clarté."
msgstr ""

#: zds/tutorial/views.py:318
#, python-brace-format
msgid "Refus de Validation : {0}"
msgstr ""

#: zds/tutorial/views.py:328
msgid "Vous devez avoir réservé ce tutoriel pour pouvoir le refuser."
msgstr ""

#: zds/tutorial/views.py:370
msgid "Le tutoriel a bien été validé."
msgstr ""

#: zds/tutorial/views.py:375
#, python-brace-format
msgid ""
"Félicitations ! Le zeste [{0}]({1}) a été publié par [{2}]({3}) ! Les "
"lecteurs du monde entier peuvent venir l'éplucher et réagir a son sujet. Je "
"te conseille de rester a leur écoute afin d'apporter des corrections/"
"compléments.Un Tutoriel vivant et a jour est bien plus lu qu'un sujet "
"abandonné !"
msgstr ""

#: zds/tutorial/views.py:390
#, python-brace-format
msgid "Publication : {0}"
msgstr ""

#: zds/tutorial/views.py:400
msgid "Vous devez avoir réservé ce tutoriel pour pouvoir le valider."
msgstr ""

#: zds/tutorial/views.py:431
msgid "Le tutoriel a bien été dépublié."
msgstr ""

#: zds/tutorial/views.py:481
#, python-brace-format
msgid ""
"Bonjour {0},Le tutoriel *{1}* que tu as réservé a été mis à jour en zone de "
"validation, Pour retrouver les modifications qui ont été faites, je t'invite "
"à consulter l'historique des versions\n"
"\n"
"> Merci"
msgstr ""

#: zds/tutorial/views.py:489
#, python-brace-format
msgid "Mise à jour de tuto : {0}"
msgstr ""

#: zds/tutorial/views.py:499
msgid "Votre demande de validation a été envoyée à l'équipe."
msgstr ""

#: zds/tutorial/views.py:539
#, python-brace-format
msgid "Le tutoriel {0} a bien été supprimé."
msgstr ""

#: zds/tutorial/views.py:556
msgid "Vous ne faites plus partie des rédacteurs de ce tutoriel."
msgstr ""

#: zds/tutorial/views.py:591
<<<<<<< HEAD
#, python-brace-format
=======
>>>>>>> 33dabe75
msgid "L'auteur {0} a bien été ajouté à la rédaction du tutoriel."
msgstr ""

#: zds/tutorial/views.py:597
<<<<<<< HEAD
#, python-brace-format
=======
>>>>>>> 33dabe75
msgid ""
"Bonjour **{0}**,\n"
"\n"
"Tu as été ajouté comme auteur du tutoriel [{1}]({2}).\n"
"Tu peux retrouver ce tutoriel en [cliquant ici]({3}), ou *via* le lien \"En "
"rédaction\" du menu \"Tutoriels\" sur la page de ton profil.\n"
"\n"
"Tu peux maintenant commencer à rédiger !"
msgstr ""

#: zds/tutorial/views.py:611
<<<<<<< HEAD
#, python-brace-format
=======
>>>>>>> 33dabe75
msgid "Ajout en tant qu'auteur : {0}"
msgstr ""

#: zds/tutorial/views.py:643
<<<<<<< HEAD
#, python-brace-format
=======
>>>>>>> 33dabe75
msgid "L'auteur {0} a bien été retiré du tutoriel."
msgstr ""

#: zds/tutorial/views.py:649
<<<<<<< HEAD
#, python-brace-format
=======
>>>>>>> 33dabe75
msgid ""
"Bonjour **{0}**,\n"
"\n"
"Tu as été supprimé des auteurs du tutoriel [{1}]({2}). Tant qu'il ne sera "
"pas publié, tu ne pourra plus y accéder.\n"
msgstr ""

#: zds/tutorial/views.py:660
<<<<<<< HEAD
#, python-brace-format
=======
>>>>>>> 33dabe75
msgid "Suppression des auteurs : {0}"
msgstr ""

#: zds/tutorial/views.py:675
<<<<<<< HEAD
#, python-brace-format
=======
>>>>>>> 33dabe75
msgid ""
"Bonjour à tous,\n"
"\n"
"J'ai commencé ({0}) la rédaction d'un tutoriel dont l'intitulé est **{1}**.\n"
"\n"
"J'aimerais obtenir un maximum de retour sur celui-ci, sur le fond ainsi que "
"sur la forme, afin de proposer en validation un texte de qualité.\n"
"\n"
"Si vous êtes intéressé, cliquez ci-dessous \n"
"\n"
"-> [Lien de la beta du tutoriel : {1}]({2}) <-\n"
"\n"
"\n"
"\n"
"Merci d'avance pour votre aide"
msgstr ""

#: zds/tutorial/views.py:690
<<<<<<< HEAD
#, python-brace-format
=======
>>>>>>> 33dabe75
msgid "[beta][tutoriel]{0}"
msgstr ""

#: zds/tutorial/views.py:698
msgid ""
"Bonjour {},\n"
"\n"
"Vous venez de mettre votre tutoriel **{}** en beta. La communauté pourra le "
"consulter afin de vous faire des retours constructifs avant sa soumission en "
"validation.\n"
"\n"
"Un sujet dédié pour la beta de votre tutoriel a été crée dans le forum et "
"est accessible [ici]({})"
msgstr ""

#: zds/tutorial/views.py:710
<<<<<<< HEAD
#, python-brace-format
=======
>>>>>>> 33dabe75
msgid "Tutoriel en beta : {0}"
msgstr ""

#: zds/tutorial/views.py:717
<<<<<<< HEAD
#, python-brace-format
=======
>>>>>>> 33dabe75
msgid ""
"Bonjour,\n"
"\n"
"La beta du tutoriel est de nouveau active.\n"
"\n"
"-> [Lien de la beta du tutoriel : {0}]({1}) <-\n"
"\n"
"\n"
"\n"
"Merci pour vos relectures"
msgstr ""

#: zds/tutorial/views.py:726
msgid "La BETA sur ce tutoriel est bien activée."
msgstr ""

#: zds/tutorial/views.py:728
msgid "La BETA sur ce tutoriel n'a malheureusement pas pu être activée."
msgstr ""

#: zds/tutorial/views.py:737
<<<<<<< HEAD
#, python-brace-format
=======
>>>>>>> 33dabe75
msgid ""
"Bonjour à tous,\n"
"\n"
"J'ai commencé ({0}) la rédaction d'un tutoriel dont l'intitulé est **{1}**.\n"
"\n"
"J'aimerai obtenir un maximum de retour sur celui-ci, sur le fond ainsi que "
"sur la forme, afin de proposer en validation un texte de qualité.\n"
"\n"
"Si vous êtes intéressé, cliquez ci-dessous \n"
"\n"
"-> [Lien de la beta du tutoriel : {1}]({2}) <-\n"
"\n"
"\n"
"\n"
"Merci d'avance pour votre aide"
msgstr ""

#: zds/tutorial/views.py:759
<<<<<<< HEAD
#, python-brace-format
=======
>>>>>>> 33dabe75
msgid ""
"Bonjour, !\n"
"\n"
"La beta du tutoriel a été mise à jour.\n"
"\n"
"-> [Lien de la beta du tutoriel : {0}]({1}) <-\n"
"\n"
"\n"
"\n"
"Merci pour vos relectures"
msgstr ""

#: zds/tutorial/views.py:767
msgid "La BETA sur ce tutoriel a bien été mise à jour."
msgstr ""

#: zds/tutorial/views.py:769
msgid "La BETA sur ce tutoriel n'a malheureusement pas pu être mise à jour."
msgstr ""

#: zds/tutorial/views.py:777
msgid ""
"Désactivation de la beta du tutoriel  **{}**\n"
"\n"
"Pour plus d'informations envoyez moi un message privé."
msgstr ""

#: zds/tutorial/views.py:781
msgid "La BETA sur ce tutoriel a bien été désactivée."
msgstr ""

<<<<<<< HEAD
#: zds/tutorial/views.py:1463
#, python-brace-format
msgid "La partie « {0} » a été ajoutée avec succès."
msgstr ""

#: zds/tutorial/views.py:1504
msgid "Déplacement de la partie {} "
msgstr ""

#: zds/tutorial/views.py:1531
msgid "Suppression de la partie {} "
msgstr ""

#: zds/tutorial/views.py:1892
#, python-brace-format
msgid "Le chapitre « {0} » a été ajouté avec succès."
msgstr ""

#: zds/tutorial/views.py:1941
msgid "Déplacement du chapitre {}"
msgstr ""

#: zds/tutorial/views.py:1942
msgid "Le chapitre a bien été déplacé."
msgstr ""

#: zds/tutorial/views.py:1978
msgid "Suppression du chapitre {}"
msgstr ""

#: zds/tutorial/views.py:1979
msgid "Le chapitre a bien été supprimé."
msgstr ""

#: zds/tutorial/views.py:2261
msgid "Suppression de l'extrait {}"
msgstr ""

#: zds/tutorial/views.py:2287
msgid "Déplacement de l'extrait {}"
msgstr ""

#: zds/tutorial/views.py:2673
msgid "Modification du tutoriel : «{}» {} {}"
msgstr ""

#: zds/tutorial/views.py:2680
msgid "Création du tutoriel «{}» {} {}"
msgstr ""

#: zds/tutorial/views.py:2727
msgid "Suppresion de la partie : «{}»"
msgstr ""

#: zds/tutorial/views.py:2733
msgid "Modification de la partie «{}» {} {}"
msgstr ""

#: zds/tutorial/views.py:2738
msgid "Création de la partie «{}» {} {}"
msgstr ""

#: zds/tutorial/views.py:2792
msgid "Suppresion du chapitre : «{}»"
msgstr ""

#: zds/tutorial/views.py:2798
msgid "Modification du tutoriel «{}» {} {}"
msgstr ""

#: zds/tutorial/views.py:2801
msgid "Modification du chapitre «{}» {} {}"
msgstr ""

#: zds/tutorial/views.py:2806
msgid "Création du chapitre «{}» {} {}"
msgstr ""

#: zds/tutorial/views.py:2871
msgid "Suppression de l'extrait : «{}»"
msgstr ""

#: zds/tutorial/views.py:2879
msgid "Mise à jour de l'extrait «{}» {} {}"
msgstr ""

#: zds/tutorial/views.py:2882
msgid "Création de l'extrait «{}» {} {}"
msgstr ""

#: zds/tutorial/views.py:3382
#, python-brace-format
=======
#: zds/tutorial/views.py:1448
msgid "La partie « {0} » a été ajoutée avec succès."
msgstr ""

#: zds/tutorial/views.py:1489
msgid "Déplacement de la partie {} "
msgstr ""

#: zds/tutorial/views.py:1516
msgid "Suppression de la partie {} "
msgstr ""

#: zds/tutorial/views.py:1871
msgid "Le chapitre « {0} » a été ajouté avec succès."
msgstr ""

#: zds/tutorial/views.py:1920
msgid "Déplacement du chapitre {}"
msgstr ""

#: zds/tutorial/views.py:1921
msgid "Le chapitre a bien été déplacé."
msgstr ""

#: zds/tutorial/views.py:1957
msgid "Suppression du chapitre {}"
msgstr ""

#: zds/tutorial/views.py:1958
msgid "Le chapitre a bien été supprimé."
msgstr ""

#: zds/tutorial/views.py:2240
msgid "Suppression de l'extrait {}"
msgstr ""

#: zds/tutorial/views.py:2266
msgid "Déplacement de l'extrait {}"
msgstr ""

#: zds/tutorial/views.py:2652
msgid "Modification du tutoriel : «{}» {} {}"
msgstr ""

#: zds/tutorial/views.py:2659
msgid "Création du tutoriel «{}» {} {}"
msgstr ""

#: zds/tutorial/views.py:2706
msgid "Suppresion de la partie : «{}»"
msgstr ""

#: zds/tutorial/views.py:2712
msgid "Modification de la partie «{}» {} {}"
msgstr ""

#: zds/tutorial/views.py:2717
msgid "Création de la partie «{}» {} {}"
msgstr ""

#: zds/tutorial/views.py:2771
msgid "Suppresion du chapitre : «{}»"
msgstr ""

#: zds/tutorial/views.py:2777
msgid "Modification du tutoriel «{}» {} {}"
msgstr ""

#: zds/tutorial/views.py:2780
msgid "Modification du chapitre «{}» {} {}"
msgstr ""

#: zds/tutorial/views.py:2785
msgid "Création du chapitre «{}» {} {}"
msgstr ""

#: zds/tutorial/views.py:2850
msgid "Suppression de l'extrait : «{}»"
msgstr ""

#: zds/tutorial/views.py:2858
msgid "Mise à jour de l'extrait «{}» {} {}"
msgstr ""

#: zds/tutorial/views.py:2861
msgid "Création de l'extrait «{}» {} {}"
msgstr ""

#: zds/tutorial/views.py:3357
>>>>>>> 33dabe75
msgid ""
"Bonjour {0},Vous recevez ce message car vous avez signalé le message de *{1}"
"*, dans le tutoriel [{2}]({3}). Votre alerte a été traitée par **{4}** et il "
"vous a laissé le message suivant :\n"
"\n"
"> {5}\n"
"\n"
"Toute l'équipe de la modération vous remercie !"
msgstr ""

<<<<<<< HEAD
#: zds/tutorial/views.py:3396
#, python-brace-format
msgid "Résolution d'alerte : {0}"
msgstr ""

#: zds/tutorial/views.py:3402
msgid "L'alerte a bien été résolue."
msgstr ""

#: zds/tutorial/views.py:3445
=======
#: zds/tutorial/views.py:3371
msgid "Résolution d'alerte : {0}"
msgstr ""

#: zds/tutorial/views.py:3377
msgid "L'alerte a bien été résolue."
msgstr ""

#: zds/tutorial/views.py:3405
>>>>>>> 33dabe75
msgid ""
"Vous éditez ce message en tant que modérateur (auteur : {}). Soyez encore "
"plus prudent lors de l'édition de celui-ci !"
msgstr ""

#: zds/utils/tutorials.py:292
#, python-brace-format
msgid "Impossible de déplacer l'objet en position {0}"
msgstr ""

#: zds/utils/tutorials.py:319
msgid "Le tutoriel que vous souhaitez importer manque de titre"
msgstr ""

#: zds/utils/tutorials.py:321
msgid ""
"Les métadonnées du tutoriel à importer ne nous permettent pas de connaître "
"son type"
msgstr ""

#: zds/utils/tutorials.py:324
msgid "Vous essayez d'importer un big tutoriel dans un mini tutoriel"
msgstr ""

#: zds/utils/tutorials.py:326 zds/utils/tutorials.py:359
msgid "La structure de vos métadonnées est incohérente"
msgstr ""

#: zds/utils/tutorials.py:328
msgid "La structure de vos extraits est incohérente"
msgstr ""

#: zds/utils/tutorials.py:332 zds/utils/tutorials.py:383
msgid "Un de vos extraits est mal renseigné"
msgstr ""

#: zds/utils/tutorials.py:334 zds/utils/tutorials.py:385
msgid "L'extrait « {} » n'existe pas dans notre base"
msgstr ""

#: zds/utils/tutorials.py:336
msgid "Vous n'êtes pas autorisé à modifier l'extrait « {} »"
msgstr ""

#: zds/utils/tutorials.py:341 zds/utils/tutorials.py:395
msgid ""
"Le fichier « {} » renseigné dans vos métadonnées pour l'extrait « {} » ne se "
"trouve pas dans votre zip"
msgstr ""

#: zds/utils/tutorials.py:352 zds/utils/tutorials.py:425
msgid ""
"Le fichier « {} » renseigné dans vos métadonnées pour le tutoriel « {} » ne "
"se trouve pas dans votre zip"
msgstr ""

#: zds/utils/tutorials.py:357
msgid "Vous essayez d'importer un mini tutoriel dans un big tutoriel"
msgstr ""

#: zds/utils/tutorials.py:363
msgid "La structure de vos parties est incohérente"
msgstr ""

#: zds/utils/tutorials.py:365
msgid "La partie « {} » n'existe pas dans notre base"
msgstr ""

#: zds/utils/tutorials.py:368
msgid "La partie « {} » n'est pas dans le tutoriel à modifier "
msgstr ""

#: zds/utils/tutorials.py:373
msgid "La structure de vos chapitres est incohérente"
msgstr ""

#: zds/utils/tutorials.py:375
msgid "Le chapitre « {} » n'existe pas dans notre base"
msgstr ""

#: zds/utils/tutorials.py:378
msgid "Le chapitre « {} » n'est pas dans le tutoriel a modifier"
msgstr ""

#: zds/utils/tutorials.py:389
msgid "Vous n'êtes pas autorisé à modifier l'extrait « {} » "
msgstr ""

#: zds/utils/tutorials.py:405
msgid ""
"Le fichier « {} » renseigné dans vos métadonnées pour le chapitre « {} » ne "
"se trouve pas dans votre zip"
msgstr ""

#: zds/utils/tutorials.py:415
msgid ""
"Le fichier « {} » renseigné dans vos métadonnées pour la partie « {} » ne se "
"trouve pas dans votre zip"
msgstr ""

#: zds/utils/tutorials.py:475
msgid ""
"L'archive n'a pas pu être importée car le fichier manifest.json (fichier de "
"métadonnées est introuvable)."
msgstr ""

#: zds/utils/tutorials.py:509
msgid "Import du tutoriel"
msgstr ""

#: zds/utils/tutorials.py:521
msgid "Le tutoriel {} a été importé avec succès"
msgstr ""

#: zds/utils/tutorials.py:523
msgid "L'archive n'a pas pu être importée car elle n'est pas au format zip"
msgstr ""<|MERGE_RESOLUTION|>--- conflicted
+++ resolved
@@ -8,11 +8,7 @@
 msgstr ""
 "Project-Id-Version: PACKAGE VERSION\n"
 "Report-Msgid-Bugs-To: \n"
-<<<<<<< HEAD
-"POT-Creation-Date: 2014-11-29 13:50+0100\n"
-=======
-"POT-Creation-Date: 2014-12-01 16:34+0100\n"
->>>>>>> 33dabe75
+"POT-Creation-Date: 2014-12-08 23:25+0100\n"
 "PO-Revision-Date: YEAR-MO-DA HO:MI+ZONE\n"
 "Last-Translator: FULL NAME <EMAIL@ADDRESS>\n"
 "Language-Team: LANGUAGE <LL@li.org>\n"
@@ -441,19 +437,14 @@
 #: templates/article/includes/sidebar_actions.part.html:93
 #: templates/article/includes/sidebar_actions.part.html:166
 #: templates/article/includes/sidebar_actions.part.html:177
-<<<<<<< HEAD
 #: templates/article/includes/sidebar_actions.part.html:193
 #: templates/article/includes/sidebar_actions.part.html:211
 #: templates/article/includes/sidebar_actions.part.html:243
-=======
-#: templates/article/includes/sidebar_actions.part.html:195
-#: templates/article/includes/sidebar_actions.part.html:227
->>>>>>> 33dabe75
 #: templates/gallery/gallery/list.html:89 templates/member/profile.html:176
 #: templates/member/profile.html.py:456 templates/member/profile.html:471
 #: templates/member/profile.html.py:489 templates/member/profile.html:510
 #: templates/member/profile.html.py:525 templates/member/profile.html:541
-#: templates/misc/message.part.html:66 templates/misc/message.part.html:129
+#: templates/misc/message.part.html:73 templates/misc/message.part.html:136
 #: templates/misc/validation.part.html:40 templates/mp/index.html:104
 #: templates/mp/topic/index.html:126 templates/tutorial/chapter/view.html:168
 #: templates/tutorial/includes/chapter.part.html:46
@@ -467,7 +458,7 @@
 #: templates/tutorial/tutorial/view.html:391
 #: templates/tutorial/tutorial/view.html:442
 #: templates/tutorial/tutorial/view.html:472
-#: templates/tutorial/tutorial/view_online.html:194 zds/tutorial/forms.py:509
+#: templates/tutorial/tutorial/view_online.html:194 zds/tutorial/forms.py:516
 msgid "Confirmer"
 msgstr ""
 
@@ -506,7 +497,7 @@
 #: templates/tutorial/member/index.html:11
 #: templates/tutorial/member/index.html:31
 #: templates/tutorial/member/index.html:51
-#: templates/tutorial/member/index.html:122 zds/tutorial/views.py:490
+#: templates/tutorial/member/index.html:122 zds/tutorial/views.py:489
 msgid "En validation"
 msgstr ""
 
@@ -517,7 +508,7 @@
 
 #: templates/article/includes/sidebar_actions.part.html:7
 #: templates/article/member/edit.html:26 templates/article/member/edit.html:33
-#: templates/misc/message.part.html:77
+#: templates/misc/message.part.html:84
 #: templates/tutorial/includes/chapter.part.html:90
 #: templates/tutorial/tutorial/view.html:163
 msgid "Éditer"
@@ -560,15 +551,9 @@
 msgid "Actions"
 msgstr ""
 
-<<<<<<< HEAD
 #: templates/article/includes/sidebar_actions.part.html:46
 #: templates/article/includes/sidebar_actions.part.html:227
 #: templates/article/includes/sidebar_actions.part.html:231
-=======
-#: templates/article/includes/sidebar_actions.part.html:44
-#: templates/article/includes/sidebar_actions.part.html:211
-#: templates/article/includes/sidebar_actions.part.html:215
->>>>>>> 33dabe75
 #: templates/member/profile.html:169
 #: templates/tutorial/includes/chapter.part.html:36
 #: templates/tutorial/tutorial/view.html:207
@@ -641,12 +626,12 @@
 msgstr ""
 
 #: templates/article/includes/sidebar_actions.part.html:159
-#: zds/tutorial/forms.py:552
+#: zds/tutorial/forms.py:559
 msgid "Publier"
 msgstr ""
 
 #: templates/article/includes/sidebar_actions.part.html:170
-#: templates/tutorial/tutorial/view.html:424 zds/tutorial/forms.py:581
+#: templates/tutorial/tutorial/view.html:424 zds/tutorial/forms.py:588
 msgid "Rejeter"
 msgstr ""
 
@@ -1117,7 +1102,8 @@
 msgid "Ne plus suivre"
 msgstr ""
 
-#: templates/forum/base.html:119 templates/mp/index.html:36
+#: templates/forum/base.html:119 templates/misc/message.part.html:49
+#: templates/mp/index.html:36
 msgid "Non-lu"
 msgstr ""
 
@@ -1128,8 +1114,8 @@
 
 #: templates/forum/base.html:133
 #: templates/forum/includes/topic_row.part.html:78
-#: templates/member/profile.html:82 templates/misc/message.part.html:182
-#: templates/misc/message.part.html:194 templates/mp/index.html:72
+#: templates/member/profile.html:82 templates/misc/message.part.html:194
+#: templates/misc/message.part.html:206 templates/mp/index.html:72
 msgid "par"
 msgstr ""
 
@@ -1185,7 +1171,7 @@
 msgid "Sujets sans réponse"
 msgstr ""
 
-#: templates/forum/category/forum.html:69 templates/forum/topic/index.html:127
+#: templates/forum/category/forum.html:69 templates/forum/topic/index.html:130
 #: templates/forum/topic/new.html:9 templates/forum/topic/new.html.py:15
 #: templates/forum/topic/new.html:31
 msgid "Nouveau sujet"
@@ -1303,56 +1289,56 @@
 msgid "Répondre au sujet"
 msgstr ""
 
-#: templates/forum/topic/index.html:68
+#: templates/forum/topic/index.html:67
 msgid "L'auteur de ce sujet a trouvé une solution à son problème"
 msgstr ""
 
-#: templates/forum/topic/index.html:145
+#: templates/forum/topic/index.html:148
 msgid "Marquer comme non résolu"
 msgstr ""
 
-#: templates/forum/topic/index.html:147
+#: templates/forum/topic/index.html:150
 msgid "Marquer comme résolu"
 msgstr ""
 
-#: templates/forum/topic/index.html:164
+#: templates/forum/topic/index.html:167
 msgid "Ne plus suivre ce sujet"
 msgstr ""
 
-#: templates/forum/topic/index.html:166
+#: templates/forum/topic/index.html:169
 msgid "Suivre ce sujet"
 msgstr ""
 
-#: templates/forum/topic/index.html:181
+#: templates/forum/topic/index.html:184
 msgid "Ne plus être notifié par courriel"
 msgstr ""
 
-#: templates/forum/topic/index.html:183
+#: templates/forum/topic/index.html:186
 msgid "Être notifié par courriel"
 msgstr ""
 
-#: templates/forum/topic/index.html:195 templates/member/profile.html:420
+#: templates/forum/topic/index.html:198 templates/member/profile.html:420
 #: templates/member/profile.html.py:421
 msgid "Modération"
 msgstr ""
 
-#: templates/forum/topic/index.html:207
+#: templates/forum/topic/index.html:210
 msgid "Ouvrir le sujet"
 msgstr ""
 
-#: templates/forum/topic/index.html:209
+#: templates/forum/topic/index.html:212
 msgid "Fermer le sujet"
 msgstr ""
 
-#: templates/forum/topic/index.html:225
+#: templates/forum/topic/index.html:228
 msgid "Enlever du post-it"
 msgstr ""
 
-#: templates/forum/topic/index.html:227
+#: templates/forum/topic/index.html:230
 msgid "Marquer en post-it"
 msgstr ""
 
-#: templates/forum/topic/index.html:234
+#: templates/forum/topic/index.html:237
 msgid "Déplacer le sujet"
 msgstr ""
 
@@ -1513,15 +1499,235 @@
 "                "
 msgstr ""
 
-<<<<<<< HEAD
 #: templates/member/login.html:41
 msgid "Connexion classique"
 msgstr ""
 
 #: templates/member/login.html:45
 msgid "Connexion via réseaux sociaux"
-=======
-#: templates/member/login.html:44
+msgstr ""
+
+#: templates/member/login.html:48
+msgid "Connexion via Facebook"
+msgstr ""
+
+#: templates/member/login.html:51
+msgid "Connexion via Twitter"
+msgstr ""
+
+#: templates/member/login.html:54
+msgid "Connexion via Google+"
+msgstr ""
+
+#: templates/member/login.html:62 templates/member/register/index.html:64
+msgid "Vous êtes déjà connecté"
+msgstr ""
+
+#: templates/member/profile.html:30
+msgid "Profil de"
+msgstr ""
+
+#: templates/member/profile.html:42
+msgid "Inscrit"
+msgstr ""
+
+#: templates/member/profile.html:45
+msgid "Dernière visite sur le site"
+msgstr ""
+
+#: templates/member/profile.html:49
+msgid "Dernière IP"
+msgstr ""
+
+#: templates/member/profile.html:65
+msgid "E-mail"
+msgstr ""
+
+#: templates/member/profile.html:71
+msgid "Site web"
+msgstr ""
+
+#: templates/member/profile.html:78
+msgid "Remarques sur cet utilisateur"
+msgstr ""
+
+#: templates/member/profile.html:85
+msgid "Cet utilisateur n'a reçu aucune remarque"
+msgstr ""
+
+#: templates/member/profile.html:88
+msgid "Ajouter une remarque"
+msgstr ""
+
+#: templates/member/profile.html:96 templates/member/profile.html.py:249
+msgid "Signature"
+msgstr ""
+
+#: templates/member/profile.html:102
+msgid "Derniers sujets créés"
+msgstr ""
+
+#: templates/member/profile.html:135 templates/member/profile.html.py:277
+#: zds/member/forms.py:206
+msgid "Biographie"
+msgstr ""
+
+#: templates/member/profile.html:143 templates/member/profile.html.py:291
+#: templates/member/profile.html:292
+msgid "Activité"
+msgstr ""
+
+#: templates/member/profile.html:156 templates/member/profile.html.py:284
+msgid "Anciens tutoriels SdZ"
+msgstr ""
+
+#: templates/member/profile.html:160 templates/tutorial/export.html:15
+#: templates/tutorial/tutorial/import.html:63
+msgid "Tutoriel"
+msgstr ""
+
+#: templates/member/profile.html:172
+#, python-format
+msgid ""
+"\n"
+"                                            Attention ! Vous êtes sur le "
+"point de supprimer le tutoriel \"<em>%(tutotitle)s</em>\".\n"
+"                                        "
+msgstr ""
+
+#: templates/member/profile.html:195
+msgid "de mon compte"
+msgstr ""
+
+#: templates/member/profile.html:199
+msgid "Modifier le profil"
+msgstr ""
+
+#: templates/member/profile.html:204
+msgid "Promouvoir"
+msgstr ""
+
+#: templates/member/profile.html:216
+msgid "Envoyer un message privé"
+msgstr ""
+
+#: templates/member/profile.html:223
+msgid "Attribuer un tuto SdZ"
+msgstr ""
+
+#: templates/member/profile.html:227
+msgid "Choisissez un tutoriel du SdZ à attribuer au membre"
+msgstr ""
+
+#: templates/member/profile.html:238 templates/member/profile.html.py:239
+msgid "Accès rapide"
+msgstr ""
+
+#: templates/member/profile.html:243
+msgid "Informations générales"
+msgstr ""
+
+#: templates/member/profile.html:256
+msgid "Derniers sujets"
+msgstr ""
+
+#: templates/member/profile.html:300 templates/member/profile.html.py:357
+msgid "En ligne"
+msgstr ""
+
+#: templates/member/profile.html:308
+msgid "En version bêta"
+msgstr ""
+
+#: templates/member/profile.html:325 templates/member/profile.html.py:342
+#: templates/member/profile.html:370 templates/member/profile.html.py:383
+msgid "En rédaction"
+msgstr ""
+
+#: templates/member/profile.html:397
+msgid "Sujets créés"
+msgstr ""
+
+#: templates/member/profile.html:413
+msgid "Aucune activité"
+msgstr ""
+
+#: templates/member/profile.html:423
+msgid "Statistiques"
+msgstr ""
+
+#: templates/member/profile.html:427
+msgid "Messages modérés"
+msgstr ""
+
+#: templates/member/profile.html:433
+msgid "Alertes actives"
+msgstr ""
+
+#: templates/member/profile.html:439
+msgid "Sanctions"
+msgstr ""
+
+#: templates/member/profile.html:444
+msgid "Lecture seule temporaire"
+msgstr ""
+
+#: templates/member/profile.html:448
+msgid ""
+"\n"
+"                                    Pour quelle raison souhaitez-vous mettre "
+"ce membre en lecture seule <em>temporairement</em> ?\n"
+"                                "
+msgstr ""
+
+#: templates/member/profile.html:462
+msgid "Lecture seule"
+msgstr ""
+
+#: templates/member/profile.html:466
+msgid "Pour quelle raison souhaitez-vous mettre ce membre en lecture seule"
+msgstr ""
+
+#: templates/member/profile.html:478
+msgid "Ôter la lecture seule"
+msgstr ""
+
+#: templates/member/profile.html:482
+msgid ""
+"\n"
+"                                Pour quelle raison souhaitez-vous "
+"<strong>lever la sanction</strong> de ce membre ?\n"
+"                                "
+msgstr ""
+
+#: templates/member/profile.html:498
+msgid "Bannir temporairement"
+msgstr ""
+
+#: templates/member/profile.html:502
+msgid ""
+"\n"
+"                                    Pour quelle raison souhaitez-vous bannir "
+"ce membre <em>temporairement</em> ?\n"
+"                                "
+msgstr ""
+
+#: templates/member/profile.html:516
+msgid "Bannir définitivement"
+msgstr ""
+
+#: templates/member/profile.html:520
+msgid "Pour quelle raison souhaitez-vous bannir ce membre"
+msgstr ""
+
+#: templates/member/profile.html:532
+msgid "Ôter le bannissement"
+msgstr ""
+
+#: templates/member/profile.html:536
+msgid "Pour quelle raison souhaitez vous lever la sanction de ce membre"
+msgstr ""
+
 #: templates/member/forgot_password/index.html:7
 #: templates/member/forgot_password/index.html:13
 #: templates/member/forgot_password/index.html:19
@@ -1529,246 +1735,8 @@
 #: templates/member/forgot_password/success.html:12
 #: templates/member/forgot_password/success.html:18
 msgid "Mot de passe oublié"
->>>>>>> 33dabe75
-msgstr ""
-
-#: templates/member/login.html:48
-msgid "Connexion via Facebook"
-msgstr ""
-
-#: templates/member/login.html:51
-msgid "Connexion via Twitter"
-msgstr ""
-
-#: templates/member/login.html:54
-msgid "Connexion via Google+"
-msgstr ""
-
-#: templates/member/login.html:62 templates/member/register/index.html:64
-msgid "Vous êtes déjà connecté"
-msgstr ""
-
-#: templates/member/profile.html:30
-msgid "Profil de"
-msgstr ""
-
-#: templates/member/profile.html:42
-msgid "Inscrit"
-msgstr ""
-
-#: templates/member/profile.html:45
-msgid "Dernière visite sur le site"
-msgstr ""
-
-#: templates/member/profile.html:49
-msgid "Dernière IP"
-msgstr ""
-
-#: templates/member/profile.html:65
-msgid "E-mail"
-msgstr ""
-
-#: templates/member/profile.html:71
-msgid "Site web"
-msgstr ""
-
-#: templates/member/profile.html:78
-msgid "Remarques sur cet utilisateur"
-msgstr ""
-
-#: templates/member/profile.html:85
-msgid "Cet utilisateur n'a reçu aucune remarque"
-msgstr ""
-
-#: templates/member/profile.html:88
-msgid "Ajouter une remarque"
-msgstr ""
-
-#: templates/member/profile.html:96 templates/member/profile.html.py:249
-msgid "Signature"
-msgstr ""
-
-#: templates/member/profile.html:102
-msgid "Derniers sujets créés"
-msgstr ""
-
-#: templates/member/profile.html:135 templates/member/profile.html.py:277
-<<<<<<< HEAD
-#: zds/member/forms.py:206
-=======
-#: zds/member/forms.py:203
->>>>>>> 33dabe75
-msgid "Biographie"
-msgstr ""
-
-#: templates/member/profile.html:143 templates/member/profile.html.py:291
-#: templates/member/profile.html:292
-msgid "Activité"
-msgstr ""
-
-#: templates/member/profile.html:156 templates/member/profile.html.py:284
-msgid "Anciens tutoriels SdZ"
-msgstr ""
-
-#: templates/member/profile.html:160 templates/tutorial/export.html:15
-#: templates/tutorial/tutorial/import.html:63
-msgid "Tutoriel"
-msgstr ""
-
-#: templates/member/profile.html:172
-#, python-format
-msgid ""
-"\n"
-"                                            Attention ! Vous êtes sur le "
-"point de supprimer le tutoriel \"<em>%(tutotitle)s</em>\".\n"
-"                                        "
-msgstr ""
-
-#: templates/member/profile.html:195
-msgid "de mon compte"
-msgstr ""
-
-#: templates/member/profile.html:199
-msgid "Modifier le profil"
-msgstr ""
-
-#: templates/member/profile.html:204
-msgid "Promouvoir"
-msgstr ""
-
-#: templates/member/profile.html:216
-msgid "Envoyer un message privé"
-msgstr ""
-
-#: templates/member/profile.html:223
-msgid "Attribuer un tuto SdZ"
-msgstr ""
-
-#: templates/member/profile.html:227
-msgid "Choisissez un tutoriel du SdZ à attribuer au membre"
-msgstr ""
-
-#: templates/member/profile.html:238 templates/member/profile.html.py:239
-msgid "Accès rapide"
-msgstr ""
-
-#: templates/member/profile.html:243
-msgid "Informations générales"
-msgstr ""
-
-#: templates/member/profile.html:256
-msgid "Derniers sujets"
-msgstr ""
-
-#: templates/member/profile.html:300 templates/member/profile.html.py:357
-msgid "En ligne"
-msgstr ""
-
-#: templates/member/profile.html:308
-msgid "En version bêta"
-msgstr ""
-
-#: templates/member/profile.html:325 templates/member/profile.html.py:342
-#: templates/member/profile.html:370 templates/member/profile.html.py:383
-msgid "En rédaction"
-msgstr ""
-
-#: templates/member/profile.html:397
-msgid "Sujets créés"
-msgstr ""
-
-#: templates/member/profile.html:413
-msgid "Aucune activité"
-msgstr ""
-
-#: templates/member/profile.html:423
-msgid "Statistiques"
-msgstr ""
-
-#: templates/member/profile.html:427
-msgid "Messages modérés"
-msgstr ""
-
-#: templates/member/profile.html:433
-msgid "Alertes actives"
-msgstr ""
-
-#: templates/member/profile.html:439
-msgid "Sanctions"
-msgstr ""
-
-#: templates/member/profile.html:444
-msgid "Lecture seule temporaire"
-msgstr ""
-
-#: templates/member/profile.html:448
-msgid ""
-"\n"
-"                                    Pour quelle raison souhaitez-vous mettre "
-"ce membre en lecture seule <em>temporairement</em> ?\n"
-"                                "
-msgstr ""
-
-#: templates/member/profile.html:462
-msgid "Lecture seule"
-msgstr ""
-
-#: templates/member/profile.html:466
-msgid "Pour quelle raison souhaitez-vous mettre ce membre en lecture seule"
-msgstr ""
-
-#: templates/member/profile.html:478
-msgid "Ôter la lecture seule"
-msgstr ""
-
-#: templates/member/profile.html:482
-msgid ""
-"\n"
-"                                Pour quelle raison souhaitez-vous "
-"<strong>lever la sanction</strong> de ce membre ?\n"
-"                                "
-msgstr ""
-
-#: templates/member/profile.html:498
-msgid "Bannir temporairement"
-msgstr ""
-
-#: templates/member/profile.html:502
-msgid ""
-"\n"
-"                                    Pour quelle raison souhaitez-vous bannir "
-"ce membre <em>temporairement</em> ?\n"
-"                                "
-msgstr ""
-
-#: templates/member/profile.html:516
-msgid "Bannir définitivement"
-msgstr ""
-
-#: templates/member/profile.html:520
-msgid "Pour quelle raison souhaitez-vous bannir ce membre"
-msgstr ""
-
-#: templates/member/profile.html:532
-msgid "Ôter le bannissement"
-msgstr ""
-
-#: templates/member/profile.html:536
-msgid "Pour quelle raison souhaitez vous lever la sanction de ce membre"
-msgstr ""
-
-<<<<<<< HEAD
-#: templates/member/forgot_password/index.html:7
-#: templates/member/forgot_password/index.html:13
-#: templates/member/forgot_password/index.html:19
-#: templates/member/forgot_password/success.html:6
-#: templates/member/forgot_password/success.html:12
-#: templates/member/forgot_password/success.html:18
-msgid "Mot de passe oublié"
-msgstr ""
-
-=======
->>>>>>> 33dabe75
+msgstr ""
+
 #: templates/member/forgot_password/index.html:30
 msgid ""
 "Si vous avez perdu votre mot de passe, vous pouvez utiliser ce formulaire "
@@ -2060,45 +2028,45 @@
 msgid "Auteur du sujet"
 msgstr ""
 
-#: templates/misc/message.part.html:50
+#: templates/misc/message.part.html:57
 msgid "Masquer"
 msgstr ""
 
-#: templates/misc/message.part.html:56
+#: templates/misc/message.part.html:63
 msgid "Pour quelle raison souhaitez vous masquer ce message"
 msgstr ""
 
-#: templates/misc/message.part.html:61
+#: templates/misc/message.part.html:68
 msgid ""
 "Attention, en masquant ce message, vous ne pourrez plus l'afficher vous "
 "même. Êtes vous certains de vouloir le faire"
 msgstr ""
 
-#: templates/misc/message.part.html:86 templates/misc/message.part.html:96
+#: templates/misc/message.part.html:93 templates/misc/message.part.html:103
 msgid "Signaler"
 msgstr ""
 
-#: templates/misc/message.part.html:91
+#: templates/misc/message.part.html:98
 msgid "Pour quelle raison signalez-vous ce message"
 msgstr ""
 
-#: templates/misc/message.part.html:93
+#: templates/misc/message.part.html:100
 msgid "Minimum 3 caractères pour signaler"
 msgstr ""
 
-#: templates/misc/message.part.html:106
+#: templates/misc/message.part.html:113
 msgid "Citer"
 msgstr ""
 
-#: templates/misc/message.part.html:113
+#: templates/misc/message.part.html:120
 msgid "Voir"
 msgstr ""
 
-#: templates/misc/message.part.html:118
+#: templates/misc/message.part.html:125
 msgid "Démasquer"
 msgstr ""
 
-#: templates/misc/message.part.html:123
+#: templates/misc/message.part.html:130
 #, python-format
 msgid ""
 "\n"
@@ -2107,27 +2075,27 @@
 "                                "
 msgstr ""
 
-#: templates/misc/message.part.html:152
+#: templates/misc/message.part.html:164
 msgid "Reprise du dernier message de la page précédente"
 msgstr ""
 
-#: templates/misc/message.part.html:157
+#: templates/misc/message.part.html:169
 msgid "Cette réponse a aidé l'auteur du sujet"
 msgstr ""
 
-#: templates/misc/message.part.html:173
+#: templates/misc/message.part.html:185
 msgid "Masqué par"
 msgstr ""
 
-#: templates/misc/message.part.html:180
+#: templates/misc/message.part.html:192
 msgid "Édité"
 msgstr ""
 
-#: templates/misc/message.part.html:198
+#: templates/misc/message.part.html:210
 msgid "Résoudre"
 msgstr ""
 
-#: templates/misc/message.part.html:204
+#: templates/misc/message.part.html:216
 msgid "Résoudre l'alerte"
 msgstr ""
 
@@ -3698,16 +3666,16 @@
 msgid "Description"
 msgstr ""
 
-#: zds/article/forms.py:39 zds/tutorial/forms.py:310
+#: zds/article/forms.py:39 zds/tutorial/forms.py:317
 msgid "Texte"
 msgstr ""
 
-#: zds/article/forms.py:42 zds/article/forms.py:126 zds/forum/forms.py:39
+#: zds/article/forms.py:42 zds/article/forms.py:133 zds/forum/forms.py:39
 #: zds/forum/forms.py:106 zds/mp/forms.py:45 zds/mp/forms.py:102
-#: zds/tutorial/forms.py:62 zds/tutorial/forms.py:72 zds/tutorial/forms.py:147
-#: zds/tutorial/forms.py:157 zds/tutorial/forms.py:210
-#: zds/tutorial/forms.py:220 zds/tutorial/forms.py:314
-#: zds/tutorial/forms.py:423
+#: zds/tutorial/forms.py:62 zds/tutorial/forms.py:72 zds/tutorial/forms.py:154
+#: zds/tutorial/forms.py:164 zds/tutorial/forms.py:217
+#: zds/tutorial/forms.py:227 zds/tutorial/forms.py:321
+#: zds/tutorial/forms.py:430
 msgid "Votre message au format Markdown."
 msgstr ""
 
@@ -3721,45 +3689,48 @@
 "pas à en demander une nouvelle lors de la validation !"
 msgstr ""
 
-#: zds/article/forms.py:61 zds/tutorial/forms.py:95
-msgid "Licence de votre publication"
-msgstr ""
-
-#: zds/article/forms.py:68 zds/tutorial/forms.py:102 zds/tutorial/forms.py:163
-#: zds/tutorial/forms.py:226 zds/tutorial/forms.py:276
-#: zds/tutorial/forms.py:320
+#: zds/article/forms.py:62 zds/tutorial/forms.py:96
+#, python-brace-format
+msgid ""
+"Licence de votre publication (<a href=\"{0}\" alt=\"{1}\">En savoir plus sur "
+"les licences et {2}</a>)"
+msgstr ""
+
+#: zds/article/forms.py:75 zds/tutorial/forms.py:109 zds/tutorial/forms.py:170
+#: zds/tutorial/forms.py:233 zds/tutorial/forms.py:283
+#: zds/tutorial/forms.py:327
 msgid "Message de suivi"
 msgstr ""
 
-#: zds/article/forms.py:73 zds/tutorial/forms.py:107 zds/tutorial/forms.py:168
-#: zds/tutorial/forms.py:231 zds/tutorial/forms.py:281
-#: zds/tutorial/forms.py:325
+#: zds/article/forms.py:80 zds/tutorial/forms.py:114 zds/tutorial/forms.py:175
+#: zds/tutorial/forms.py:238 zds/tutorial/forms.py:288
+#: zds/tutorial/forms.py:332
 msgid "Un résumé de vos ajouts et modifications"
 msgstr ""
 
-#: zds/article/forms.py:148 zds/forum/forms.py:125 zds/tutorial/forms.py:445
+#: zds/article/forms.py:155 zds/forum/forms.py:125 zds/tutorial/forms.py:452
 msgid ""
 "Vous venez de poster. Merci de patienter au moins 15 minutes entre deux "
 "messages consécutifs afin de limiter le flood."
 msgstr ""
 
-#: zds/article/forms.py:155
+#: zds/article/forms.py:162
 msgid "Cet article est verrouillé."
 msgstr ""
 
-#: zds/article/forms.py:166 zds/forum/forms.py:144 zds/tutorial/forms.py:463
+#: zds/article/forms.py:173 zds/forum/forms.py:144 zds/tutorial/forms.py:470
 msgid "Vous devez écrire une réponse !"
 msgstr ""
 
-#: zds/article/forms.py:172 zds/forum/forms.py:95 zds/forum/forms.py:150
-#: zds/tutorial/forms.py:469
+#: zds/article/forms.py:179 zds/forum/forms.py:95 zds/forum/forms.py:150
+#: zds/tutorial/forms.py:476
 #, python-brace-format
 msgid "Ce message est trop long, il ne doit pas dépasser {0} caractères"
 msgstr ""
 
-#: zds/article/forms.py:196 zds/forum/forms.py:174 zds/member/forms.py:601
-#: zds/pages/forms.py:66 zds/tutorial/forms.py:187 zds/tutorial/forms.py:251
-#: zds/tutorial/forms.py:301 zds/tutorial/forms.py:605
+#: zds/article/forms.py:203 zds/forum/forms.py:174 zds/member/forms.py:601
+#: zds/pages/forms.py:66 zds/tutorial/forms.py:194 zds/tutorial/forms.py:258
+#: zds/tutorial/forms.py:308 zds/tutorial/forms.py:612
 msgid "Valider"
 msgstr ""
 
@@ -3800,15 +3771,6 @@
 msgid "Forum"
 msgstr ""
 
-<<<<<<< HEAD
-=======
-#: zds/forum/forms.py:174 zds/member/forms.py:598 zds/pages/forms.py:66
-#: zds/tutorial/forms.py:187 zds/tutorial/forms.py:251
-#: zds/tutorial/forms.py:301
-msgid "Valider"
-msgstr ""
-
->>>>>>> 33dabe75
 #: zds/gallery/forms.py:40
 msgid "Créer"
 msgstr ""
@@ -3851,13 +3813,13 @@
 msgid "Utiliser comme avatar"
 msgstr ""
 
-#: zds/gallery/views.py:113
+#: zds/gallery/views.py:112
 msgid ""
 "La galerie '{}' ne peut pas être supprimée car elle est liée à un tutoriel "
 "existant."
 msgstr ""
 
-#: zds/gallery/views.py:208 zds/gallery/views.py:364
+#: zds/gallery/views.py:207 zds/gallery/views.py:364
 msgid ""
 "Votre image est beaucoup trop lourde, réduisez sa taille à moins de {} <abbr "
 "title=\"kibioctet\">Kio</abbr> avant de l'envoyer."
@@ -4018,70 +3980,70 @@
 msgid "Compte actif"
 msgstr ""
 
-#: zds/member/views.py:112
+#: zds/member/views.py:111
 msgid "# Le tutoriel présenté par ce topic n'existe plus."
 msgstr ""
 
-#: zds/member/views.py:198
+#: zds/member/views.py:197
 msgid "Messages postés par période"
 msgstr ""
 
-#: zds/member/views.py:282
+#: zds/member/views.py:281
 msgid "Lecture Seule"
 msgstr ""
 
-#: zds/member/views.py:284
+#: zds/member/views.py:283
 msgid ""
 "Vous ne pouvez plus poster dans les forums, ni dans les commentaires "
 "d'articles et de tutoriels."
 msgstr ""
 
-#: zds/member/views.py:287
+#: zds/member/views.py:286
 msgid "Lecture Seule Temporaire"
 msgstr ""
 
-#: zds/member/views.py:293
+#: zds/member/views.py:292
 #, python-brace-format
 msgid ""
 "Vous ne pouvez plus poster dans les forums, ni dans les commentaires "
 "d'articles et de tutoriels pendant {0} jours."
 msgstr ""
 
-#: zds/member/views.py:297
+#: zds/member/views.py:296
 msgid "Ban Temporaire"
 msgstr ""
 
-#: zds/member/views.py:303
+#: zds/member/views.py:302
 msgid "Vous ne pouvez plus vous connecter sur {} pendant {} jours."
 msgstr ""
 
-#: zds/member/views.py:309
+#: zds/member/views.py:308
 msgid "Ban définitif"
 msgstr ""
 
-#: zds/member/views.py:312
+#: zds/member/views.py:311
 msgid "vous ne pouvez plus vous connecter sur {}."
 msgstr ""
 
-#: zds/member/views.py:316
+#: zds/member/views.py:315
 msgid "Autorisation d'écrire"
 msgstr ""
 
-#: zds/member/views.py:319
+#: zds/member/views.py:318
 msgid ""
 "Vous pouvez désormais poster sur les forums, dans les commentaires "
 "d'articles et tutoriels."
 msgstr ""
 
-#: zds/member/views.py:322
+#: zds/member/views.py:321
 msgid "Autorisation de se connecter"
 msgstr ""
 
-#: zds/member/views.py:325
+#: zds/member/views.py:324
 msgid "vous pouvez désormais vous connecter sur le site."
 msgstr ""
 
-#: zds/member/views.py:332
+#: zds/member/views.py:331
 #, python-brace-format
 msgid ""
 "Bonjour **{0}**,\n"
@@ -4098,7 +4060,7 @@
 "Cordialement, L'équipe {4}."
 msgstr ""
 
-#: zds/member/views.py:345
+#: zds/member/views.py:344
 #, python-brace-format
 msgid ""
 "Bonjour **{0}**,\n"
@@ -4114,51 +4076,51 @@
 "Cordialement, L'équipe {5}."
 msgstr ""
 
-#: zds/member/views.py:362
+#: zds/member/views.py:361
 msgid "Sanction"
 msgstr ""
 
-#: zds/member/views.py:456 zds/member/views.py:505
+#: zds/member/views.py:455 zds/member/views.py:504
 msgid "Le profil a correctement été mis à jour."
 msgstr ""
 
-#: zds/member/views.py:502 zds/member/views.py:539 zds/member/views.py:563
+#: zds/member/views.py:501 zds/member/views.py:538 zds/member/views.py:562
 msgid "Une erreur est survenue."
 msgstr ""
 
-#: zds/member/views.py:541
+#: zds/member/views.py:540
 msgid "L'avatar a correctement été mis à jour."
 msgstr ""
 
-#: zds/member/views.py:559
+#: zds/member/views.py:558
 msgid "Le mot de passe a bien été modifié."
 msgstr ""
 
-#: zds/member/views.py:633
+#: zds/member/views.py:632
 msgid ""
 "Vous n'êtes pas autorisé à vous connecter sur le site, vous avez été banni "
 "par un modérateur."
 msgstr ""
 
-#: zds/member/views.py:638
+#: zds/member/views.py:637
 msgid ""
 "Vous n'avez pas encore activé votre compte, vous devez le faire pour pouvoir "
 "vous connecter sur le site. Regardez dans vos mails : {}."
 msgstr ""
 
-#: zds/member/views.py:644
+#: zds/member/views.py:643
 msgid "Les identifiants fournis ne sont pas valides."
 msgstr ""
 
-#: zds/member/views.py:700 zds/member/views.py:879
+#: zds/member/views.py:699 zds/member/views.py:878
 msgid "{} - Confirmation d'inscription"
 msgstr ""
 
-#: zds/member/views.py:741
+#: zds/member/views.py:740
 msgid "{} - Mot de passe oublié"
 msgstr ""
 
-#: zds/member/views.py:814
+#: zds/member/views.py:813
 #, python-brace-format
 msgid ""
 "Bonjour **{0}**,\n"
@@ -4188,64 +4150,64 @@
 "Clem'"
 msgstr ""
 
+#: zds/member/views.py:848
+msgid "Bienvenue sur {}"
+msgstr ""
+
 #: zds/member/views.py:849
-msgid "Bienvenue sur {}"
-msgstr ""
-
-#: zds/member/views.py:850
 msgid "Le manuel du nouveau membre"
 msgstr ""
 
-#: zds/member/views.py:940
+#: zds/member/views.py:939
 #, python-brace-format
 msgid "Le tutoriel a bien été lié au membre {0}."
 msgstr ""
 
-#: zds/member/views.py:972
+#: zds/member/views.py:971
 #, python-brace-format
 msgid "Le tutoriel a bien été retiré au membre {0}."
 msgstr ""
 
-#: zds/member/views.py:1000
+#: zds/member/views.py:999
 #, python-brace-format
 msgid "{0} appartient maintenant au groupe {1}."
 msgstr ""
 
-#: zds/member/views.py:1005
+#: zds/member/views.py:1004
 #, python-brace-format
 msgid "{0} n'appartient maintenant plus au groupe {1}."
 msgstr ""
 
-#: zds/member/views.py:1018
+#: zds/member/views.py:1017
 #, python-brace-format
 msgid "{0} n'appartient (plus ?) à aucun groupe."
 msgstr ""
 
-#: zds/member/views.py:1024
+#: zds/member/views.py:1023
 #, python-brace-format
 msgid "{0} est maintenant super-utilisateur."
 msgstr ""
 
-#: zds/member/views.py:1028
+#: zds/member/views.py:1027
 msgid "Un super-utilisateur ne peux pas se retirer des super-utilisateurs."
 msgstr ""
 
-#: zds/member/views.py:1032
+#: zds/member/views.py:1031
 #, python-brace-format
 msgid "{0} n'est maintenant plus super-utilisateur."
 msgstr ""
 
-#: zds/member/views.py:1037
+#: zds/member/views.py:1036
 #, python-brace-format
 msgid "{0} est maintenant activé."
 msgstr ""
 
-#: zds/member/views.py:1041
+#: zds/member/views.py:1040
 #, python-brace-format
 msgid "{0} est désactivé."
 msgstr ""
 
-#: zds/member/views.py:1048
+#: zds/member/views.py:1047
 #, python-brace-format
 msgid ""
 "Bonjour {0},\n"
@@ -4253,23 +4215,23 @@
 "Un administrateur vient de modifier les groupes auxquels vous appartenez.  \n"
 msgstr ""
 
-#: zds/member/views.py:1052
+#: zds/member/views.py:1051
 msgid ""
 "Voici la liste des groupes dont vous faites dorénavant partie :\n"
 "\n"
 msgstr ""
 
-#: zds/member/views.py:1056
+#: zds/member/views.py:1055
 msgid "* Vous ne faites partie d'aucun groupe"
 msgstr ""
 
-#: zds/member/views.py:1059
+#: zds/member/views.py:1058
 msgid ""
 "Vous avez aussi rejoint le rang des super utilisateurs. N'oubliez pas, un "
 "grand pouvoir entraine de grandes responsabiltiés !"
 msgstr ""
 
-#: zds/member/views.py:1064
+#: zds/member/views.py:1063
 msgid "Modification des groupes"
 msgstr ""
 
@@ -4349,13 +4311,13 @@
 msgid "Sélectionnez le logo du tutoriel (max. {} Ko)"
 msgstr ""
 
-#: zds/tutorial/forms.py:58 zds/tutorial/forms.py:143
-#: zds/tutorial/forms.py:206
+#: zds/tutorial/forms.py:58 zds/tutorial/forms.py:150
+#: zds/tutorial/forms.py:213
 msgid "Introduction"
 msgstr ""
 
-#: zds/tutorial/forms.py:68 zds/tutorial/forms.py:153
-#: zds/tutorial/forms.py:216
+#: zds/tutorial/forms.py:68 zds/tutorial/forms.py:160
+#: zds/tutorial/forms.py:223
 msgid "Conclusion"
 msgstr ""
 
@@ -4365,93 +4327,93 @@
 "pas à en demander une nouvelle lors de la validation !"
 msgstr ""
 
-#: zds/tutorial/forms.py:190 zds/tutorial/forms.py:254
+#: zds/tutorial/forms.py:197 zds/tutorial/forms.py:261
 msgid "Ajouter et continuer"
 msgstr ""
 
-#: zds/tutorial/forms.py:200
+#: zds/tutorial/forms.py:207
 #, python-brace-format
 msgid "Selectionnez le logo du tutoriel (max. {0} Ko)"
 msgstr ""
 
-#: zds/tutorial/forms.py:267
+#: zds/tutorial/forms.py:274
 msgid "Sélectionnez une image"
 msgstr ""
 
-#: zds/tutorial/forms.py:293
+#: zds/tutorial/forms.py:300
 msgid "Contenu"
 msgstr ""
 
-#: zds/tutorial/forms.py:346
+#: zds/tutorial/forms.py:353
 msgid "Sélectionnez le tutoriel à importer"
 msgstr ""
 
-#: zds/tutorial/forms.py:350
+#: zds/tutorial/forms.py:357
 msgid "Fichier zip contenant les images du tutoriel"
 msgstr ""
 
-#: zds/tutorial/forms.py:362
+#: zds/tutorial/forms.py:369
 msgid "Importer le .tuto"
 msgstr ""
 
-#: zds/tutorial/forms.py:377
+#: zds/tutorial/forms.py:384
 msgid "Le fichier doit être au format .tuto"
 msgstr ""
 
-#: zds/tutorial/forms.py:384
+#: zds/tutorial/forms.py:391
 msgid "Le fichier doit être au format .zip"
 msgstr ""
 
-#: zds/tutorial/forms.py:391
+#: zds/tutorial/forms.py:398
 msgid "Sélectionnez l'archive de votre tutoriel"
 msgstr ""
 
-#: zds/tutorial/forms.py:396
+#: zds/tutorial/forms.py:403
 msgid "Tutoriel vers lequel vous souhaitez importer votre archive"
 msgstr ""
 
-#: zds/tutorial/forms.py:411
+#: zds/tutorial/forms.py:418
 msgid "Importer l'archive"
 msgstr ""
 
-#: zds/tutorial/forms.py:452
+#: zds/tutorial/forms.py:459
 msgid "Ce tutoriel est verrouillé."
 msgstr ""
 
-#: zds/tutorial/forms.py:484
+#: zds/tutorial/forms.py:491
 msgid "Commentaire pour votre demande."
 msgstr ""
 
-#: zds/tutorial/forms.py:494 zds/tutorial/forms.py:537
+#: zds/tutorial/forms.py:501 zds/tutorial/forms.py:544
 msgid "URL de la version originale"
 msgstr ""
 
-#: zds/tutorial/forms.py:522
+#: zds/tutorial/forms.py:529
 msgid "Commentaire de publication."
 msgstr ""
 
-#: zds/tutorial/forms.py:528
+#: zds/tutorial/forms.py:535
 msgid "Version majeure ?"
 msgstr ""
 
-#: zds/tutorial/forms.py:565
+#: zds/tutorial/forms.py:572
 msgid "Commentaire de rejet."
 msgstr ""
 
-#: zds/tutorial/views.py:188
+#: zds/tutorial/views.py:187
 msgid "Le tutoriel n'est plus sous réserve."
 msgstr ""
 
-#: zds/tutorial/views.py:196
+#: zds/tutorial/views.py:195
 #, python-brace-format
 msgid "Le tutoriel a bien été                       réservé par {0}."
 msgstr ""
 
-#: zds/tutorial/views.py:298
+#: zds/tutorial/views.py:297
 msgid "Le tutoriel a bien été refusé."
 msgstr ""
 
-#: zds/tutorial/views.py:302
+#: zds/tutorial/views.py:301
 #, python-brace-format
 msgid ""
 "Désolé, le zeste **{0}** n'a malheureusement pas passé l’étape de "
@@ -4465,20 +4427,20 @@
 "demander plus de détail si tout cela te semble injuste ou manque de clarté."
 msgstr ""
 
-#: zds/tutorial/views.py:318
+#: zds/tutorial/views.py:317
 #, python-brace-format
 msgid "Refus de Validation : {0}"
 msgstr ""
 
-#: zds/tutorial/views.py:328
+#: zds/tutorial/views.py:327
 msgid "Vous devez avoir réservé ce tutoriel pour pouvoir le refuser."
 msgstr ""
 
-#: zds/tutorial/views.py:370
+#: zds/tutorial/views.py:369
 msgid "Le tutoriel a bien été validé."
 msgstr ""
 
-#: zds/tutorial/views.py:375
+#: zds/tutorial/views.py:374
 #, python-brace-format
 msgid ""
 "Félicitations ! Le zeste [{0}]({1}) a été publié par [{2}]({3}) ! Les "
@@ -4488,20 +4450,20 @@
 "abandonné !"
 msgstr ""
 
-#: zds/tutorial/views.py:390
+#: zds/tutorial/views.py:389
 #, python-brace-format
 msgid "Publication : {0}"
 msgstr ""
 
-#: zds/tutorial/views.py:400
+#: zds/tutorial/views.py:399
 msgid "Vous devez avoir réservé ce tutoriel pour pouvoir le valider."
 msgstr ""
 
-#: zds/tutorial/views.py:431
+#: zds/tutorial/views.py:430
 msgid "Le tutoriel a bien été dépublié."
 msgstr ""
 
-#: zds/tutorial/views.py:481
+#: zds/tutorial/views.py:480
 #, python-brace-format
 msgid ""
 "Bonjour {0},Le tutoriel *{1}* que tu as réservé a été mis à jour en zone de "
@@ -4511,37 +4473,31 @@
 "> Merci"
 msgstr ""
 
-#: zds/tutorial/views.py:489
+#: zds/tutorial/views.py:488
 #, python-brace-format
 msgid "Mise à jour de tuto : {0}"
 msgstr ""
 
-#: zds/tutorial/views.py:499
+#: zds/tutorial/views.py:498
 msgid "Votre demande de validation a été envoyée à l'équipe."
 msgstr ""
 
-#: zds/tutorial/views.py:539
+#: zds/tutorial/views.py:538
 #, python-brace-format
 msgid "Le tutoriel {0} a bien été supprimé."
 msgstr ""
 
-#: zds/tutorial/views.py:556
+#: zds/tutorial/views.py:555
 msgid "Vous ne faites plus partie des rédacteurs de ce tutoriel."
 msgstr ""
 
-#: zds/tutorial/views.py:591
-<<<<<<< HEAD
+#: zds/tutorial/views.py:590
 #, python-brace-format
-=======
->>>>>>> 33dabe75
 msgid "L'auteur {0} a bien été ajouté à la rédaction du tutoriel."
 msgstr ""
 
-#: zds/tutorial/views.py:597
-<<<<<<< HEAD
+#: zds/tutorial/views.py:596
 #, python-brace-format
-=======
->>>>>>> 33dabe75
 msgid ""
 "Bonjour **{0}**,\n"
 "\n"
@@ -4552,27 +4508,18 @@
 "Tu peux maintenant commencer à rédiger !"
 msgstr ""
 
-#: zds/tutorial/views.py:611
-<<<<<<< HEAD
+#: zds/tutorial/views.py:610
 #, python-brace-format
-=======
->>>>>>> 33dabe75
 msgid "Ajout en tant qu'auteur : {0}"
 msgstr ""
 
-#: zds/tutorial/views.py:643
-<<<<<<< HEAD
+#: zds/tutorial/views.py:642
 #, python-brace-format
-=======
->>>>>>> 33dabe75
 msgid "L'auteur {0} a bien été retiré du tutoriel."
 msgstr ""
 
-#: zds/tutorial/views.py:649
-<<<<<<< HEAD
+#: zds/tutorial/views.py:648
 #, python-brace-format
-=======
->>>>>>> 33dabe75
 msgid ""
 "Bonjour **{0}**,\n"
 "\n"
@@ -4580,19 +4527,13 @@
 "pas publié, tu ne pourra plus y accéder.\n"
 msgstr ""
 
-#: zds/tutorial/views.py:660
-<<<<<<< HEAD
+#: zds/tutorial/views.py:659
 #, python-brace-format
-=======
->>>>>>> 33dabe75
 msgid "Suppression des auteurs : {0}"
 msgstr ""
 
-#: zds/tutorial/views.py:675
-<<<<<<< HEAD
+#: zds/tutorial/views.py:674
 #, python-brace-format
-=======
->>>>>>> 33dabe75
 msgid ""
 "Bonjour à tous,\n"
 "\n"
@@ -4610,15 +4551,12 @@
 "Merci d'avance pour votre aide"
 msgstr ""
 
-#: zds/tutorial/views.py:690
-<<<<<<< HEAD
+#: zds/tutorial/views.py:689
 #, python-brace-format
-=======
->>>>>>> 33dabe75
 msgid "[beta][tutoriel]{0}"
 msgstr ""
 
-#: zds/tutorial/views.py:698
+#: zds/tutorial/views.py:697
 msgid ""
 "Bonjour {},\n"
 "\n"
@@ -4630,19 +4568,13 @@
 "est accessible [ici]({})"
 msgstr ""
 
-#: zds/tutorial/views.py:710
-<<<<<<< HEAD
+#: zds/tutorial/views.py:709
 #, python-brace-format
-=======
->>>>>>> 33dabe75
 msgid "Tutoriel en beta : {0}"
 msgstr ""
 
-#: zds/tutorial/views.py:717
-<<<<<<< HEAD
+#: zds/tutorial/views.py:716
 #, python-brace-format
-=======
->>>>>>> 33dabe75
 msgid ""
 "Bonjour,\n"
 "\n"
@@ -4655,19 +4587,16 @@
 "Merci pour vos relectures"
 msgstr ""
 
-#: zds/tutorial/views.py:726
+#: zds/tutorial/views.py:725
 msgid "La BETA sur ce tutoriel est bien activée."
 msgstr ""
 
-#: zds/tutorial/views.py:728
+#: zds/tutorial/views.py:727
 msgid "La BETA sur ce tutoriel n'a malheureusement pas pu être activée."
 msgstr ""
 
-#: zds/tutorial/views.py:737
-<<<<<<< HEAD
+#: zds/tutorial/views.py:736
 #, python-brace-format
-=======
->>>>>>> 33dabe75
 msgid ""
 "Bonjour à tous,\n"
 "\n"
@@ -4685,11 +4614,8 @@
 "Merci d'avance pour votre aide"
 msgstr ""
 
-#: zds/tutorial/views.py:759
-<<<<<<< HEAD
+#: zds/tutorial/views.py:758
 #, python-brace-format
-=======
->>>>>>> 33dabe75
 msgid ""
 "Bonjour, !\n"
 "\n"
@@ -4702,26 +4628,25 @@
 "Merci pour vos relectures"
 msgstr ""
 
-#: zds/tutorial/views.py:767
+#: zds/tutorial/views.py:766
 msgid "La BETA sur ce tutoriel a bien été mise à jour."
 msgstr ""
 
-#: zds/tutorial/views.py:769
+#: zds/tutorial/views.py:768
 msgid "La BETA sur ce tutoriel n'a malheureusement pas pu être mise à jour."
 msgstr ""
 
-#: zds/tutorial/views.py:777
+#: zds/tutorial/views.py:776
 msgid ""
 "Désactivation de la beta du tutoriel  **{}**\n"
 "\n"
 "Pour plus d'informations envoyez moi un message privé."
 msgstr ""
 
-#: zds/tutorial/views.py:781
+#: zds/tutorial/views.py:780
 msgid "La BETA sur ce tutoriel a bien été désactivée."
 msgstr ""
 
-<<<<<<< HEAD
 #: zds/tutorial/views.py:1463
 #, python-brace-format
 msgid "La partie « {0} » a été ajoutée avec succès."
@@ -4764,147 +4689,56 @@
 msgid "Déplacement de l'extrait {}"
 msgstr ""
 
-#: zds/tutorial/views.py:2673
+#: zds/tutorial/views.py:2674
 msgid "Modification du tutoriel : «{}» {} {}"
 msgstr ""
 
-#: zds/tutorial/views.py:2680
+#: zds/tutorial/views.py:2681
 msgid "Création du tutoriel «{}» {} {}"
 msgstr ""
 
-#: zds/tutorial/views.py:2727
+#: zds/tutorial/views.py:2728
 msgid "Suppresion de la partie : «{}»"
 msgstr ""
 
-#: zds/tutorial/views.py:2733
+#: zds/tutorial/views.py:2734
 msgid "Modification de la partie «{}» {} {}"
 msgstr ""
 
-#: zds/tutorial/views.py:2738
+#: zds/tutorial/views.py:2739
 msgid "Création de la partie «{}» {} {}"
 msgstr ""
 
-#: zds/tutorial/views.py:2792
+#: zds/tutorial/views.py:2793
 msgid "Suppresion du chapitre : «{}»"
 msgstr ""
 
-#: zds/tutorial/views.py:2798
+#: zds/tutorial/views.py:2799
 msgid "Modification du tutoriel «{}» {} {}"
 msgstr ""
 
-#: zds/tutorial/views.py:2801
+#: zds/tutorial/views.py:2802
 msgid "Modification du chapitre «{}» {} {}"
 msgstr ""
 
-#: zds/tutorial/views.py:2806
+#: zds/tutorial/views.py:2807
 msgid "Création du chapitre «{}» {} {}"
 msgstr ""
 
-#: zds/tutorial/views.py:2871
+#: zds/tutorial/views.py:2872
 msgid "Suppression de l'extrait : «{}»"
 msgstr ""
 
-#: zds/tutorial/views.py:2879
+#: zds/tutorial/views.py:2880
 msgid "Mise à jour de l'extrait «{}» {} {}"
 msgstr ""
 
-#: zds/tutorial/views.py:2882
+#: zds/tutorial/views.py:2883
 msgid "Création de l'extrait «{}» {} {}"
 msgstr ""
 
 #: zds/tutorial/views.py:3382
 #, python-brace-format
-=======
-#: zds/tutorial/views.py:1448
-msgid "La partie « {0} » a été ajoutée avec succès."
-msgstr ""
-
-#: zds/tutorial/views.py:1489
-msgid "Déplacement de la partie {} "
-msgstr ""
-
-#: zds/tutorial/views.py:1516
-msgid "Suppression de la partie {} "
-msgstr ""
-
-#: zds/tutorial/views.py:1871
-msgid "Le chapitre « {0} » a été ajouté avec succès."
-msgstr ""
-
-#: zds/tutorial/views.py:1920
-msgid "Déplacement du chapitre {}"
-msgstr ""
-
-#: zds/tutorial/views.py:1921
-msgid "Le chapitre a bien été déplacé."
-msgstr ""
-
-#: zds/tutorial/views.py:1957
-msgid "Suppression du chapitre {}"
-msgstr ""
-
-#: zds/tutorial/views.py:1958
-msgid "Le chapitre a bien été supprimé."
-msgstr ""
-
-#: zds/tutorial/views.py:2240
-msgid "Suppression de l'extrait {}"
-msgstr ""
-
-#: zds/tutorial/views.py:2266
-msgid "Déplacement de l'extrait {}"
-msgstr ""
-
-#: zds/tutorial/views.py:2652
-msgid "Modification du tutoriel : «{}» {} {}"
-msgstr ""
-
-#: zds/tutorial/views.py:2659
-msgid "Création du tutoriel «{}» {} {}"
-msgstr ""
-
-#: zds/tutorial/views.py:2706
-msgid "Suppresion de la partie : «{}»"
-msgstr ""
-
-#: zds/tutorial/views.py:2712
-msgid "Modification de la partie «{}» {} {}"
-msgstr ""
-
-#: zds/tutorial/views.py:2717
-msgid "Création de la partie «{}» {} {}"
-msgstr ""
-
-#: zds/tutorial/views.py:2771
-msgid "Suppresion du chapitre : «{}»"
-msgstr ""
-
-#: zds/tutorial/views.py:2777
-msgid "Modification du tutoriel «{}» {} {}"
-msgstr ""
-
-#: zds/tutorial/views.py:2780
-msgid "Modification du chapitre «{}» {} {}"
-msgstr ""
-
-#: zds/tutorial/views.py:2785
-msgid "Création du chapitre «{}» {} {}"
-msgstr ""
-
-#: zds/tutorial/views.py:2850
-msgid "Suppression de l'extrait : «{}»"
-msgstr ""
-
-#: zds/tutorial/views.py:2858
-msgid "Mise à jour de l'extrait «{}» {} {}"
-msgstr ""
-
-#: zds/tutorial/views.py:2861
-msgid "Création de l'extrait «{}» {} {}"
-msgstr ""
-
-#: zds/tutorial/views.py:3357
->>>>>>> 33dabe75
 msgid ""
 "Bonjour {0},Vous recevez ce message car vous avez signalé le message de *{1}"
 "*, dans le tutoriel [{2}]({3}). Votre alerte a été traitée par **{4}** et il "
@@ -4915,7 +4749,6 @@
 "Toute l'équipe de la modération vous remercie !"
 msgstr ""
 
-<<<<<<< HEAD
 #: zds/tutorial/views.py:3396
 #, python-brace-format
 msgid "Résolution d'alerte : {0}"
@@ -4926,17 +4759,6 @@
 msgstr ""
 
 #: zds/tutorial/views.py:3445
-=======
-#: zds/tutorial/views.py:3371
-msgid "Résolution d'alerte : {0}"
-msgstr ""
-
-#: zds/tutorial/views.py:3377
-msgid "L'alerte a bien été résolue."
-msgstr ""
-
-#: zds/tutorial/views.py:3405
->>>>>>> 33dabe75
 msgid ""
 "Vous éditez ce message en tant que modérateur (auteur : {}). Soyez encore "
 "plus prudent lors de l'édition de celui-ci !"
